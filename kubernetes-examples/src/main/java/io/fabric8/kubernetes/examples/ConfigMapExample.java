--- conflicted
+++ resolved
@@ -27,11 +27,7 @@
 
 import java.util.Date;
 /**
-<<<<<<< HEAD
- * This is an example of updating ConfigMap.
-=======
  * This is an example of how to use the client to update or create a ConfigMap.
->>>>>>> d9e3f305
  */
 public class ConfigMapExample {
   private static final Logger logger = LoggerFactory.getLogger(ConfigMapExample.class);
