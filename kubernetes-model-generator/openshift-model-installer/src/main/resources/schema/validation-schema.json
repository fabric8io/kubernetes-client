{
  "id": "http://fabric8.io/fabric8/v2/Schema#",
  "$schema": "http://json-schema.org/draft-05/schema#",
  "$module": "installer",
  "definitions": {
    "k8s_io_apimachinery_pkg_runtime_RawExtension": {
      "type": "object",
      "additionalProperties": true,
      "existingJavaType": "java.util.Map\u003cString, Object\u003e",
      "javaInterfaces": [
        "io.fabric8.kubernetes.api.model.KubernetesResource"
      ]
    },
    "kubernetes_apimachinery_APIGroup": {
      "type": "object",
      "properties": {
        "apiVersion": {
          "type": "string",
          "default": "v1",
          "required": true
        },
        "kind": {
          "type": "string",
          "default": "APIGroup",
          "required": true
        },
        "name": {
          "type": "string"
        },
        "preferredVersion": {
          "$ref": "#/definitions/kubernetes_apimachinery_GroupVersionForDiscovery",
          "existingJavaType": "io.fabric8.kubernetes.api.model.GroupVersionForDiscovery"
        },
        "serverAddressByClientCIDRs": {
          "type": "array",
          "javaOmitEmpty": true,
          "items": {
            "$ref": "#/definitions/kubernetes_apimachinery_ServerAddressByClientCIDR",
            "existingJavaType": "io.fabric8.kubernetes.api.model.ServerAddressByClientCIDR"
          }
        },
        "versions": {
          "type": "array",
          "items": {
            "$ref": "#/definitions/kubernetes_apimachinery_GroupVersionForDiscovery",
            "existingJavaType": "io.fabric8.kubernetes.api.model.GroupVersionForDiscovery"
          }
        }
      },
      "additionalProperties": true,
      "existingJavaType": "io.fabric8.kubernetes.api.model.APIGroup",
      "javaInterfaces": [
        "io.fabric8.kubernetes.api.model.KubernetesResource"
      ]
    },
    "kubernetes_apimachinery_APIGroupList": {
      "type": "object",
      "properties": {
        "apiVersion": {
          "type": "string",
          "default": "v1",
          "required": true
        },
        "groups": {
          "type": "array",
          "items": {
            "$ref": "#/definitions/kubernetes_apimachinery_APIGroup",
            "existingJavaType": "io.fabric8.kubernetes.api.model.APIGroup"
          }
        },
        "kind": {
          "type": "string",
          "default": "APIGroupList",
          "required": true
        }
      },
      "additionalProperties": true,
      "existingJavaType": "io.fabric8.kubernetes.api.model.APIGroupList",
      "javaInterfaces": [
        "io.fabric8.kubernetes.api.model.KubernetesResource"
      ]
    },
    "kubernetes_apimachinery_FieldsV1": {
      "type": "object",
      "additionalProperties": true,
      "existingJavaType": "io.fabric8.kubernetes.api.model.FieldsV1",
      "javaInterfaces": [
        "io.fabric8.kubernetes.api.model.KubernetesResource"
      ]
    },
    "kubernetes_apimachinery_GroupVersionForDiscovery": {
      "type": "object",
      "properties": {
        "groupVersion": {
          "type": "string"
        },
        "version": {
          "type": "string"
        }
      },
      "additionalProperties": true,
      "existingJavaType": "io.fabric8.kubernetes.api.model.GroupVersionForDiscovery",
      "javaInterfaces": [
        "io.fabric8.kubernetes.api.model.KubernetesResource"
      ]
    },
    "kubernetes_apimachinery_List": {
      "type": "object",
      "properties": {
        "apiVersion": {
          "type": "string",
          "default": "v1",
          "required": true
        },
        "items": {
          "type": "array",
          "items": {
            "$ref": "#/definitions/k8s_io_apimachinery_pkg_runtime_RawExtension",
            "existingJavaType": "java.util.Map\u003cString, Object\u003e"
          }
        },
        "kind": {
          "type": "string",
          "default": "List",
          "required": true
        },
        "metadata": {
          "$ref": "#/definitions/kubernetes_apimachinery_ListMeta",
          "existingJavaType": "io.fabric8.kubernetes.api.model.ListMeta"
        }
      },
      "additionalProperties": true,
      "existingJavaType": "io.fabric8.kubernetes.api.model.BaseKubernetesList",
      "javaInterfaces": [
        "io.fabric8.kubernetes.api.model.KubernetesResource",
        "io.fabric8.kubernetes.api.model.KubernetesResourceList\u003cjava.util.Map\u003cString, Object\u003e\u003e"
      ]
    },
    "kubernetes_apimachinery_ListMeta": {
      "type": "object",
      "properties": {
        "continue": {
          "type": "string"
        },
        "remainingItemCount": {
          "type": "integer",
          "existingJavaType": "Long"
        },
        "resourceVersion": {
          "type": "string"
        },
        "selfLink": {
          "type": "string"
        }
      },
      "additionalProperties": true,
      "existingJavaType": "io.fabric8.kubernetes.api.model.ListMeta",
      "javaInterfaces": [
        "io.fabric8.kubernetes.api.model.KubernetesResource"
      ]
    },
    "kubernetes_apimachinery_ManagedFieldsEntry": {
      "type": "object",
      "properties": {
        "apiVersion": {
          "type": "string"
        },
        "fieldsType": {
          "type": "string"
        },
        "fieldsV1": {
          "$ref": "#/definitions/kubernetes_apimachinery_FieldsV1",
          "existingJavaType": "io.fabric8.kubernetes.api.model.FieldsV1"
        },
        "manager": {
          "type": "string"
        },
        "operation": {
          "type": "string"
        },
        "subresource": {
          "type": "string"
        },
        "time": {
          "$ref": "#/definitions/kubernetes_apimachinery_Time",
          "existingJavaType": "String"
        }
      },
      "additionalProperties": true,
      "existingJavaType": "io.fabric8.kubernetes.api.model.ManagedFieldsEntry",
      "javaInterfaces": [
        "io.fabric8.kubernetes.api.model.KubernetesResource"
      ]
    },
    "kubernetes_apimachinery_ObjectMeta": {
      "type": "object",
      "properties": {
        "annotations": {
          "type": "object",
          "additionalProperties": {
            "type": "string"
          },
          "existingJavaType": "java.util.Map\u003cString, String\u003e"
        },
        "clusterName": {
          "type": "string"
        },
        "creationTimestamp": {
          "$ref": "#/definitions/kubernetes_apimachinery_Time",
          "existingJavaType": "String"
        },
        "deletionGracePeriodSeconds": {
          "type": "integer",
          "existingJavaType": "Long"
        },
        "deletionTimestamp": {
          "$ref": "#/definitions/kubernetes_apimachinery_Time",
          "existingJavaType": "String"
        },
        "finalizers": {
          "type": "array",
          "javaOmitEmpty": true,
          "items": {
            "type": "string"
          }
        },
        "generateName": {
          "type": "string"
        },
        "generation": {
          "type": "integer",
          "existingJavaType": "Long"
        },
        "labels": {
          "type": "object",
          "additionalProperties": {
            "type": "string"
          },
          "existingJavaType": "java.util.Map\u003cString, String\u003e"
        },
        "managedFields": {
          "type": "array",
          "javaOmitEmpty": true,
          "items": {
            "$ref": "#/definitions/kubernetes_apimachinery_ManagedFieldsEntry",
            "existingJavaType": "io.fabric8.kubernetes.api.model.ManagedFieldsEntry"
          }
        },
        "name": {
          "type": "string"
        },
        "namespace": {
          "type": "string",
          "maxLength": 253,
          "pattern": "^[a-z0-9]([-a-z0-9]*[a-z0-9])?(\\.[a-z0-9]([-a-z0-9]*[a-z0-9])?)*$"
        },
        "ownerReferences": {
          "type": "array",
          "javaOmitEmpty": true,
          "items": {
            "$ref": "#/definitions/kubernetes_apimachinery_OwnerReference",
            "existingJavaType": "io.fabric8.kubernetes.api.model.OwnerReference"
          }
        },
        "resourceVersion": {
          "type": "string"
        },
        "selfLink": {
          "type": "string"
        },
        "uid": {
          "type": "string"
        }
      },
      "additionalProperties": true,
      "existingJavaType": "io.fabric8.kubernetes.api.model.ObjectMeta",
      "javaInterfaces": [
        "io.fabric8.kubernetes.api.model.KubernetesResource"
      ]
    },
    "kubernetes_apimachinery_OwnerReference": {
      "type": "object",
      "properties": {
        "apiVersion": {
          "type": "string"
        },
        "blockOwnerDeletion": {
          "type": "boolean"
        },
        "controller": {
          "type": "boolean"
        },
        "kind": {
          "type": "string"
        },
        "name": {
          "type": "string"
        },
        "uid": {
          "type": "string"
        }
      },
      "additionalProperties": true,
      "existingJavaType": "io.fabric8.kubernetes.api.model.OwnerReference",
      "javaInterfaces": [
        "io.fabric8.kubernetes.api.model.KubernetesResource"
      ]
    },
    "kubernetes_apimachinery_Patch": {
      "type": "object",
      "additionalProperties": true,
      "existingJavaType": "io.fabric8.kubernetes.api.model.Patch",
      "javaInterfaces": [
        "io.fabric8.kubernetes.api.model.KubernetesResource"
      ]
    },
    "kubernetes_apimachinery_ServerAddressByClientCIDR": {
      "type": "object",
      "properties": {
        "clientCIDR": {
          "type": "string"
        },
        "serverAddress": {
          "type": "string"
        }
      },
      "additionalProperties": true,
      "existingJavaType": "io.fabric8.kubernetes.api.model.ServerAddressByClientCIDR",
      "javaInterfaces": [
        "io.fabric8.kubernetes.api.model.KubernetesResource"
      ]
    },
    "kubernetes_apimachinery_Status": {
      "type": "object",
      "properties": {
        "apiVersion": {
          "type": "string",
          "default": "v1",
          "required": true
        },
        "code": {
          "type": "integer"
        },
        "details": {
          "$ref": "#/definitions/kubernetes_apimachinery_StatusDetails",
          "existingJavaType": "io.fabric8.kubernetes.api.model.StatusDetails"
        },
        "kind": {
          "type": "string",
          "default": "Status",
          "required": true
        },
        "message": {
          "type": "string"
        },
        "metadata": {
          "$ref": "#/definitions/kubernetes_apimachinery_ListMeta",
          "existingJavaType": "io.fabric8.kubernetes.api.model.ListMeta"
        },
        "reason": {
          "type": "string"
        },
        "status": {
          "type": "string"
        }
      },
      "additionalProperties": true,
      "existingJavaType": "io.fabric8.kubernetes.api.model.Status",
      "javaInterfaces": [
        "io.fabric8.kubernetes.api.model.KubernetesResource"
      ]
    },
    "kubernetes_apimachinery_StatusCause": {
      "type": "object",
      "properties": {
        "field": {
          "type": "string"
        },
        "message": {
          "type": "string"
        },
        "reason": {
          "type": "string"
        }
      },
      "additionalProperties": true,
      "existingJavaType": "io.fabric8.kubernetes.api.model.StatusCause",
      "javaInterfaces": [
        "io.fabric8.kubernetes.api.model.KubernetesResource"
      ]
    },
    "kubernetes_apimachinery_StatusDetails": {
      "type": "object",
      "properties": {
        "causes": {
          "type": "array",
          "javaOmitEmpty": true,
          "items": {
            "$ref": "#/definitions/kubernetes_apimachinery_StatusCause",
            "existingJavaType": "io.fabric8.kubernetes.api.model.StatusCause"
          }
        },
        "group": {
          "type": "string"
        },
        "kind": {
          "type": "string"
        },
        "name": {
          "type": "string"
        },
        "retryAfterSeconds": {
          "type": "integer"
        },
        "uid": {
          "type": "string"
        }
      },
      "additionalProperties": true,
      "existingJavaType": "io.fabric8.kubernetes.api.model.StatusDetails",
      "javaInterfaces": [
        "io.fabric8.kubernetes.api.model.KubernetesResource"
      ]
    },
    "kubernetes_apimachinery_Time": {
      "type": "object",
      "properties": {
        "Time": {
          "type": "string"
        }
      },
      "additionalProperties": true,
      "existingJavaType": "String",
      "javaInterfaces": [
        "io.fabric8.kubernetes.api.model.KubernetesResource"
      ]
    },
    "kubernetes_apimachinery_TypeMeta": {
      "type": "object",
      "properties": {
        "apiVersion": {
          "type": "string"
        },
        "kind": {
          "type": "string"
        }
      },
      "additionalProperties": true,
      "existingJavaType": "io.fabric8.kubernetes.api.model.TypeMeta",
      "javaInterfaces": [
        "io.fabric8.kubernetes.api.model.KubernetesResource"
      ]
    },
    "os_installer_alibabacloud_v1_MachinePool": {
      "type": "object",
      "properties": {
        "imageID": {
          "type": "string"
        },
        "instanceType": {
          "type": "string"
        },
        "systemDiskCategory": {
          "type": "string"
        },
        "systemDiskSize": {
          "type": "integer"
        },
        "zones": {
          "type": "array",
          "javaOmitEmpty": true,
          "items": {
            "type": "string"
          }
        }
      },
      "additionalProperties": true,
      "javaType": "io.fabric8.openshift.api.model.installer.alibabacloud.v1.MachinePool",
      "javaInterfaces": [
        "io.fabric8.kubernetes.api.model.KubernetesResource"
      ]
    },
    "os_installer_alibabacloud_v1_Platform": {
      "type": "object",
      "properties": {
        "defaultMachinePlatform": {
          "$ref": "#/definitions/os_installer_alibabacloud_v1_MachinePool",
          "existingJavaType": "io.fabric8.openshift.api.model.installer.alibabacloud.v1.MachinePool"
        },
        "privateZoneID": {
          "type": "string"
        },
        "region": {
          "type": "string"
        },
        "resourceGroupID": {
          "type": "string"
        },
        "tags": {
          "type": "object",
          "additionalProperties": {
            "type": "string"
          },
          "existingJavaType": "java.util.Map\u003cString, String\u003e"
        },
        "vpcID": {
          "type": "string"
        },
        "vswitchIDs": {
          "type": "array",
          "javaOmitEmpty": true,
          "items": {
            "type": "string"
          }
        }
      },
      "additionalProperties": true,
      "javaType": "io.fabric8.openshift.api.model.installer.alibabacloud.v1.Platform",
      "javaInterfaces": [
        "io.fabric8.kubernetes.api.model.KubernetesResource"
      ]
    },
    "os_installer_aws_v1_EC2RootVolume": {
      "type": "object",
      "properties": {
        "iops": {
          "type": "integer"
        },
        "kmsKeyARN": {
          "type": "string"
        },
        "size": {
          "type": "integer"
        },
        "type": {
          "type": "string"
        }
      },
      "additionalProperties": true,
      "javaType": "io.fabric8.openshift.api.model.installer.aws.v1.EC2RootVolume",
      "javaInterfaces": [
        "io.fabric8.kubernetes.api.model.KubernetesResource"
      ]
    },
    "os_installer_aws_v1_MachinePool": {
      "type": "object",
      "properties": {
        "amiID": {
          "type": "string"
        },
        "iamRole": {
          "type": "string"
        },
        "rootVolume": {
          "$ref": "#/definitions/os_installer_aws_v1_EC2RootVolume",
          "existingJavaType": "io.fabric8.openshift.api.model.installer.aws.v1.EC2RootVolume"
        },
        "type": {
          "type": "string"
        },
        "zones": {
          "type": "array",
          "javaOmitEmpty": true,
          "items": {
            "type": "string"
          }
        }
      },
      "additionalProperties": true,
      "javaType": "io.fabric8.openshift.api.model.installer.aws.v1.MachinePool",
      "javaInterfaces": [
        "io.fabric8.kubernetes.api.model.KubernetesResource"
      ]
    },
    "os_installer_aws_v1_Platform": {
      "type": "object",
      "properties": {
        "amiID": {
          "type": "string"
        },
        "defaultMachinePlatform": {
          "$ref": "#/definitions/os_installer_aws_v1_MachinePool",
          "existingJavaType": "io.fabric8.openshift.api.model.installer.aws.v1.MachinePool"
        },
        "experimentalPropagateUserTags": {
          "type": "boolean"
        },
        "hostedZone": {
          "type": "string"
        },
        "region": {
          "type": "string"
        },
        "serviceEndpoints": {
          "type": "array",
          "javaOmitEmpty": true,
          "items": {
            "$ref": "#/definitions/os_installer_aws_v1_ServiceEndpoint",
            "existingJavaType": "io.fabric8.openshift.api.model.installer.aws.v1.ServiceEndpoint"
          }
        },
        "subnets": {
          "type": "array",
          "javaOmitEmpty": true,
          "items": {
            "type": "string"
          }
        },
        "userTags": {
          "type": "object",
          "additionalProperties": {
            "type": "string"
          },
          "existingJavaType": "java.util.Map\u003cString, String\u003e"
        }
      },
      "additionalProperties": true,
      "javaType": "io.fabric8.openshift.api.model.installer.aws.v1.Platform",
      "javaInterfaces": [
        "io.fabric8.kubernetes.api.model.KubernetesResource"
      ]
    },
    "os_installer_aws_v1_ServiceEndpoint": {
      "type": "object",
      "properties": {
        "name": {
          "type": "string"
        },
        "url": {
          "type": "string"
        }
      },
      "additionalProperties": true,
      "javaType": "io.fabric8.openshift.api.model.installer.aws.v1.ServiceEndpoint",
      "javaInterfaces": [
        "io.fabric8.kubernetes.api.model.KubernetesResource"
      ]
    },
    "os_installer_azure_v1_MachinePool": {
      "type": "object",
      "properties": {
        "osDisk": {
          "$ref": "#/definitions/os_installer_azure_v1_OSDisk",
          "existingJavaType": "io.fabric8.openshift.api.model.installer.azure.v1.OSDisk"
        },
        "type": {
          "type": "string"
        },
        "zones": {
          "type": "array",
          "javaOmitEmpty": true,
          "items": {
            "type": "string"
          }
        }
      },
      "additionalProperties": true,
      "javaType": "io.fabric8.openshift.api.model.installer.azure.v1.MachinePool",
      "javaInterfaces": [
        "io.fabric8.kubernetes.api.model.KubernetesResource"
      ]
    },
    "os_installer_azure_v1_OSDisk": {
      "type": "object",
      "properties": {
        "diskSizeGB": {
          "type": "integer"
        },
        "diskType": {
          "type": "string"
        }
      },
      "additionalProperties": true,
      "javaType": "io.fabric8.openshift.api.model.installer.azure.v1.OSDisk",
      "javaInterfaces": [
        "io.fabric8.kubernetes.api.model.KubernetesResource"
      ]
    },
    "os_installer_azure_v1_Platform": {
      "type": "object",
      "properties": {
        "armEndpoint": {
          "type": "string"
        },
        "baseDomainResourceGroupName": {
          "type": "string"
        },
        "cloudName": {
          "type": "string"
        },
        "clusterOSImage": {
          "type": "string"
        },
        "computeSubnet": {
          "type": "string"
        },
        "controlPlaneSubnet": {
          "type": "string"
        },
        "defaultMachinePlatform": {
          "$ref": "#/definitions/os_installer_azure_v1_MachinePool",
          "existingJavaType": "io.fabric8.openshift.api.model.installer.azure.v1.MachinePool"
        },
        "networkResourceGroupName": {
          "type": "string"
        },
        "outboundType": {
          "type": "string"
        },
        "region": {
          "type": "string"
        },
        "resourceGroupName": {
          "type": "string"
        },
        "virtualNetwork": {
          "type": "string"
        }
      },
      "additionalProperties": true,
      "javaType": "io.fabric8.openshift.api.model.installer.azure.v1.Platform",
      "javaInterfaces": [
        "io.fabric8.kubernetes.api.model.KubernetesResource"
      ]
    },
    "os_installer_baremetal_v1_BMC": {
      "type": "object",
      "properties": {
        "address": {
          "type": "string"
        },
        "disableCertificateVerification": {
          "type": "boolean"
        },
        "password": {
          "type": "string"
        },
        "username": {
          "type": "string"
        }
      },
      "additionalProperties": true,
      "javaType": "io.fabric8.openshift.api.model.installer.baremetal.v1.BMC",
      "javaInterfaces": [
        "io.fabric8.kubernetes.api.model.KubernetesResource"
      ]
    },
    "os_installer_baremetal_v1_Host": {
      "type": "object",
      "properties": {
        "bmc": {
          "$ref": "#/definitions/os_installer_baremetal_v1_BMC",
          "existingJavaType": "io.fabric8.openshift.api.model.installer.baremetal.v1.BMC"
        },
        "bootMACAddress": {
          "type": "string"
        },
        "bootMode": {
          "type": "string"
        },
        "hardwareProfile": {
          "type": "string"
        },
        "name": {
          "type": "string"
        },
        "networkConfig": {
          "type": "string"
        },
        "role": {
          "type": "string"
        },
        "rootDeviceHints": {
          "$ref": "#/definitions/os_installer_baremetal_v1_RootDeviceHints",
          "existingJavaType": "io.fabric8.openshift.api.model.installer.baremetal.v1.RootDeviceHints"
        }
      },
      "additionalProperties": true,
      "javaType": "io.fabric8.openshift.api.model.installer.baremetal.v1.Host",
      "javaInterfaces": [
        "io.fabric8.kubernetes.api.model.KubernetesResource"
      ]
    },
    "os_installer_baremetal_v1_MachinePool": {
      "type": "object",
      "additionalProperties": true,
      "javaType": "io.fabric8.openshift.api.model.installer.baremetal.v1.MachinePool",
      "javaInterfaces": [
        "io.fabric8.kubernetes.api.model.KubernetesResource"
      ]
    },
    "os_installer_baremetal_v1_Platform": {
      "type": "object",
      "properties": {
        "apiVIP": {
          "type": "string"
        },
        "bootstrapOSImage": {
          "type": "string"
        },
        "bootstrapProvisioningIP": {
          "type": "string"
        },
        "clusterOSImage": {
          "type": "string"
        },
        "clusterProvisioningIP": {
          "type": "string"
        },
        "defaultMachinePlatform": {
          "$ref": "#/definitions/os_installer_baremetal_v1_MachinePool",
          "existingJavaType": "io.fabric8.openshift.api.model.installer.baremetal.v1.MachinePool"
        },
        "externalBridge": {
          "type": "string"
        },
        "externalMACAddress": {
          "type": "string"
        },
        "hosts": {
          "type": "array",
          "items": {
            "$ref": "#/definitions/os_installer_baremetal_v1_Host",
            "existingJavaType": "io.fabric8.openshift.api.model.installer.baremetal.v1.Host"
          }
        },
        "ingressVIP": {
          "type": "string"
        },
        "libvirtURI": {
          "type": "string"
        },
        "provisioningBridge": {
          "type": "string"
        },
        "provisioningDHCPExternal": {
          "type": "boolean"
        },
        "provisioningDHCPRange": {
          "type": "string"
        },
        "provisioningHostIP": {
          "type": "string"
        },
        "provisioningMACAddress": {
          "type": "string"
        },
        "provisioningNetwork": {
          "type": "string"
        },
        "provisioningNetworkCIDR": {
          "type": "string"
        },
        "provisioningNetworkInterface": {
          "type": "string"
        }
      },
      "additionalProperties": true,
      "javaType": "io.fabric8.openshift.api.model.installer.baremetal.v1.Platform",
      "javaInterfaces": [
        "io.fabric8.kubernetes.api.model.KubernetesResource"
      ]
    },
    "os_installer_baremetal_v1_RootDeviceHints": {
      "type": "object",
      "properties": {
        "deviceName": {
          "type": "string"
        },
        "hctl": {
          "type": "string"
        },
        "minSizeGigabytes": {
          "type": "integer"
        },
        "model": {
          "type": "string"
        },
        "rotational": {
          "type": "boolean"
        },
        "serialNumber": {
          "type": "string"
        },
        "vendor": {
          "type": "string"
        },
        "wwn": {
          "type": "string"
        },
        "wwnVendorExtension": {
          "type": "string"
        },
        "wwnWithExtension": {
          "type": "string"
        }
      },
      "additionalProperties": true,
      "javaType": "io.fabric8.openshift.api.model.installer.baremetal.v1.RootDeviceHints",
      "javaInterfaces": [
        "io.fabric8.kubernetes.api.model.KubernetesResource"
      ]
    },
    "os_installer_gcp_v1_EncryptionKeyReference": {
      "type": "object",
      "properties": {
        "kmsKey": {
          "$ref": "#/definitions/os_installer_gcp_v1_KMSKeyReference",
          "existingJavaType": "io.fabric8.openshift.api.model.installer.gcp.v1.KMSKeyReference"
        },
        "kmsKeyServiceAccount": {
          "type": "string"
        }
      },
      "additionalProperties": true,
      "javaType": "io.fabric8.openshift.api.model.installer.gcp.v1.EncryptionKeyReference",
      "javaInterfaces": [
        "io.fabric8.kubernetes.api.model.KubernetesResource"
      ]
    },
    "os_installer_gcp_v1_KMSKeyReference": {
      "type": "object",
      "properties": {
        "keyRing": {
          "type": "string"
        },
        "location": {
          "type": "string"
        },
        "name": {
          "type": "string"
        },
        "projectID": {
          "type": "string"
        }
      },
      "additionalProperties": true,
      "javaType": "io.fabric8.openshift.api.model.installer.gcp.v1.KMSKeyReference",
      "javaInterfaces": [
        "io.fabric8.kubernetes.api.model.KubernetesResource"
      ]
    },
    "os_installer_gcp_v1_MachinePool": {
      "type": "object",
      "properties": {
        "osDisk": {
          "$ref": "#/definitions/os_installer_gcp_v1_OSDisk",
          "existingJavaType": "io.fabric8.openshift.api.model.installer.gcp.v1.OSDisk"
        },
        "type": {
          "type": "string"
        },
        "zones": {
          "type": "array",
          "javaOmitEmpty": true,
          "items": {
            "type": "string"
          }
        }
      },
      "additionalProperties": true,
      "javaType": "io.fabric8.openshift.api.model.installer.gcp.v1.MachinePool",
      "javaInterfaces": [
        "io.fabric8.kubernetes.api.model.KubernetesResource"
      ]
    },
    "os_installer_gcp_v1_OSDisk": {
      "type": "object",
      "properties": {
        "DiskSizeGB": {
          "type": "integer",
          "existingJavaType": "Long"
        },
        "DiskType": {
          "type": "string"
        },
        "encryptionKey": {
          "$ref": "#/definitions/os_installer_gcp_v1_EncryptionKeyReference",
          "existingJavaType": "io.fabric8.openshift.api.model.installer.gcp.v1.EncryptionKeyReference"
        }
      },
      "additionalProperties": true,
      "javaType": "io.fabric8.openshift.api.model.installer.gcp.v1.OSDisk",
      "javaInterfaces": [
        "io.fabric8.kubernetes.api.model.KubernetesResource"
      ]
    },
    "os_installer_gcp_v1_Platform": {
      "type": "object",
      "properties": {
        "computeSubnet": {
          "type": "string"
        },
        "controlPlaneSubnet": {
          "type": "string"
        },
        "defaultMachinePlatform": {
          "$ref": "#/definitions/os_installer_gcp_v1_MachinePool",
          "existingJavaType": "io.fabric8.openshift.api.model.installer.gcp.v1.MachinePool"
        },
        "licenses": {
          "type": "array",
          "javaOmitEmpty": true,
          "items": {
            "type": "string"
          }
        },
        "network": {
          "type": "string"
        },
        "projectID": {
          "type": "string"
        },
        "region": {
          "type": "string"
        }
      },
      "additionalProperties": true,
      "javaType": "io.fabric8.openshift.api.model.installer.gcp.v1.Platform",
      "javaInterfaces": [
        "io.fabric8.kubernetes.api.model.KubernetesResource"
      ]
    },
    "os_installer_ibmcloud_v1_BootVolume": {
      "type": "object",
      "properties": {
        "encryptionKey": {
          "type": "string"
        }
      },
      "additionalProperties": true,
      "javaType": "io.fabric8.openshift.api.model.installer.ibmcloud.v1.BootVolume",
      "javaInterfaces": [
        "io.fabric8.kubernetes.api.model.KubernetesResource"
      ]
    },
    "os_installer_ibmcloud_v1_DedicatedHost": {
      "type": "object",
      "properties": {
        "name": {
          "type": "string"
        },
        "profile": {
          "type": "string"
        }
      },
      "additionalProperties": true,
      "javaType": "io.fabric8.openshift.api.model.installer.ibmcloud.v1.DedicatedHost",
      "javaInterfaces": [
        "io.fabric8.kubernetes.api.model.KubernetesResource"
      ]
    },
    "os_installer_ibmcloud_v1_MachinePool": {
      "type": "object",
      "properties": {
        "bootVolume": {
          "$ref": "#/definitions/os_installer_ibmcloud_v1_BootVolume",
          "existingJavaType": "io.fabric8.openshift.api.model.installer.ibmcloud.v1.BootVolume"
        },
        "dedicatedHosts": {
          "type": "array",
          "javaOmitEmpty": true,
          "items": {
            "$ref": "#/definitions/os_installer_ibmcloud_v1_DedicatedHost",
            "existingJavaType": "io.fabric8.openshift.api.model.installer.ibmcloud.v1.DedicatedHost"
          }
        },
        "type": {
          "type": "string"
        },
        "zones": {
          "type": "array",
          "javaOmitEmpty": true,
          "items": {
            "type": "string"
          }
        }
      },
      "additionalProperties": true,
      "javaType": "io.fabric8.openshift.api.model.installer.ibmcloud.v1.MachinePool",
      "javaInterfaces": [
        "io.fabric8.kubernetes.api.model.KubernetesResource"
      ]
    },
    "os_installer_ibmcloud_v1_Platform": {
      "type": "object",
      "properties": {
        "defaultMachinePlatform": {
          "$ref": "#/definitions/os_installer_ibmcloud_v1_MachinePool",
          "existingJavaType": "io.fabric8.openshift.api.model.installer.ibmcloud.v1.MachinePool"
        },
        "region": {
          "type": "string"
        },
        "resourceGroupName": {
          "type": "string"
        },
        "subnets": {
          "type": "array",
          "javaOmitEmpty": true,
          "items": {
            "type": "string"
          }
        },
        "vpc": {
          "type": "string"
        },
        "vpcResourceGroupName": {
          "type": "string"
        }
      },
      "additionalProperties": true,
      "javaType": "io.fabric8.openshift.api.model.installer.ibmcloud.v1.Platform",
      "javaInterfaces": [
        "io.fabric8.kubernetes.api.model.KubernetesResource"
      ]
    },
    "os_installer_libvirt_v1_DnsmasqOption": {
      "type": "object",
      "properties": {
        "name": {
          "type": "string"
        },
        "value": {
          "type": "string"
        }
      },
      "additionalProperties": true,
      "javaType": "io.fabric8.openshift.api.model.installer.libvirt.v1.DnsmasqOption",
      "javaInterfaces": [
        "io.fabric8.kubernetes.api.model.KubernetesResource"
      ]
    },
    "os_installer_libvirt_v1_MachinePool": {
      "type": "object",
      "additionalProperties": true,
      "javaType": "io.fabric8.openshift.api.model.installer.libvirt.v1.MachinePool",
      "javaInterfaces": [
        "io.fabric8.kubernetes.api.model.KubernetesResource"
      ]
    },
    "os_installer_libvirt_v1_Network": {
      "type": "object",
      "properties": {
        "dnsmasqOptions": {
          "type": "array",
          "javaOmitEmpty": true,
          "items": {
            "$ref": "#/definitions/os_installer_libvirt_v1_DnsmasqOption",
            "existingJavaType": "io.fabric8.openshift.api.model.installer.libvirt.v1.DnsmasqOption"
          }
        },
        "if": {
          "type": "string"
        }
      },
      "additionalProperties": true,
      "javaType": "io.fabric8.openshift.api.model.installer.libvirt.v1.Network",
      "javaInterfaces": [
        "io.fabric8.kubernetes.api.model.KubernetesResource"
      ]
    },
    "os_installer_libvirt_v1_Platform": {
      "type": "object",
      "properties": {
        "URI": {
          "type": "string"
        },
        "defaultMachinePlatform": {
          "$ref": "#/definitions/os_installer_libvirt_v1_MachinePool",
          "existingJavaType": "io.fabric8.openshift.api.model.installer.libvirt.v1.MachinePool"
        },
        "network": {
          "$ref": "#/definitions/os_installer_libvirt_v1_Network",
          "existingJavaType": "io.fabric8.openshift.api.model.installer.libvirt.v1.Network"
        }
      },
      "additionalProperties": true,
      "javaType": "io.fabric8.openshift.api.model.installer.libvirt.v1.Platform",
      "javaInterfaces": [
        "io.fabric8.kubernetes.api.model.KubernetesResource"
      ]
    },
    "os_installer_none_v1_Platform": {
      "type": "object",
      "additionalProperties": true,
      "javaType": "io.fabric8.openshift.api.model.installer.none.v1.Platform",
      "javaInterfaces": [
        "io.fabric8.kubernetes.api.model.KubernetesResource"
      ]
    },
    "os_installer_openstack_v1_MachinePool": {
      "type": "object",
      "properties": {
        "additionalNetworkIDs": {
          "type": "array",
          "javaOmitEmpty": true,
          "items": {
            "type": "string"
          }
        },
        "additionalSecurityGroupIDs": {
          "type": "array",
          "javaOmitEmpty": true,
          "items": {
            "type": "string"
          }
        },
        "rootVolume": {
          "$ref": "#/definitions/os_installer_openstack_v1_RootVolume",
          "existingJavaType": "io.fabric8.openshift.api.model.installer.openstack.v1.RootVolume"
        },
        "serverGroupPolicy": {
          "type": "string"
        },
        "type": {
          "type": "string"
        },
        "zones": {
          "type": "array",
          "javaOmitEmpty": true,
          "items": {
            "type": "string"
          }
        }
      },
      "additionalProperties": true,
      "javaType": "io.fabric8.openshift.api.model.installer.openstack.v1.MachinePool",
      "javaInterfaces": [
        "io.fabric8.kubernetes.api.model.KubernetesResource"
      ]
    },
    "os_installer_openstack_v1_Platform": {
      "type": "object",
      "properties": {
        "apiFloatingIP": {
          "type": "string"
        },
        "apiVIP": {
          "type": "string"
        },
        "cloud": {
          "type": "string"
        },
        "clusterOSImage": {
          "type": "string"
        },
        "clusterOSImageProperties": {
          "type": "object",
          "additionalProperties": {
            "type": "string"
          },
          "existingJavaType": "java.util.Map\u003cString, String\u003e"
        },
        "computeFlavor": {
          "type": "string"
        },
        "defaultMachinePlatform": {
          "$ref": "#/definitions/os_installer_openstack_v1_MachinePool",
          "existingJavaType": "io.fabric8.openshift.api.model.installer.openstack.v1.MachinePool"
        },
        "externalDNS": {
          "type": "array",
          "items": {
            "type": "string"
          }
        },
        "externalNetwork": {
          "type": "string"
        },
        "ingressFloatingIP": {
          "type": "string"
        },
        "ingressVIP": {
          "type": "string"
        },
        "lbFloatingIP": {
          "type": "string"
        },
        "machinesSubnet": {
          "type": "string"
        },
        "octaviaSupport": {
          "type": "string"
        },
        "region": {
          "type": "string"
        },
        "trunkSupport": {
          "type": "string"
        }
      },
      "additionalProperties": true,
      "javaType": "io.fabric8.openshift.api.model.installer.openstack.v1.Platform",
      "javaInterfaces": [
        "io.fabric8.kubernetes.api.model.KubernetesResource"
      ]
    },
    "os_installer_openstack_v1_RootVolume": {
      "type": "object",
      "properties": {
        "size": {
          "type": "integer"
        },
        "type": {
          "type": "string"
        },
        "zones": {
          "type": "array",
          "javaOmitEmpty": true,
          "items": {
            "type": "string"
          }
        }
      },
      "additionalProperties": true,
      "javaType": "io.fabric8.openshift.api.model.installer.openstack.v1.RootVolume",
      "javaInterfaces": [
        "io.fabric8.kubernetes.api.model.KubernetesResource"
      ]
    },
    "os_installer_ovirt_v1_AffinityGroup": {
      "type": "object",
      "properties": {
        "description": {
          "type": "string"
        },
        "enforcing": {
          "type": "boolean"
        },
        "name": {
          "type": "string"
        },
        "priority": {
          "type": "integer"
        }
      },
      "additionalProperties": true,
      "javaType": "io.fabric8.openshift.api.model.installer.ovirt.v1.AffinityGroup",
      "javaInterfaces": [
        "io.fabric8.kubernetes.api.model.KubernetesResource"
      ]
    },
    "os_installer_ovirt_v1_CPU": {
      "type": "object",
      "properties": {
        "cores": {
          "type": "integer"
        },
        "sockets": {
          "type": "integer"
        }
      },
      "additionalProperties": true,
      "javaType": "io.fabric8.openshift.api.model.installer.ovirt.v1.CPU",
      "javaInterfaces": [
        "io.fabric8.kubernetes.api.model.KubernetesResource"
      ]
    },
    "os_installer_ovirt_v1_Disk": {
      "type": "object",
      "properties": {
        "sizeGB": {
          "type": "integer",
          "existingJavaType": "Long"
        }
      },
      "additionalProperties": true,
      "javaType": "io.fabric8.openshift.api.model.installer.ovirt.v1.Disk",
      "javaInterfaces": [
        "io.fabric8.kubernetes.api.model.KubernetesResource"
      ]
    },
    "os_installer_ovirt_v1_MachinePool": {
      "type": "object",
      "properties": {
        "affinityGroupsNames": {
          "type": "array",
          "items": {
            "type": "string"
          }
        },
        "autoPinningPolicy": {
          "type": "string"
        },
        "cpu": {
          "$ref": "#/definitions/os_installer_ovirt_v1_CPU",
          "existingJavaType": "io.fabric8.openshift.api.model.installer.ovirt.v1.CPU"
        },
        "hugepages": {
          "type": "integer"
        },
        "instanceTypeID": {
          "type": "string"
        },
        "memoryMB": {
          "type": "integer"
        },
        "osDisk": {
          "$ref": "#/definitions/os_installer_ovirt_v1_Disk",
          "existingJavaType": "io.fabric8.openshift.api.model.installer.ovirt.v1.Disk"
        },
        "vmType": {
          "type": "string"
        }
      },
      "additionalProperties": true,
      "javaType": "io.fabric8.openshift.api.model.installer.ovirt.v1.MachinePool",
      "javaInterfaces": [
        "io.fabric8.kubernetes.api.model.KubernetesResource"
      ]
    },
    "os_installer_ovirt_v1_Platform": {
      "type": "object",
      "properties": {
        "affinityGroups": {
          "type": "array",
          "items": {
            "$ref": "#/definitions/os_installer_ovirt_v1_AffinityGroup",
            "existingJavaType": "io.fabric8.openshift.api.model.installer.ovirt.v1.AffinityGroup"
          }
        },
        "api_vip": {
          "type": "string"
        },
        "defaultMachinePlatform": {
          "$ref": "#/definitions/os_installer_ovirt_v1_MachinePool",
          "existingJavaType": "io.fabric8.openshift.api.model.installer.ovirt.v1.MachinePool"
        },
        "ingress_vip": {
          "type": "string"
        },
        "ovirt_cluster_id": {
          "type": "string"
        },
        "ovirt_network_name": {
          "type": "string"
        },
        "ovirt_storage_domain_id": {
          "type": "string"
        },
        "vnicProfileID": {
          "type": "string"
        }
      },
      "additionalProperties": true,
      "javaType": "io.fabric8.openshift.api.model.installer.ovirt.v1.Platform",
      "javaInterfaces": [
        "io.fabric8.kubernetes.api.model.KubernetesResource"
      ]
    },
    "os_installer_v1_BootstrapInPlace": {
      "type": "object",
      "properties": {
        "installationDisk": {
          "type": "string"
        }
      },
      "additionalProperties": true,
      "javaType": "io.fabric8.openshift.api.model.installer.v1.BootstrapInPlace",
      "javaInterfaces": [
        "io.fabric8.kubernetes.api.model.KubernetesResource"
      ]
    },
    "os_installer_v1_ClusterNetworkEntry": {
      "type": "object",
      "properties": {
        "cidr": {
          "type": "string"
        },
        "hostPrefix": {
          "type": "integer"
        },
        "hostSubnetLength": {
          "type": "integer"
        }
      },
      "additionalProperties": true,
      "javaType": "io.fabric8.openshift.api.model.installer.v1.ClusterNetworkEntry",
      "javaInterfaces": [
        "io.fabric8.kubernetes.api.model.KubernetesResource"
      ]
    },
    "os_installer_v1_ImageContentSource": {
      "type": "object",
      "properties": {
        "mirrors": {
          "type": "array",
          "javaOmitEmpty": true,
          "items": {
            "type": "string"
          }
        },
        "source": {
          "type": "string"
        }
      },
      "additionalProperties": true,
      "javaType": "io.fabric8.openshift.api.model.installer.v1.ImageContentSource",
      "javaInterfaces": [
        "io.fabric8.kubernetes.api.model.KubernetesResource"
      ]
    },
    "os_installer_v1_InstallConfig": {
      "type": "object",
      "properties": {
        "additionalTrustBundle": {
          "type": "string"
        },
        "apiVersion": {
          "type": "string",
          "default": "install.openshift.io/v1",
          "required": true
        },
        "baseDomain": {
          "type": "string"
        },
        "bootstrapInPlace": {
          "$ref": "#/definitions/os_installer_v1_BootstrapInPlace",
          "existingJavaType": "io.fabric8.openshift.api.model.installer.v1.BootstrapInPlace"
        },
        "compute": {
          "type": "array",
          "javaOmitEmpty": true,
          "items": {
            "$ref": "#/definitions/os_installer_v1_MachinePool",
            "existingJavaType": "io.fabric8.openshift.api.model.installer.v1.MachinePool"
          }
        },
        "controlPlane": {
          "$ref": "#/definitions/os_installer_v1_MachinePool",
          "existingJavaType": "io.fabric8.openshift.api.model.installer.v1.MachinePool"
        },
        "credentialsMode": {
          "type": "string"
        },
        "fips": {
          "type": "boolean"
        },
        "imageContentSources": {
          "type": "array",
          "javaOmitEmpty": true,
          "items": {
            "$ref": "#/definitions/os_installer_v1_ImageContentSource",
            "existingJavaType": "io.fabric8.openshift.api.model.installer.v1.ImageContentSource"
          }
        },
        "kind": {
          "type": "string",
          "default": "InstallConfig",
          "required": true
        },
        "metadata": {
          "$ref": "#/definitions/kubernetes_apimachinery_ObjectMeta",
          "existingJavaType": "io.fabric8.kubernetes.api.model.ObjectMeta"
        },
        "networking": {
          "$ref": "#/definitions/os_installer_v1_Networking",
          "existingJavaType": "io.fabric8.openshift.api.model.installer.v1.Networking"
        },
        "platform": {
          "$ref": "#/definitions/os_installer_v1_Platform",
          "existingJavaType": "io.fabric8.openshift.api.model.installer.v1.Platform"
        },
        "proxy": {
          "$ref": "#/definitions/os_installer_v1_Proxy",
          "existingJavaType": "io.fabric8.openshift.api.model.installer.v1.Proxy"
        },
        "publish": {
          "type": "string"
        },
        "pullSecret": {
          "type": "string"
        },
        "sshKey": {
          "type": "string"
        }
      },
      "additionalProperties": true,
      "javaType": "io.fabric8.openshift.api.model.installer.v1.InstallConfig",
      "javaInterfaces": [
        "io.fabric8.kubernetes.api.model.HasMetadata",
        "io.fabric8.kubernetes.api.model.Namespaced"
      ]
    },
    "os_installer_v1_MachineNetworkEntry": {
      "type": "object",
      "properties": {
        "cidr": {
          "type": "string"
        }
      },
      "additionalProperties": true,
      "javaType": "io.fabric8.openshift.api.model.installer.v1.MachineNetworkEntry",
      "javaInterfaces": [
        "io.fabric8.kubernetes.api.model.KubernetesResource"
      ]
    },
    "os_installer_v1_MachinePool": {
      "type": "object",
      "properties": {
        "architecture": {
          "type": "string"
        },
        "hyperthreading": {
          "type": "string"
        },
        "name": {
          "type": "string"
        },
        "platform": {
          "$ref": "#/definitions/os_installer_v1_MachinePoolPlatform",
          "existingJavaType": "io.fabric8.openshift.api.model.installer.v1.MachinePoolPlatform"
        },
        "replicas": {
          "type": "integer",
          "existingJavaType": "Long"
        }
      },
      "additionalProperties": true,
      "javaType": "io.fabric8.openshift.api.model.installer.v1.MachinePool",
      "javaInterfaces": [
        "io.fabric8.kubernetes.api.model.KubernetesResource"
      ]
    },
    "os_installer_v1_MachinePoolPlatform": {
      "type": "object",
      "properties": {
        "alibabacloud": {
          "$ref": "#/definitions/os_installer_alibabacloud_v1_MachinePool",
          "existingJavaType": "io.fabric8.openshift.api.model.installer.alibabacloud.v1.MachinePool"
        },
        "aws": {
          "$ref": "#/definitions/os_installer_aws_v1_MachinePool",
          "existingJavaType": "io.fabric8.openshift.api.model.installer.aws.v1.MachinePool"
        },
        "azure": {
          "$ref": "#/definitions/os_installer_azure_v1_MachinePool",
          "existingJavaType": "io.fabric8.openshift.api.model.installer.azure.v1.MachinePool"
        },
        "baremetal": {
          "$ref": "#/definitions/os_installer_baremetal_v1_MachinePool",
          "existingJavaType": "io.fabric8.openshift.api.model.installer.baremetal.v1.MachinePool"
        },
        "gcp": {
          "$ref": "#/definitions/os_installer_gcp_v1_MachinePool",
          "existingJavaType": "io.fabric8.openshift.api.model.installer.gcp.v1.MachinePool"
        },
        "ibmcloud": {
          "$ref": "#/definitions/os_installer_ibmcloud_v1_MachinePool",
          "existingJavaType": "io.fabric8.openshift.api.model.installer.ibmcloud.v1.MachinePool"
        },
        "libvirt": {
          "$ref": "#/definitions/os_installer_libvirt_v1_MachinePool",
          "existingJavaType": "io.fabric8.openshift.api.model.installer.libvirt.v1.MachinePool"
        },
        "openstack": {
          "$ref": "#/definitions/os_installer_openstack_v1_MachinePool",
          "existingJavaType": "io.fabric8.openshift.api.model.installer.openstack.v1.MachinePool"
        },
        "ovirt": {
          "$ref": "#/definitions/os_installer_ovirt_v1_MachinePool",
          "existingJavaType": "io.fabric8.openshift.api.model.installer.ovirt.v1.MachinePool"
        },
        "vsphere": {
          "$ref": "#/definitions/os_installer_vsphere_v1_MachinePool",
          "existingJavaType": "io.fabric8.openshift.api.model.installer.vsphere.v1.MachinePool"
        }
      },
      "additionalProperties": true,
      "javaType": "io.fabric8.openshift.api.model.installer.v1.MachinePoolPlatform",
      "javaInterfaces": [
        "io.fabric8.kubernetes.api.model.KubernetesResource"
      ]
    },
    "os_installer_v1_Networking": {
      "type": "object",
      "properties": {
        "clusterNetwork": {
          "type": "array",
          "javaOmitEmpty": true,
          "items": {
            "$ref": "#/definitions/os_installer_v1_ClusterNetworkEntry",
            "existingJavaType": "io.fabric8.openshift.api.model.installer.v1.ClusterNetworkEntry"
          }
        },
        "deprecatedClusterNetworks": {
          "type": "array",
          "javaOmitEmpty": true,
          "items": {
            "$ref": "#/definitions/os_installer_v1_ClusterNetworkEntry",
            "existingJavaType": "io.fabric8.openshift.api.model.installer.v1.ClusterNetworkEntry"
          }
        },
        "machineCIDR": {
          "type": "string"
        },
        "machineNetwork": {
          "type": "array",
          "javaOmitEmpty": true,
          "items": {
            "$ref": "#/definitions/os_installer_v1_MachineNetworkEntry",
            "existingJavaType": "io.fabric8.openshift.api.model.installer.v1.MachineNetworkEntry"
          }
        },
        "networkType": {
          "type": "string"
        },
        "serviceCIDR": {
          "type": "string"
        },
        "serviceNetwork": {
          "type": "array",
          "javaOmitEmpty": true,
          "items": {
            "type": "string"
          }
        },
        "type": {
          "type": "string"
        }
      },
      "additionalProperties": true,
      "javaType": "io.fabric8.openshift.api.model.installer.v1.Networking",
      "javaInterfaces": [
        "io.fabric8.kubernetes.api.model.KubernetesResource"
      ]
    },
    "os_installer_v1_Platform": {
      "type": "object",
      "properties": {
        "alibabacloud": {
          "$ref": "#/definitions/os_installer_alibabacloud_v1_Platform",
          "existingJavaType": "io.fabric8.openshift.api.model.installer.alibabacloud.v1.Platform"
        },
        "aws": {
          "$ref": "#/definitions/os_installer_aws_v1_Platform",
          "existingJavaType": "io.fabric8.openshift.api.model.installer.aws.v1.Platform"
        },
        "azure": {
          "$ref": "#/definitions/os_installer_azure_v1_Platform",
          "existingJavaType": "io.fabric8.openshift.api.model.installer.azure.v1.Platform"
        },
        "baremetal": {
          "$ref": "#/definitions/os_installer_baremetal_v1_Platform",
          "existingJavaType": "io.fabric8.openshift.api.model.installer.baremetal.v1.Platform"
        },
        "gcp": {
          "$ref": "#/definitions/os_installer_gcp_v1_Platform",
          "existingJavaType": "io.fabric8.openshift.api.model.installer.gcp.v1.Platform"
        },
        "ibmcloud": {
          "$ref": "#/definitions/os_installer_ibmcloud_v1_Platform",
          "existingJavaType": "io.fabric8.openshift.api.model.installer.ibmcloud.v1.Platform"
        },
        "libvirt": {
          "$ref": "#/definitions/os_installer_libvirt_v1_Platform",
          "existingJavaType": "io.fabric8.openshift.api.model.installer.libvirt.v1.Platform"
        },
        "none": {
          "$ref": "#/definitions/os_installer_none_v1_Platform",
          "existingJavaType": "io.fabric8.openshift.api.model.installer.none.v1.Platform"
        },
        "openstack": {
          "$ref": "#/definitions/os_installer_openstack_v1_Platform",
          "existingJavaType": "io.fabric8.openshift.api.model.installer.openstack.v1.Platform"
        },
        "ovirt": {
          "$ref": "#/definitions/os_installer_ovirt_v1_Platform",
          "existingJavaType": "io.fabric8.openshift.api.model.installer.ovirt.v1.Platform"
        },
        "vsphere": {
          "$ref": "#/definitions/os_installer_vsphere_v1_Platform",
          "existingJavaType": "io.fabric8.openshift.api.model.installer.vsphere.v1.Platform"
        }
      },
      "additionalProperties": true,
      "javaType": "io.fabric8.openshift.api.model.installer.v1.Platform",
      "javaInterfaces": [
        "io.fabric8.kubernetes.api.model.KubernetesResource"
      ]
    },
    "os_installer_v1_Proxy": {
      "type": "object",
      "properties": {
        "httpProxy": {
          "type": "string"
        },
        "httpsProxy": {
          "type": "string"
        },
        "noProxy": {
          "type": "string"
        }
      },
      "additionalProperties": true,
      "javaType": "io.fabric8.openshift.api.model.installer.v1.Proxy",
      "javaInterfaces": [
        "io.fabric8.kubernetes.api.model.KubernetesResource"
      ]
    },
    "os_installer_vsphere_v1_MachinePool": {
      "type": "object",
      "properties": {
        "coresPerSocket": {
          "type": "integer"
        },
        "cpus": {
          "type": "integer"
        },
        "memoryMB": {
          "type": "integer",
          "existingJavaType": "Long"
        },
        "osDisk": {
          "$ref": "#/definitions/os_installer_vsphere_v1_OSDisk",
          "existingJavaType": "io.fabric8.openshift.api.model.installer.vsphere.v1.OSDisk"
        }
      },
      "additionalProperties": true,
      "javaType": "io.fabric8.openshift.api.model.installer.vsphere.v1.MachinePool",
      "javaInterfaces": [
        "io.fabric8.kubernetes.api.model.KubernetesResource"
      ]
    },
    "os_installer_vsphere_v1_OSDisk": {
      "type": "object",
      "properties": {
        "diskSizeGB": {
          "type": "integer"
        }
      },
      "additionalProperties": true,
      "javaType": "io.fabric8.openshift.api.model.installer.vsphere.v1.OSDisk",
      "javaInterfaces": [
        "io.fabric8.kubernetes.api.model.KubernetesResource"
      ]
    },
    "os_installer_vsphere_v1_Platform": {
      "type": "object",
      "properties": {
        "apiVIP": {
          "type": "string"
        },
        "cluster": {
          "type": "string"
        },
        "clusterOSImage": {
          "type": "string"
        },
        "datacenter": {
          "type": "string"
        },
        "defaultDatastore": {
          "type": "string"
        },
        "defaultMachinePlatform": {
          "$ref": "#/definitions/os_installer_vsphere_v1_MachinePool",
          "existingJavaType": "io.fabric8.openshift.api.model.installer.vsphere.v1.MachinePool"
        },
        "diskType": {
          "type": "string"
        },
        "folder": {
          "type": "string"
        },
        "ingressVIP": {
          "type": "string"
        },
        "network": {
          "type": "string"
        },
        "password": {
          "type": "string"
        },
        "resourcePool": {
          "type": "string"
        },
        "username": {
          "type": "string"
        },
        "vCenter": {
          "type": "string"
        }
      },
      "additionalProperties": true,
      "javaType": "io.fabric8.openshift.api.model.installer.vsphere.v1.Platform",
      "javaInterfaces": [
        "io.fabric8.kubernetes.api.model.KubernetesResource"
      ]
    }
  },
  "type": "object",
  "properties": {
    "APIGroup": {
      "$ref": "#/definitions/kubernetes_apimachinery_APIGroup",
      "existingJavaType": "io.fabric8.kubernetes.api.model.APIGroup"
    },
    "APIGroupList": {
      "$ref": "#/definitions/kubernetes_apimachinery_APIGroupList",
      "existingJavaType": "io.fabric8.kubernetes.api.model.APIGroupList"
    },
    "AlibabaCloudMachinePool": {
      "$ref": "#/definitions/os_installer_alibabacloud_v1_MachinePool",
      "existingJavaType": "io.fabric8.openshift.api.model.installer.alibabacloud.v1.MachinePool"
    },
    "AwsMachinePool": {
      "$ref": "#/definitions/os_installer_aws_v1_MachinePool",
      "existingJavaType": "io.fabric8.openshift.api.model.installer.aws.v1.MachinePool"
    },
    "AzureMachinePool": {
      "$ref": "#/definitions/os_installer_azure_v1_MachinePool",
      "existingJavaType": "io.fabric8.openshift.api.model.installer.azure.v1.MachinePool"
    },
    "BaremetalMachinePool": {
      "$ref": "#/definitions/os_installer_baremetal_v1_MachinePool",
      "existingJavaType": "io.fabric8.openshift.api.model.installer.baremetal.v1.MachinePool"
    },
    "BaseKubernetesList": {
      "$ref": "#/definitions/kubernetes_apimachinery_List",
      "existingJavaType": "io.fabric8.kubernetes.api.model.BaseKubernetesList"
    },
    "GcpMachinePool": {
      "$ref": "#/definitions/os_installer_gcp_v1_MachinePool",
      "existingJavaType": "io.fabric8.openshift.api.model.installer.gcp.v1.MachinePool"
    },
    "IBMCloudMachinePool": {
      "$ref": "#/definitions/os_installer_ibmcloud_v1_MachinePool",
      "existingJavaType": "io.fabric8.openshift.api.model.installer.ibmcloud.v1.MachinePool"
    },
    "InstallConfig": {
      "$ref": "#/definitions/os_installer_v1_InstallConfig",
      "existingJavaType": "io.fabric8.openshift.api.model.installer.v1.InstallConfig"
    },
    "LibvirtMachinePool": {
      "$ref": "#/definitions/os_installer_libvirt_v1_MachinePool",
      "existingJavaType": "io.fabric8.openshift.api.model.installer.libvirt.v1.MachinePool"
    },
    "ObjectMeta": {
      "$ref": "#/definitions/kubernetes_apimachinery_ObjectMeta",
      "existingJavaType": "io.fabric8.kubernetes.api.model.ObjectMeta"
    },
    "OpenStackMachinePool": {
      "$ref": "#/definitions/os_installer_openstack_v1_MachinePool",
      "existingJavaType": "io.fabric8.openshift.api.model.installer.openstack.v1.MachinePool"
    },
    "OvirtMachinePool": {
      "$ref": "#/definitions/os_installer_ovirt_v1_MachinePool",
      "existingJavaType": "io.fabric8.openshift.api.model.installer.ovirt.v1.MachinePool"
    },
    "Patch": {
      "$ref": "#/definitions/kubernetes_apimachinery_Patch",
      "existingJavaType": "io.fabric8.kubernetes.api.model.Patch"
    },
    "Status": {
      "$ref": "#/definitions/kubernetes_apimachinery_Status",
      "existingJavaType": "io.fabric8.kubernetes.api.model.Status"
    },
    "Time": {
      "$ref": "#/definitions/kubernetes_apimachinery_Time",
      "existingJavaType": "String"
    },
    "TypeMeta": {
      "$ref": "#/definitions/kubernetes_apimachinery_TypeMeta",
      "existingJavaType": "io.fabric8.kubernetes.api.model.TypeMeta"
    },
    "VSphereMachinePool": {
      "$ref": "#/definitions/os_installer_vsphere_v1_MachinePool",
      "existingJavaType": "io.fabric8.openshift.api.model.installer.vsphere.v1.MachinePool"
    }
  },
  "additionalProperties": true,
  "resources": {
    "affinitygroup": {
      "properties": {
        "description": {
          "type": "string"
        },
        "enforcing": {
          "type": "boolean"
        },
        "name": {
          "type": "string"
        },
        "priority": {
          "type": "integer"
        }
      },
      "additionalProperties": true
    },
    "apigroup": {
      "properties": {
        "apiVersion": {
          "type": "string",
          "default": "v1",
          "required": true
        },
        "kind": {
          "type": "string",
          "default": "APIGroup",
          "required": true
        },
        "name": {
          "type": "string"
        },
        "preferredVersion": {
          "$ref": "#/definitions/kubernetes_apimachinery_GroupVersionForDiscovery",
          "existingJavaType": "io.fabric8.kubernetes.api.model.GroupVersionForDiscovery"
        },
        "serverAddressByClientCIDRs": {
          "type": "array",
          "javaOmitEmpty": true,
          "items": {
            "$ref": "#/definitions/kubernetes_apimachinery_ServerAddressByClientCIDR",
            "existingJavaType": "io.fabric8.kubernetes.api.model.ServerAddressByClientCIDR"
          }
        },
        "versions": {
          "type": "array",
          "items": {
            "$ref": "#/definitions/kubernetes_apimachinery_GroupVersionForDiscovery",
            "existingJavaType": "io.fabric8.kubernetes.api.model.GroupVersionForDiscovery"
          }
        }
      },
      "additionalProperties": true
    },
    "apigrouplist": {
      "properties": {
        "apiVersion": {
          "type": "string",
          "default": "v1",
          "required": true
        },
        "groups": {
          "type": "array",
          "items": {
            "$ref": "#/definitions/kubernetes_apimachinery_APIGroup",
            "existingJavaType": "io.fabric8.kubernetes.api.model.APIGroup"
          }
        },
        "kind": {
          "type": "string",
          "default": "APIGroupList",
          "required": true
        }
      },
      "additionalProperties": true
    },
    "bmc": {
      "properties": {
        "address": {
          "type": "string"
        },
        "disableCertificateVerification": {
          "type": "boolean"
        },
        "password": {
          "type": "string"
        },
        "username": {
          "type": "string"
        }
      },
      "additionalProperties": true
    },
    "bootstrapinplace": {
      "properties": {
        "installationDisk": {
          "type": "string"
        }
      },
      "additionalProperties": true
    },
    "bootvolume": {
      "properties": {
        "encryptionKey": {
          "type": "string"
        }
      },
      "additionalProperties": true
    },
    "clusternetworkentry": {
      "properties": {
        "cidr": {
          "type": "string"
        },
        "hostPrefix": {
          "type": "integer"
        },
        "hostSubnetLength": {
          "type": "integer"
        }
      },
      "additionalProperties": true
    },
    "cpu": {
      "properties": {
        "cores": {
          "type": "integer"
        },
        "sockets": {
          "type": "integer"
        }
      },
      "additionalProperties": true
    },
    "dedicatedhost": {
      "properties": {
        "name": {
          "type": "string"
        },
        "profile": {
          "type": "string"
        }
      },
      "additionalProperties": true
    },
    "disk": {
      "properties": {
        "sizeGB": {
          "type": "integer",
          "existingJavaType": "Long"
        }
      },
      "additionalProperties": true
    },
    "dnsmasqoption": {
      "properties": {
        "name": {
          "type": "string"
        },
        "value": {
          "type": "string"
        }
      },
      "additionalProperties": true
    },
    "ec2rootvolume": {
      "properties": {
        "iops": {
          "type": "integer"
        },
        "kmsKeyARN": {
          "type": "string"
        },
        "size": {
          "type": "integer"
        },
        "type": {
          "type": "string"
        }
      },
      "additionalProperties": true
    },
    "encryptionkeyreference": {
      "properties": {
        "kmsKey": {
          "$ref": "#/definitions/os_installer_gcp_v1_KMSKeyReference",
          "existingJavaType": "io.fabric8.openshift.api.model.installer.gcp.v1.KMSKeyReference"
        },
        "kmsKeyServiceAccount": {
          "type": "string"
        }
      },
      "additionalProperties": true
    },
    "fieldsv1": {
      "additionalProperties": true
    },
    "groupversionfordiscovery": {
      "properties": {
        "groupVersion": {
          "type": "string"
        },
        "version": {
          "type": "string"
        }
      },
      "additionalProperties": true
    },
    "host": {
      "properties": {
        "bmc": {
          "$ref": "#/definitions/os_installer_baremetal_v1_BMC",
          "existingJavaType": "io.fabric8.openshift.api.model.installer.baremetal.v1.BMC"
        },
        "bootMACAddress": {
          "type": "string"
        },
        "bootMode": {
          "type": "string"
        },
        "hardwareProfile": {
          "type": "string"
        },
        "name": {
          "type": "string"
        },
        "networkConfig": {
          "type": "string"
        },
        "role": {
          "type": "string"
        },
        "rootDeviceHints": {
          "$ref": "#/definitions/os_installer_baremetal_v1_RootDeviceHints",
          "existingJavaType": "io.fabric8.openshift.api.model.installer.baremetal.v1.RootDeviceHints"
        }
      },
      "additionalProperties": true
    },
    "imagecontentsource": {
      "properties": {
        "mirrors": {
          "type": "array",
          "javaOmitEmpty": true,
          "items": {
            "type": "string"
          }
        },
        "source": {
          "type": "string"
        }
      },
      "additionalProperties": true
    },
    "installconfig": {
      "properties": {
        "additionalTrustBundle": {
          "type": "string"
        },
        "apiVersion": {
          "type": "string",
          "default": "install.openshift.io/v1",
          "required": true
        },
        "baseDomain": {
          "type": "string"
        },
        "bootstrapInPlace": {
          "$ref": "#/definitions/os_installer_v1_BootstrapInPlace",
          "existingJavaType": "io.fabric8.openshift.api.model.installer.v1.BootstrapInPlace"
        },
        "compute": {
          "type": "array",
          "javaOmitEmpty": true,
          "items": {
            "$ref": "#/definitions/os_installer_v1_MachinePool",
            "existingJavaType": "io.fabric8.openshift.api.model.installer.v1.MachinePool"
          }
        },
        "controlPlane": {
          "$ref": "#/definitions/os_installer_v1_MachinePool",
          "existingJavaType": "io.fabric8.openshift.api.model.installer.v1.MachinePool"
        },
        "credentialsMode": {
          "type": "string"
        },
        "fips": {
          "type": "boolean"
        },
        "imageContentSources": {
          "type": "array",
          "javaOmitEmpty": true,
          "items": {
            "$ref": "#/definitions/os_installer_v1_ImageContentSource",
            "existingJavaType": "io.fabric8.openshift.api.model.installer.v1.ImageContentSource"
          }
        },
        "kind": {
          "type": "string",
          "default": "InstallConfig",
          "required": true
        },
        "metadata": {
          "$ref": "#/definitions/kubernetes_apimachinery_ObjectMeta",
          "existingJavaType": "io.fabric8.kubernetes.api.model.ObjectMeta"
        },
        "networking": {
          "$ref": "#/definitions/os_installer_v1_Networking",
          "existingJavaType": "io.fabric8.openshift.api.model.installer.v1.Networking"
        },
        "platform": {
          "$ref": "#/definitions/os_installer_v1_Platform",
          "existingJavaType": "io.fabric8.openshift.api.model.installer.v1.Platform"
        },
        "proxy": {
          "$ref": "#/definitions/os_installer_v1_Proxy",
          "existingJavaType": "io.fabric8.openshift.api.model.installer.v1.Proxy"
        },
        "publish": {
          "type": "string"
        },
        "pullSecret": {
          "type": "string"
        },
        "sshKey": {
          "type": "string"
        }
      },
      "additionalProperties": true
    },
    "kmskeyreference": {
      "properties": {
        "keyRing": {
          "type": "string"
        },
        "location": {
          "type": "string"
        },
        "name": {
          "type": "string"
        },
        "projectID": {
          "type": "string"
        }
      },
      "additionalProperties": true
    },
    "list": {
      "properties": {
        "apiVersion": {
          "type": "string",
          "default": "v1",
          "required": true
        },
        "items": {
          "type": "array",
          "items": {
            "$ref": "#/definitions/k8s_io_apimachinery_pkg_runtime_RawExtension",
            "existingJavaType": "java.util.Map\u003cString, Object\u003e"
          }
        },
        "kind": {
          "type": "string",
          "default": "List",
          "required": true
        },
        "metadata": {
          "$ref": "#/definitions/kubernetes_apimachinery_ListMeta",
          "existingJavaType": "io.fabric8.kubernetes.api.model.ListMeta"
        }
      },
      "additionalProperties": true
    },
    "listmeta": {
      "properties": {
        "continue": {
          "type": "string"
        },
        "remainingItemCount": {
          "type": "integer",
          "existingJavaType": "Long"
        },
        "resourceVersion": {
          "type": "string"
        },
        "selfLink": {
          "type": "string"
        }
      },
      "additionalProperties": true
    },
    "machinenetworkentry": {
      "properties": {
        "cidr": {
          "type": "string"
        }
      },
      "additionalProperties": true
    },
    "machinepool": {
      "properties": {
        "coresPerSocket": {
          "type": "integer"
        },
        "cpus": {
          "type": "integer"
        },
        "memoryMB": {
          "type": "integer",
          "existingJavaType": "Long"
        },
        "osDisk": {
          "$ref": "#/definitions/os_installer_vsphere_v1_OSDisk",
          "existingJavaType": "io.fabric8.openshift.api.model.installer.vsphere.v1.OSDisk"
        }
      },
      "additionalProperties": true
    },
    "machinepoolplatform": {
      "properties": {
        "alibabacloud": {
          "$ref": "#/definitions/os_installer_alibabacloud_v1_MachinePool",
          "existingJavaType": "io.fabric8.openshift.api.model.installer.alibabacloud.v1.MachinePool"
        },
        "aws": {
          "$ref": "#/definitions/os_installer_aws_v1_MachinePool",
          "existingJavaType": "io.fabric8.openshift.api.model.installer.aws.v1.MachinePool"
        },
        "azure": {
          "$ref": "#/definitions/os_installer_azure_v1_MachinePool",
          "existingJavaType": "io.fabric8.openshift.api.model.installer.azure.v1.MachinePool"
        },
        "baremetal": {
          "$ref": "#/definitions/os_installer_baremetal_v1_MachinePool",
          "existingJavaType": "io.fabric8.openshift.api.model.installer.baremetal.v1.MachinePool"
        },
        "gcp": {
          "$ref": "#/definitions/os_installer_gcp_v1_MachinePool",
          "existingJavaType": "io.fabric8.openshift.api.model.installer.gcp.v1.MachinePool"
        },
        "ibmcloud": {
          "$ref": "#/definitions/os_installer_ibmcloud_v1_MachinePool",
          "existingJavaType": "io.fabric8.openshift.api.model.installer.ibmcloud.v1.MachinePool"
        },
        "libvirt": {
          "$ref": "#/definitions/os_installer_libvirt_v1_MachinePool",
          "existingJavaType": "io.fabric8.openshift.api.model.installer.libvirt.v1.MachinePool"
        },
        "openstack": {
          "$ref": "#/definitions/os_installer_openstack_v1_MachinePool",
          "existingJavaType": "io.fabric8.openshift.api.model.installer.openstack.v1.MachinePool"
        },
        "ovirt": {
          "$ref": "#/definitions/os_installer_ovirt_v1_MachinePool",
          "existingJavaType": "io.fabric8.openshift.api.model.installer.ovirt.v1.MachinePool"
        },
        "vsphere": {
          "$ref": "#/definitions/os_installer_vsphere_v1_MachinePool",
          "existingJavaType": "io.fabric8.openshift.api.model.installer.vsphere.v1.MachinePool"
        }
      },
      "additionalProperties": true
    },
    "managedfieldsentry": {
      "properties": {
        "apiVersion": {
          "type": "string"
        },
        "fieldsType": {
          "type": "string"
        },
        "fieldsV1": {
          "$ref": "#/definitions/kubernetes_apimachinery_FieldsV1",
          "existingJavaType": "io.fabric8.kubernetes.api.model.FieldsV1"
        },
        "manager": {
          "type": "string"
        },
        "operation": {
          "type": "string"
        },
        "subresource": {
          "type": "string"
        },
        "time": {
          "$ref": "#/definitions/kubernetes_apimachinery_Time",
          "existingJavaType": "String"
        }
      },
      "additionalProperties": true
    },
    "network": {
      "properties": {
        "dnsmasqOptions": {
          "type": "array",
          "javaOmitEmpty": true,
          "items": {
            "$ref": "#/definitions/os_installer_libvirt_v1_DnsmasqOption",
            "existingJavaType": "io.fabric8.openshift.api.model.installer.libvirt.v1.DnsmasqOption"
          }
        },
        "if": {
          "type": "string"
        }
      },
      "additionalProperties": true
    },
    "networking": {
      "properties": {
        "clusterNetwork": {
          "type": "array",
          "javaOmitEmpty": true,
          "items": {
            "$ref": "#/definitions/os_installer_v1_ClusterNetworkEntry",
            "existingJavaType": "io.fabric8.openshift.api.model.installer.v1.ClusterNetworkEntry"
          }
        },
        "deprecatedClusterNetworks": {
          "type": "array",
          "javaOmitEmpty": true,
          "items": {
            "$ref": "#/definitions/os_installer_v1_ClusterNetworkEntry",
            "existingJavaType": "io.fabric8.openshift.api.model.installer.v1.ClusterNetworkEntry"
          }
        },
        "machineCIDR": {
          "type": "string"
        },
        "machineNetwork": {
          "type": "array",
          "javaOmitEmpty": true,
          "items": {
            "$ref": "#/definitions/os_installer_v1_MachineNetworkEntry",
            "existingJavaType": "io.fabric8.openshift.api.model.installer.v1.MachineNetworkEntry"
          }
        },
        "networkType": {
          "type": "string"
        },
        "serviceCIDR": {
          "type": "string"
        },
        "serviceNetwork": {
          "type": "array",
          "javaOmitEmpty": true,
          "items": {
            "type": "string"
          }
        },
        "type": {
          "type": "string"
        }
      },
      "additionalProperties": true
    },
    "objectmeta": {
      "properties": {
        "annotations": {
          "type": "object",
          "additionalProperties": {
            "type": "string"
          },
          "existingJavaType": "java.util.Map\u003cString, String\u003e"
        },
        "clusterName": {
          "type": "string"
        },
        "creationTimestamp": {
          "$ref": "#/definitions/kubernetes_apimachinery_Time",
          "existingJavaType": "String"
        },
        "deletionGracePeriodSeconds": {
          "type": "integer",
          "existingJavaType": "Long"
        },
        "deletionTimestamp": {
          "$ref": "#/definitions/kubernetes_apimachinery_Time",
          "existingJavaType": "String"
        },
        "finalizers": {
          "type": "array",
          "javaOmitEmpty": true,
          "items": {
            "type": "string"
          }
        },
        "generateName": {
          "type": "string"
        },
        "generation": {
          "type": "integer",
          "existingJavaType": "Long"
        },
        "labels": {
          "type": "object",
          "additionalProperties": {
            "type": "string"
          },
          "existingJavaType": "java.util.Map\u003cString, String\u003e"
        },
        "managedFields": {
          "type": "array",
          "javaOmitEmpty": true,
          "items": {
            "$ref": "#/definitions/kubernetes_apimachinery_ManagedFieldsEntry",
            "existingJavaType": "io.fabric8.kubernetes.api.model.ManagedFieldsEntry"
          }
        },
        "name": {
          "type": "string"
        },
        "namespace": {
          "type": "string",
          "maxLength": 253,
          "pattern": "^[a-z0-9]([-a-z0-9]*[a-z0-9])?(\\.[a-z0-9]([-a-z0-9]*[a-z0-9])?)*$"
        },
        "ownerReferences": {
          "type": "array",
          "javaOmitEmpty": true,
          "items": {
            "$ref": "#/definitions/kubernetes_apimachinery_OwnerReference",
            "existingJavaType": "io.fabric8.kubernetes.api.model.OwnerReference"
          }
        },
        "resourceVersion": {
          "type": "string"
        },
        "selfLink": {
          "type": "string"
        },
        "uid": {
          "type": "string"
        }
      },
      "additionalProperties": true
    },
    "osdisk": {
      "properties": {
        "diskSizeGB": {
          "type": "integer"
<<<<<<< HEAD
        },
        "diskType": {
          "type": "string"
=======
>>>>>>> 615b3981
        }
      },
      "additionalProperties": true
    },
    "ownerreference": {
      "properties": {
        "apiVersion": {
          "type": "string"
        },
        "blockOwnerDeletion": {
          "type": "boolean"
        },
        "controller": {
          "type": "boolean"
        },
        "kind": {
          "type": "string"
        },
        "name": {
          "type": "string"
        },
        "uid": {
          "type": "string"
        }
      },
      "additionalProperties": true
    },
    "patch": {
      "additionalProperties": true
    },
    "platform": {
<<<<<<< HEAD
      "properties": {
        "apiVIP": {
          "type": "string"
        },
        "bootstrapOSImage": {
          "type": "string"
        },
        "bootstrapProvisioningIP": {
          "type": "string"
        },
        "clusterOSImage": {
          "type": "string"
        },
        "clusterProvisioningIP": {
          "type": "string"
        },
        "defaultMachinePlatform": {
          "$ref": "#/definitions/os_installer_baremetal_v1_MachinePool",
          "existingJavaType": "io.fabric8.openshift.api.model.installer.baremetal.v1.MachinePool"
        },
        "externalBridge": {
          "type": "string"
        },
        "externalMACAddress": {
          "type": "string"
        },
        "hosts": {
          "type": "array",
          "items": {
            "$ref": "#/definitions/os_installer_baremetal_v1_Host",
            "existingJavaType": "io.fabric8.openshift.api.model.installer.baremetal.v1.Host"
          }
        },
        "ingressVIP": {
          "type": "string"
        },
        "libvirtURI": {
          "type": "string"
        },
        "provisioningBridge": {
          "type": "string"
        },
        "provisioningDHCPExternal": {
          "type": "boolean"
        },
        "provisioningDHCPRange": {
          "type": "string"
        },
        "provisioningHostIP": {
          "type": "string"
        },
        "provisioningMACAddress": {
          "type": "string"
        },
        "provisioningNetwork": {
          "type": "string"
        },
        "provisioningNetworkCIDR": {
          "type": "string"
        },
        "provisioningNetworkInterface": {
          "type": "string"
        }
      },
=======
>>>>>>> 615b3981
      "additionalProperties": true
    },
    "proxy": {
      "properties": {
        "httpProxy": {
          "type": "string"
        },
        "httpsProxy": {
          "type": "string"
        },
        "noProxy": {
          "type": "string"
        }
      },
      "additionalProperties": true
    },
    "rawextension": {
      "additionalProperties": true
    },
    "rootdevicehints": {
      "properties": {
        "deviceName": {
          "type": "string"
        },
        "hctl": {
          "type": "string"
        },
        "minSizeGigabytes": {
          "type": "integer"
        },
        "model": {
          "type": "string"
        },
        "rotational": {
          "type": "boolean"
        },
        "serialNumber": {
          "type": "string"
        },
        "vendor": {
          "type": "string"
        },
        "wwn": {
          "type": "string"
        },
        "wwnVendorExtension": {
          "type": "string"
        },
        "wwnWithExtension": {
          "type": "string"
        }
      },
      "additionalProperties": true
    },
    "rootvolume": {
      "properties": {
        "size": {
          "type": "integer"
        },
        "type": {
          "type": "string"
        },
        "zones": {
          "type": "array",
          "javaOmitEmpty": true,
          "items": {
            "type": "string"
          }
        }
      },
      "additionalProperties": true
    },
    "serveraddressbyclientcidr": {
      "properties": {
        "clientCIDR": {
          "type": "string"
        },
        "serverAddress": {
          "type": "string"
        }
      },
      "additionalProperties": true
    },
    "serviceendpoint": {
      "properties": {
        "name": {
          "type": "string"
        },
        "url": {
          "type": "string"
        }
      },
      "additionalProperties": true
    },
    "status": {
      "properties": {
        "apiVersion": {
          "type": "string",
          "default": "v1",
          "required": true
        },
        "code": {
          "type": "integer"
        },
        "details": {
          "$ref": "#/definitions/kubernetes_apimachinery_StatusDetails",
          "existingJavaType": "io.fabric8.kubernetes.api.model.StatusDetails"
        },
        "kind": {
          "type": "string",
          "default": "Status",
          "required": true
        },
        "message": {
          "type": "string"
        },
        "metadata": {
          "$ref": "#/definitions/kubernetes_apimachinery_ListMeta",
          "existingJavaType": "io.fabric8.kubernetes.api.model.ListMeta"
        },
        "reason": {
          "type": "string"
        },
        "status": {
          "type": "string"
        }
      },
      "additionalProperties": true
    },
    "statuscause": {
      "properties": {
        "field": {
          "type": "string"
        },
        "message": {
          "type": "string"
        },
        "reason": {
          "type": "string"
        }
      },
      "additionalProperties": true
    },
    "statusdetails": {
      "properties": {
        "causes": {
          "type": "array",
          "javaOmitEmpty": true,
          "items": {
            "$ref": "#/definitions/kubernetes_apimachinery_StatusCause",
            "existingJavaType": "io.fabric8.kubernetes.api.model.StatusCause"
          }
        },
        "group": {
          "type": "string"
        },
        "kind": {
          "type": "string"
        },
        "name": {
          "type": "string"
        },
        "retryAfterSeconds": {
          "type": "integer"
        },
        "uid": {
          "type": "string"
        }
      },
      "additionalProperties": true
    },
    "time": {
      "properties": {
        "Time": {
          "type": "string"
        }
      },
      "additionalProperties": true
    },
    "typemeta": {
      "properties": {
        "apiVersion": {
          "type": "string"
        },
        "kind": {
          "type": "string"
        }
      },
      "additionalProperties": true
    }
  }
}<|MERGE_RESOLUTION|>--- conflicted
+++ resolved
@@ -2611,12 +2611,6 @@
       "properties": {
         "diskSizeGB": {
           "type": "integer"
-<<<<<<< HEAD
-        },
-        "diskType": {
-          "type": "string"
-=======
->>>>>>> 615b3981
         }
       },
       "additionalProperties": true
@@ -2648,73 +2642,6 @@
       "additionalProperties": true
     },
     "platform": {
-<<<<<<< HEAD
-      "properties": {
-        "apiVIP": {
-          "type": "string"
-        },
-        "bootstrapOSImage": {
-          "type": "string"
-        },
-        "bootstrapProvisioningIP": {
-          "type": "string"
-        },
-        "clusterOSImage": {
-          "type": "string"
-        },
-        "clusterProvisioningIP": {
-          "type": "string"
-        },
-        "defaultMachinePlatform": {
-          "$ref": "#/definitions/os_installer_baremetal_v1_MachinePool",
-          "existingJavaType": "io.fabric8.openshift.api.model.installer.baremetal.v1.MachinePool"
-        },
-        "externalBridge": {
-          "type": "string"
-        },
-        "externalMACAddress": {
-          "type": "string"
-        },
-        "hosts": {
-          "type": "array",
-          "items": {
-            "$ref": "#/definitions/os_installer_baremetal_v1_Host",
-            "existingJavaType": "io.fabric8.openshift.api.model.installer.baremetal.v1.Host"
-          }
-        },
-        "ingressVIP": {
-          "type": "string"
-        },
-        "libvirtURI": {
-          "type": "string"
-        },
-        "provisioningBridge": {
-          "type": "string"
-        },
-        "provisioningDHCPExternal": {
-          "type": "boolean"
-        },
-        "provisioningDHCPRange": {
-          "type": "string"
-        },
-        "provisioningHostIP": {
-          "type": "string"
-        },
-        "provisioningMACAddress": {
-          "type": "string"
-        },
-        "provisioningNetwork": {
-          "type": "string"
-        },
-        "provisioningNetworkCIDR": {
-          "type": "string"
-        },
-        "provisioningNetworkInterface": {
-          "type": "string"
-        }
-      },
-=======
->>>>>>> 615b3981
       "additionalProperties": true
     },
     "proxy": {
