# Migration from 5.x to 6.x

## Contents:
- [Namespace Changes](#namespace-changes)
- [API/Impl split](#api-impl-split)
- [Deprecation Removals](#deprecation-removals)
<<<<<<< HEAD
- [Resource Changes](#resource-changes)
- [lists Removal](#lists-removal)
- [GenericKubernetesClient Removal](#generickubernetesclient-removal)
- [IntOrString Changes](#intorstring-changes)
- [ServiceCatalog Changes](#service-catalog-changes)
- [Adapt Changes](#adapt-changes)
- [Deprecations](#deprecations)

## Namespace Changes

To match the behavior of kubectl the client will now consider any call to inNamespace as the namespace to use regardless of what is on a passed in item.  
Only if the client is left at the default namespace or a call has been made to inAnyNamespace will the item namespace be used.  
This applies to all calls to inNamespace - at the Client, Operation, or Resource level, and for all operations (load, create, delete, withItem, etc.)

The end result is that exceptions refering to mismatched namespaces will no longer be thrown.

Consider the following examples:

// inNamespace called at the client level with load
// Prior behavior - exception if item has a namespace that is not monitoring.  
// New behavior - the item namespace is monitoring
this.kubernetesClient.inNamespace("monitoring").configMaps().load(item)...

// inNamespace called at an operation level with load
// Prior behavior - exception if item has a namespace that is not monitoring.  
// New behavior - the item namespace is monitoring
this.kubernetesClient.configMaps().inNamespace("monitoring").load(item)...

// inNamespace called at the client level with resource
// Prior behavior - context namespace is changed to match the item.  
// New behavior - the item namespace is monitoring
this.kubernetesClient.inNamespace("monitoring").resource(item)...

// default namespace call to create
// Prior behavior - exception if item has a namespace that does not match the context.  
// New behavior - item will be created with its namespace, or the default if missing
this.kubernetesClient.configMaps().create(item); 

// default namespace call to load
// Prior behavior - exception if item has a namespace that does not match the context.  
// New behavior - item will be loaded with its namespace, or the default if missing
this.kubernetesClient.configMaps().load(item)...

To track the namespace handling at the client level the Config has an additional boolean field defaultNamespace, you may set that to false to have the Client treat subsequent calls as if inNamespace had been called explicitly.
=======
- [IntOrString changes](#intorstring-changes)
- [Object sorting](#object-sorting)
>>>>>>> 21ee5fb1

## API/Impl split

This release introduces kubernetes-client-api and openshift-client-api modules.  You may use them as compile dependencies in your application with the respective kubernetes-client and openshift-client as runtime dependencies.  This will keep you compile classpath cleaner of classes and libraries that are not intentionally exposed by the fabric8 client.

If you are directly relying on classes in the -client jars other than DefaultKubernetesClient and DefaultOpenShiftClient, please let us know your usage scenario.  Moving forward we'd like consider all classes in the -client jars internal.

When you rely solely on a compile dependency to the respective -api dependencies you will not be able to use DefaultKubernetesClient nor DefaultOpenShiftClient directly to create your client instances.  You should instead - TBD 

### OkHttp HttpClient

The -client dependencies still default to the OkHttp client If you are doing any customization to OkHttp clients directly, you'll need to include the kubernetes-httpclient-okhttp dependency in the compile scope - instead of the default runtime scope

### JDK HttpClient

The JDK client should be considered experimental, please consult the [README](../httpclient-jdk/README.md).

To use it, exclude the kubernetes-httpclient-okhttp dependency and add the kubernetes-httpclient-jdk dependency.

### Package Changes

- Readiness/OpenShiftReadiness moved from client.internal.readiness to client.readiness
- client.utils classes including Base64, CreateOrReplaceHelper, DeleteOrCreateHelper, OptionalDendencyWrapper, etc. are not in the -api jar, they are still in the -client jar under utils.internal.
- Some other effectively internal classes in dsl.base and other packages were moved to corresponding internal packages - it is unlikely this will affect you unless you developed a custom extension.

### Deprecation Removals

- Removed KubernetesClient.customResource / RawCustomResourceOperationsImpl, please use the generic resource api instead 
- Removed HttpClientUtils.createHttpClient(final Config config, final Consumer<OkHttpClient.Builder> additionalConfig), please use the OkHttpClientFactory instead
- Removed methods on SharedInformerFactory dealing with the OperationContext
- Removed DefaultKubernetesClient and DefaultOpenShiftClient constructors directly referencing OkHttp - use OkHttpClientImpl to wrap the OkHttpClient, or the OkHttpClientFactory instead.

### Extension Development

Extension development may now be done using only the kubernetes-client-api dependency.  Please see the [extensions](../extensions).

## Resource Changes

KubernetesClient.resource no longer returns NamespaceVisitFromServerGetWatchDeleteRecreateWaitApplicable, use NamespaceableResource instead.

This may require you to implement previously deprecated methods on your own.  For example, instead of:

client.resource(deployment).inNamespace(session.getNamespace()).deletingExisting().createOrReplace();
    
Use:

var resource = client.resource(deployment).inNamespace(session.getNamespace());
resource.delete();
resource.waitUntilCondition(Objects::isNull, 30, TimeUnit.SECONDS);
resource.create();

## lists Removal

KuberentesClient.lists was removed.  This entry point is effectively the same as KubernetesClient.resourceList or load.  Please use one of those methods instead.

For example:

Instead of KubernetesClient.lists().load, use KubernetesClient.resourceList or load
Instead of KubernetesClient.lists().create(list), use KubernetesClient.resourceList(list.getItems()).create()
Instead of KubernetesClient.lists().delete(list), use KubernetesClient.resourceList(list.getItems()).delete()

## GenericKubernetesClient Removal

GenericKubernetesClient has been removed.  Instead the relevant methods are on NamespacedKubernetesClient and NamespacedOpenShiftClient directly.

## IntOrString changes

We've removed setter methods `setIntVal`, `setKind`, `setStrVal` from the class. You'd need to rely on constructors or builders for creating `IntOrString` object. Here are some examples:

- Creating an Integer based object:
  ```java
  // Creating using Constructor
  IntOrString i1 = new IntOrString(3000);
  // Creating using Builder
  IntOrString i2 = new IntOrStringBuilder().withValue(89).build(); 
  ```
- Creating a String based object:
  ```java
  // Creating using Constructor
  IntOrString i1 = new IntOrString("3000");
  // Creating using Builder
  IntOrString i2 = new IntOrStringBuilder().withValue("89").build();
  ```
- You can rely on existing `getIntVal`, `getStrVal` methods to get Integer or String values respectively:
  ```java
  // Get Integer values:
  IntOrString i1 = new IntOrString(3000);
  Integer intValue = i1.getIntVal();
  
  // Get String values:
  IntOrString i2 = new IntOrString("3000");
  String strValue = i2.getStrVal();
  ```
<<<<<<< HEAD

## Service Catalog Changes

io.fabric8.servicecatalog.client.internal.XXXResource interfaces moved to io.fabric8.servicecatalog.client.dsl.XXXResource to no longer be in an internal package.

## Adapt Changes

Client.isAdaptable and Client.adapt will check first if the existing instance is compatible with the desired type.

## Deprecations

- ApiVersionUtil classes in each extension have been deprecated, you should use io.fabric8.kubernetes.client.utils.ApiVersionUtil instead. 
=======
  
## Object Sorting

KubernetesList and Template will no longer automatically sort their objects by default.  You may use the HasMetadataComparator to sort the items as needed.
>>>>>>> 21ee5fb1
<|MERGE_RESOLUTION|>--- conflicted
+++ resolved
@@ -4,7 +4,6 @@
 - [Namespace Changes](#namespace-changes)
 - [API/Impl split](#api-impl-split)
 - [Deprecation Removals](#deprecation-removals)
-<<<<<<< HEAD
 - [Resource Changes](#resource-changes)
 - [lists Removal](#lists-removal)
 - [GenericKubernetesClient Removal](#generickubernetesclient-removal)
@@ -12,6 +11,7 @@
 - [ServiceCatalog Changes](#service-catalog-changes)
 - [Adapt Changes](#adapt-changes)
 - [Deprecations](#deprecations)
+- [Object sorting](#object-sorting)
 
 ## Namespace Changes
 
@@ -49,10 +49,6 @@
 this.kubernetesClient.configMaps().load(item)...
 
 To track the namespace handling at the client level the Config has an additional boolean field defaultNamespace, you may set that to false to have the Client treat subsequent calls as if inNamespace had been called explicitly.
-=======
-- [IntOrString changes](#intorstring-changes)
-- [Object sorting](#object-sorting)
->>>>>>> 21ee5fb1
 
 ## API/Impl split
 
@@ -146,7 +142,6 @@
   IntOrString i2 = new IntOrString("3000");
   String strValue = i2.getStrVal();
   ```
-<<<<<<< HEAD
 
 ## Service Catalog Changes
 
@@ -158,10 +153,8 @@
 
 ## Deprecations
 
-- ApiVersionUtil classes in each extension have been deprecated, you should use io.fabric8.kubernetes.client.utils.ApiVersionUtil instead. 
-=======
-  
+- ApiVersionUtil classes in each extension have been deprecated, you should use io.fabric8.kubernetes.client.utils.ApiVersionUtil instead.
+
 ## Object Sorting
 
-KubernetesList and Template will no longer automatically sort their objects by default.  You may use the HasMetadataComparator to sort the items as needed.
->>>>>>> 21ee5fb1
+KubernetesList and Template will no longer automatically sort their objects by default.  You may use the HasMetadataComparator to sort the items as needed.