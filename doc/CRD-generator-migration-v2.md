--- conflicted
+++ resolved
@@ -98,19 +98,9 @@
     pattern: "(a|b)+"
     type: "string"
   type: "object"
-<<<<<<< HEAD
 ```
-=======
-```
-
-## Default values for CRD fields can be numeric or boolean
-
-Previously default values defined by `@Default` could only be used on string fields.
-With CRD Generator v2 defaults can be set on numeric and boolean fields, too.
-In the same way is `@JsonProperty(defaultValue)` now working.
 
 ## Post-processing CRDs before they are written out to disk
 
 It is now possible to provide a `CRDPostProcessor` implementation when generating CRDs via the
-`CRDGenerator.detailedGenerate` method. This allows to process generated CRDs before they are written out to the disk.
->>>>>>> 04c4d2ce
+`CRDGenerator.detailedGenerate` method. This allows to process generated CRDs before they are written out to the disk.