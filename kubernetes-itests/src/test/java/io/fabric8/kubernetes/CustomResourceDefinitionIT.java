/**
 * Copyright (C) 2015 Red Hat, Inc.
 *
 * Licensed under the Apache License, Version 2.0 (the "License");
 * you may not use this file except in compliance with the License.
 * You may obtain a copy of the License at
 *
 *         http://www.apache.org/licenses/LICENSE-2.0
 *
 * Unless required by applicable law or agreed to in writing, software
 * distributed under the License is distributed on an "AS IS" BASIS,
 * WITHOUT WARRANTIES OR CONDITIONS OF ANY KIND, either express or implied.
 * See the License for the specific language governing permissions and
 * limitations under the License.
 */
package io.fabric8.kubernetes;

import io.fabric8.commons.AssumingK8sVersionAtLeast;
import io.fabric8.kubernetes.api.model.apiextensions.v1.CustomResourceDefinition;
import io.fabric8.kubernetes.api.model.apiextensions.v1.CustomResourceDefinitionBuilder;
import io.fabric8.kubernetes.api.model.apiextensions.v1.CustomResourceDefinitionList;
import io.fabric8.kubernetes.api.model.apiextensions.v1.CustomResourceDefinitionVersionBuilder;
import io.fabric8.kubernetes.api.model.apiextensions.v1.JSONSchemaPropsBuilder;
import io.fabric8.kubernetes.client.KubernetesClient;
import org.arquillian.cube.kubernetes.impl.requirement.RequiresKubernetes;
import org.arquillian.cube.requirement.ArquillianConditionalRunner;
import org.jboss.arquillian.test.api.ArquillianResource;
import org.junit.After;
import org.junit.Before;
import org.junit.ClassRule;
import org.junit.Test;
import org.junit.runner.RunWith;

import java.util.Collections;
import java.util.UUID;

import static org.assertj.core.api.Assertions.assertThat;

@RunWith(ArquillianConditionalRunner.class)
@RequiresKubernetes
public class CustomResourceDefinitionIT {

  @ArquillianResource
  KubernetesClient client;

  @ClassRule
  public static final AssumingK8sVersionAtLeast assumingK8sVersion =
    new AssumingK8sVersionAtLeast("1", "16");

  private String name;
  private String singular;
  private String plural;
  private String group;
  private CustomResourceDefinition crd;

  @Before
  public void setUp(){
    singular = "a" + UUID.randomUUID().toString().replace("-", "");
    plural = singular + "s";
    group = "examples.fabric8.io";
    name = plural + "." + group;
    crd = createCRD();
  }

  @After
  public void tearDown() {
    deleteCRD();
  }

  @Test
  public void load() {
    // When
    final CustomResourceDefinition result = client.apiextensions().v1().customResourceDefinitions()
      .load(getClass().getResourceAsStream("/test-crd.yml")).get();
    // Then
    assertThat(result).isNotNull();
  }

  @Test
  public void get() {
    // When
    final CustomResourceDefinition result = client.apiextensions().v1().customResourceDefinitions()
      .withName(name).get();
    // Then
    assertThat(result).isNotNull();
  }

  @Test
  public void list() {
    // When
    final CustomResourceDefinitionList result = client.apiextensions().v1().customResourceDefinitions()
      .list();
    // Then
    assertThat(result.getItems())
      .hasSizeGreaterThan(0)
      .anyMatch(crd -> crd.getMetadata().getName().equals(name));
  }

  @Test
  public void create() {
    // Then
    assertThat(crd)
      .hasFieldOrPropertyWithValue("metadata.name", name)
      .extracting("metadata.creationTimestamp")
      .isNotNull();
  }

  @Test
  public void update() {
    // When
    final CustomResourceDefinition result = client.apiextensions().v1().customResourceDefinitions()
      .withName(name).edit(c -> new CustomResourceDefinitionBuilder(c)
        .editSpec().editOrNewNames().addNewShortName("its").endNames().endSpec().build());
    // Then
    assertThat(result.getSpec().getNames().getShortNames())
      .containsExactlyInAnyOrder("its");
  }

  @Test
  public void delete() {
    // When
    final boolean result = client.apiextensions().v1().customResourceDefinitions()
      .withName(name).delete();
    // Then
    assertThat(result).isTrue();
  }

  private CustomResourceDefinition createCRD() {
    return client.apiextensions().v1().customResourceDefinitions().create(new CustomResourceDefinitionBuilder()
      .withNewMetadata().withName(name).endMetadata()
      .withNewSpec()
      .withGroup(group)
      .addAllToVersions(Collections.singletonList(new CustomResourceDefinitionVersionBuilder()
        .withName("v1")
        .withServed(true)
        .withStorage(true)
        .withNewSchema()
        .withNewOpenAPIV3Schema()
        .withType("object")
        .addToProperties("spec", new JSONSchemaPropsBuilder()
          .withType("object")
          .addToProperties("field", new JSONSchemaPropsBuilder()
            .withType("string")
            .build())
          .build())
        .endOpenAPIV3Schema()
        .endSchema()
        .build()))
      .withScope("Namespaced")
      .withNewNames()
      .withPlural(plural)
      .withSingular(singular)
      .withKind("Itest")
      .endNames()
      .endSpec()
      .build());
  }

<<<<<<< HEAD
  @Test
  public void testCrdOperations() {
    // Load
    CustomResourceDefinition crd1 = client.apiextensions().v1().customResourceDefinitions().load(getClass().getResourceAsStream("/test-crd.yml")).get();
    assertThat(crd1).isNotNull();

    // Create
    crd1 = client.apiextensions().v1().customResourceDefinitions().createOrReplace(createCRD());
    assertNotNull(crd1);

    // Get
    crd1 = client.apiextensions().v1().customResourceDefinitions().withName(crd1.getMetadata().getName()).get();
    assertThat(crd1).isNotNull();

    // List
    CustomResourceDefinitionList crdList = client.apiextensions().v1().customResourceDefinitions().list();
    assertThat(crdList).isNotNull();
    assertThat(crdList.getItems().size()).isPositive();

    // Update
    CustomResourceDefinition updatedCrd = client.apiextensions().v1().customResourceDefinitions().withName(crd1.getMetadata().getName()).edit(c -> new CustomResourceDefinitionBuilder(c).editSpec().editOrNewNames().addNewShortName("its").endNames().endSpec().build());
    assertThat(updatedCrd.getSpec().getNames().getShortNames().size()).isEqualTo(2);

    // Delete
    boolean bDeleted = client.apiextensions().v1().customResourceDefinitions().withName(crd1.getMetadata().getName()).delete();
    assertThat(bDeleted).isTrue();
=======
  private void deleteCRD() {
    try {
      client.apiextensions().v1().customResourceDefinitions().delete(crd);
    } catch (Exception e) {
      // ignore
    }
>>>>>>> 52e2bed4
  }
}<|MERGE_RESOLUTION|>--- conflicted
+++ resolved
@@ -156,40 +156,11 @@
       .build());
   }
 
-<<<<<<< HEAD
-  @Test
-  public void testCrdOperations() {
-    // Load
-    CustomResourceDefinition crd1 = client.apiextensions().v1().customResourceDefinitions().load(getClass().getResourceAsStream("/test-crd.yml")).get();
-    assertThat(crd1).isNotNull();
-
-    // Create
-    crd1 = client.apiextensions().v1().customResourceDefinitions().createOrReplace(createCRD());
-    assertNotNull(crd1);
-
-    // Get
-    crd1 = client.apiextensions().v1().customResourceDefinitions().withName(crd1.getMetadata().getName()).get();
-    assertThat(crd1).isNotNull();
-
-    // List
-    CustomResourceDefinitionList crdList = client.apiextensions().v1().customResourceDefinitions().list();
-    assertThat(crdList).isNotNull();
-    assertThat(crdList.getItems().size()).isPositive();
-
-    // Update
-    CustomResourceDefinition updatedCrd = client.apiextensions().v1().customResourceDefinitions().withName(crd1.getMetadata().getName()).edit(c -> new CustomResourceDefinitionBuilder(c).editSpec().editOrNewNames().addNewShortName("its").endNames().endSpec().build());
-    assertThat(updatedCrd.getSpec().getNames().getShortNames().size()).isEqualTo(2);
-
-    // Delete
-    boolean bDeleted = client.apiextensions().v1().customResourceDefinitions().withName(crd1.getMetadata().getName()).delete();
-    assertThat(bDeleted).isTrue();
-=======
   private void deleteCRD() {
     try {
       client.apiextensions().v1().customResourceDefinitions().delete(crd);
     } catch (Exception e) {
       // ignore
     }
->>>>>>> 52e2bed4
   }
 }