<<<<<<< HEAD
<?xml version="1.0" encoding="UTF-8"?>
<!--

    Copyright (C) 2015 Red Hat, Inc.

    Licensed under the Apache License, Version 2.0 (the "License");
    you may not use this file except in compliance with the License.
    You may obtain a copy of the License at

            http://www.apache.org/licenses/LICENSE-2.0

    Unless required by applicable law or agreed to in writing, software
    distributed under the License is distributed on an "AS IS" BASIS,
    WITHOUT WARRANTIES OR CONDITIONS OF ANY KIND, either express or implied.
    See the License for the specific language governing permissions and
    limitations under the License.

-->

<project xmlns="http://maven.apache.org/POM/4.0.0" xmlns:xsi="http://www.w3.org/2001/XMLSchema-instance" xsi:schemaLocation="http://maven.apache.org/POM/4.0.0 http://maven.apache.org/xsd/maven-4.0.0.xsd">
  <modelVersion>4.0.0</modelVersion>
  <parent>
    <artifactId>kubernetes-client-project</artifactId>
    <groupId>io.fabric8</groupId>
    <version>7.4-SNAPSHOT</version>
  </parent>

  <artifactId>kubernetes-itests</artifactId>
  <packaging>jar</packaging>
  <name>Fabric8 :: Kubernetes :: Regression :: Tests</name>

  <dependencies>
    <dependency>
      <groupId>org.junit.jupiter</groupId>
      <artifactId>junit-jupiter-engine</artifactId>
      <scope>test</scope>
    </dependency>
    <dependency>
        <groupId>org.junit.jupiter</groupId>
        <artifactId>junit-jupiter-params</artifactId>
        <scope>test</scope>
    </dependency>
    <dependency>
      <groupId>io.fabric8</groupId>
      <artifactId>kubernetes-junit-jupiter-autodetected</artifactId>
      <scope>test</scope>
    </dependency>
    <dependency>
      <groupId>io.fabric8</groupId>
      <artifactId>openshift-client</artifactId>
      <scope>test</scope>
    </dependency>
    <dependency>
      <groupId>io.fabric8</groupId>
      <artifactId>kubernetes-client-api</artifactId>
      <type>test-jar</type>
    </dependency>
    <dependency>
      <groupId>org.assertj</groupId>
      <artifactId>assertj-core</artifactId>
    </dependency>
    <dependency>
      <groupId>org.awaitility</groupId>
      <artifactId>awaitility</artifactId>
    </dependency>
    <dependency>
      <groupId>org.slf4j</groupId>
      <artifactId>slf4j-simple</artifactId>
      <scope>test</scope>
    </dependency>
    <dependency>
      <groupId>org.bouncycastle</groupId>
      <artifactId>bcprov-jdk18on</artifactId>
      <scope>test</scope>
    </dependency>
    <dependency>
      <groupId>org.bouncycastle</groupId>
      <artifactId>bcpkix-jdk18on</artifactId>
      <scope>test</scope>
    </dependency>
  </dependencies>

  <profiles>
    <profile>
      <id>enable-snapshots</id>
      <repositories>
        <repository>
          <id>central-portal-snapshots</id>
          <url>https://central.sonatype.com/repository/maven-snapshots/</url>
          <releases><enabled>false</enabled></releases>
          <snapshots><enabled>true</enabled></snapshots>
        </repository>
      </repositories>
    </profile>
    <profile>
      <id>httpclient-jdk</id>
      <dependencies>
        <dependency>
          <groupId>io.fabric8</groupId>
          <artifactId>openshift-client</artifactId>
          <scope>test</scope>
          <exclusions>
            <exclusion>
              <groupId>io.fabric8</groupId>
              <artifactId>kubernetes-httpclient-vertx</artifactId>
            </exclusion>
          </exclusions>
        </dependency>
        <dependency>
          <groupId>io.fabric8</groupId>
          <artifactId>kubernetes-httpclient-jdk</artifactId>
        </dependency>
      </dependencies>
    </profile>
    <profile>
      <id>httpclient-jetty</id>
      <dependencies>
        <dependency>
          <groupId>io.fabric8</groupId>
          <artifactId>openshift-client</artifactId>
          <scope>test</scope>
          <exclusions>
            <exclusion>
              <groupId>io.fabric8</groupId>
              <artifactId>kubernetes-httpclient-vertx</artifactId>
            </exclusion>
          </exclusions>
        </dependency>
        <dependency>
          <groupId>io.fabric8</groupId>
          <artifactId>kubernetes-httpclient-jetty</artifactId>
        </dependency>
      </dependencies>
    </profile>
    <profile>
      <id>httpclient-okhttp</id>
      <dependencies>
        <dependency>
          <groupId>io.fabric8</groupId>
          <artifactId>openshift-client</artifactId>
          <scope>test</scope>
          <exclusions>
            <exclusion>
              <groupId>io.fabric8</groupId>
              <artifactId>kubernetes-httpclient-vertx</artifactId>
            </exclusion>
          </exclusions>
        </dependency>
        <dependency>
          <groupId>io.fabric8</groupId>
          <artifactId>kubernetes-httpclient-okhttp</artifactId>
        </dependency>
      </dependencies>
    </profile>
    <profile>
      <id>httpclient-vertx-5</id>
      <!-- 
        Profile for testing with Vert.x 5.x HTTP client implementation.
        Usage: mvn -Phttpclient-vertx-5 test -Dtest.httpclient=vertx-5
        This profile overrides parent POM's Vert.x version from 4.5.14 to 5.0.1
        to ensure integration tests use the correct Vert.x 5 runtime classes.
      -->
      <properties>
        <!-- Override parent vertx.version for this profile -->
        <vertx.version>5.0.1</vertx.version>
      </properties>
      <dependencyManagement>
        <dependencies>
          <!-- Force Vert.x 5.x versions when this profile is active -->
          <dependency>
            <groupId>io.vertx</groupId>
            <artifactId>vertx-core</artifactId>
            <version>${vertx.version}</version>
          </dependency>
          <dependency>
            <groupId>io.vertx</groupId>
            <artifactId>vertx-web-client</artifactId>
            <version>${vertx.version}</version>
          </dependency>
          <dependency>
            <groupId>io.vertx</groupId>
            <artifactId>vertx-web-common</artifactId>
            <version>${vertx.version}</version>
          </dependency>
          <dependency>
            <groupId>io.vertx</groupId>
            <artifactId>vertx-auth-common</artifactId>
            <version>${vertx.version}</version>
          </dependency>
          <dependency>
            <groupId>io.vertx</groupId>
            <artifactId>vertx-core-logging</artifactId>
            <version>${vertx.version}</version>
          </dependency>
          <dependency>
            <groupId>io.vertx</groupId>
            <artifactId>vertx-web</artifactId>
            <version>${vertx.version}</version>
          </dependency>
          <dependency>
            <groupId>io.vertx</groupId>
            <artifactId>vertx-bridge-common</artifactId>
            <version>${vertx.version}</version>
          </dependency>
          <dependency>
            <groupId>io.vertx</groupId>
            <artifactId>vertx-uri-template</artifactId>
            <version>${vertx.version}</version>
          </dependency>
        </dependencies>
      </dependencyManagement>
      <dependencies>
        <dependency>
          <groupId>io.fabric8</groupId>
          <artifactId>openshift-client</artifactId>
          <scope>test</scope>
          <exclusions>
            <exclusion>
              <groupId>io.fabric8</groupId>
              <artifactId>kubernetes-httpclient-vertx</artifactId>
            </exclusion>
          </exclusions>
        </dependency>
        <dependency>
          <groupId>io.fabric8</groupId>
          <artifactId>kubernetes-httpclient-vertx-5</artifactId>
        </dependency>
      </dependencies>
    </profile>
  </profiles>
</project>
=======
<?xml version="1.0" encoding="UTF-8"?>
<!--

    Copyright (C) 2015 Red Hat, Inc.

    Licensed under the Apache License, Version 2.0 (the "License");
    you may not use this file except in compliance with the License.
    You may obtain a copy of the License at

            http://www.apache.org/licenses/LICENSE-2.0

    Unless required by applicable law or agreed to in writing, software
    distributed under the License is distributed on an "AS IS" BASIS,
    WITHOUT WARRANTIES OR CONDITIONS OF ANY KIND, either express or implied.
    See the License for the specific language governing permissions and
    limitations under the License.

-->

<project xmlns="http://maven.apache.org/POM/4.0.0" xmlns:xsi="http://www.w3.org/2001/XMLSchema-instance" xsi:schemaLocation="http://maven.apache.org/POM/4.0.0 http://maven.apache.org/xsd/maven-4.0.0.xsd">
  <modelVersion>4.0.0</modelVersion>
  <parent>
    <artifactId>kubernetes-client-project</artifactId>
    <groupId>io.fabric8</groupId>
    <version>7.5-SNAPSHOT</version>
  </parent>

  <artifactId>kubernetes-itests</artifactId>
  <packaging>jar</packaging>
  <name>Fabric8 :: Kubernetes :: Regression :: Tests</name>

  <properties>
    <maven.deploy.skip>true</maven.deploy.skip>
  </properties>

  <dependencies>
    <dependency>
      <groupId>org.junit.jupiter</groupId>
      <artifactId>junit-jupiter-engine</artifactId>
      <scope>test</scope>
    </dependency>
    <dependency>
        <groupId>org.junit.jupiter</groupId>
        <artifactId>junit-jupiter-params</artifactId>
        <scope>test</scope>
    </dependency>
    <dependency>
      <groupId>io.fabric8</groupId>
      <artifactId>kubernetes-junit-jupiter-autodetected</artifactId>
      <scope>test</scope>
    </dependency>
    <dependency>
      <groupId>io.fabric8</groupId>
      <artifactId>openshift-client</artifactId>
      <scope>test</scope>
    </dependency>
    <dependency>
      <groupId>io.fabric8</groupId>
      <artifactId>kubernetes-client-api</artifactId>
      <type>test-jar</type>
    </dependency>
    <dependency>
      <groupId>org.assertj</groupId>
      <artifactId>assertj-core</artifactId>
    </dependency>
    <dependency>
      <groupId>org.awaitility</groupId>
      <artifactId>awaitility</artifactId>
    </dependency>
    <dependency>
      <groupId>org.slf4j</groupId>
      <artifactId>slf4j-simple</artifactId>
      <scope>test</scope>
    </dependency>
    <dependency>
      <groupId>org.bouncycastle</groupId>
      <artifactId>bcprov-jdk18on</artifactId>
      <scope>test</scope>
    </dependency>
    <dependency>
      <groupId>org.bouncycastle</groupId>
      <artifactId>bcpkix-jdk18on</artifactId>
      <scope>test</scope>
    </dependency>
  </dependencies>

  <profiles>
    <profile>
      <id>enable-snapshots</id>
      <repositories>
        <repository>
          <id>central-portal-snapshots</id>
          <url>https://central.sonatype.com/repository/maven-snapshots/</url>
          <releases><enabled>false</enabled></releases>
          <snapshots><enabled>true</enabled></snapshots>
        </repository>
      </repositories>
    </profile>
    <profile>
      <id>httpclient-jdk</id>
      <dependencies>
        <dependency>
          <groupId>io.fabric8</groupId>
          <artifactId>openshift-client</artifactId>
          <scope>test</scope>
          <exclusions>
            <exclusion>
              <groupId>io.fabric8</groupId>
              <artifactId>kubernetes-httpclient-vertx</artifactId>
            </exclusion>
          </exclusions>
        </dependency>
        <dependency>
          <groupId>io.fabric8</groupId>
          <artifactId>kubernetes-httpclient-jdk</artifactId>
        </dependency>
      </dependencies>
    </profile>
    <profile>
      <id>httpclient-jetty</id>
      <dependencies>
        <dependency>
          <groupId>io.fabric8</groupId>
          <artifactId>openshift-client</artifactId>
          <scope>test</scope>
          <exclusions>
            <exclusion>
              <groupId>io.fabric8</groupId>
              <artifactId>kubernetes-httpclient-vertx</artifactId>
            </exclusion>
          </exclusions>
        </dependency>
        <dependency>
          <groupId>io.fabric8</groupId>
          <artifactId>kubernetes-httpclient-jetty</artifactId>
        </dependency>
      </dependencies>
    </profile>
    <profile>
      <id>httpclient-okhttp</id>
      <dependencies>
        <dependency>
          <groupId>io.fabric8</groupId>
          <artifactId>openshift-client</artifactId>
          <scope>test</scope>
          <exclusions>
            <exclusion>
              <groupId>io.fabric8</groupId>
              <artifactId>kubernetes-httpclient-vertx</artifactId>
            </exclusion>
          </exclusions>
        </dependency>
        <dependency>
          <groupId>io.fabric8</groupId>
          <artifactId>kubernetes-httpclient-okhttp</artifactId>
        </dependency>
      </dependencies>
    </profile>
  </profiles>
</project>
>>>>>>> 48b4517f
<|MERGE_RESOLUTION|>--- conflicted
+++ resolved
@@ -1,394 +1,231 @@
-<<<<<<< HEAD
-<?xml version="1.0" encoding="UTF-8"?>
-<!--
-
-    Copyright (C) 2015 Red Hat, Inc.
-
-    Licensed under the Apache License, Version 2.0 (the "License");
-    you may not use this file except in compliance with the License.
-    You may obtain a copy of the License at
-
-            http://www.apache.org/licenses/LICENSE-2.0
-
-    Unless required by applicable law or agreed to in writing, software
-    distributed under the License is distributed on an "AS IS" BASIS,
-    WITHOUT WARRANTIES OR CONDITIONS OF ANY KIND, either express or implied.
-    See the License for the specific language governing permissions and
-    limitations under the License.
-
--->
-
-<project xmlns="http://maven.apache.org/POM/4.0.0" xmlns:xsi="http://www.w3.org/2001/XMLSchema-instance" xsi:schemaLocation="http://maven.apache.org/POM/4.0.0 http://maven.apache.org/xsd/maven-4.0.0.xsd">
-  <modelVersion>4.0.0</modelVersion>
-  <parent>
-    <artifactId>kubernetes-client-project</artifactId>
-    <groupId>io.fabric8</groupId>
-    <version>7.4-SNAPSHOT</version>
-  </parent>
-
-  <artifactId>kubernetes-itests</artifactId>
-  <packaging>jar</packaging>
-  <name>Fabric8 :: Kubernetes :: Regression :: Tests</name>
-
-  <dependencies>
-    <dependency>
-      <groupId>org.junit.jupiter</groupId>
-      <artifactId>junit-jupiter-engine</artifactId>
-      <scope>test</scope>
-    </dependency>
-    <dependency>
-        <groupId>org.junit.jupiter</groupId>
-        <artifactId>junit-jupiter-params</artifactId>
-        <scope>test</scope>
-    </dependency>
-    <dependency>
-      <groupId>io.fabric8</groupId>
-      <artifactId>kubernetes-junit-jupiter-autodetected</artifactId>
-      <scope>test</scope>
-    </dependency>
-    <dependency>
-      <groupId>io.fabric8</groupId>
-      <artifactId>openshift-client</artifactId>
-      <scope>test</scope>
-    </dependency>
-    <dependency>
-      <groupId>io.fabric8</groupId>
-      <artifactId>kubernetes-client-api</artifactId>
-      <type>test-jar</type>
-    </dependency>
-    <dependency>
-      <groupId>org.assertj</groupId>
-      <artifactId>assertj-core</artifactId>
-    </dependency>
-    <dependency>
-      <groupId>org.awaitility</groupId>
-      <artifactId>awaitility</artifactId>
-    </dependency>
-    <dependency>
-      <groupId>org.slf4j</groupId>
-      <artifactId>slf4j-simple</artifactId>
-      <scope>test</scope>
-    </dependency>
-    <dependency>
-      <groupId>org.bouncycastle</groupId>
-      <artifactId>bcprov-jdk18on</artifactId>
-      <scope>test</scope>
-    </dependency>
-    <dependency>
-      <groupId>org.bouncycastle</groupId>
-      <artifactId>bcpkix-jdk18on</artifactId>
-      <scope>test</scope>
-    </dependency>
-  </dependencies>
-
-  <profiles>
-    <profile>
-      <id>enable-snapshots</id>
-      <repositories>
-        <repository>
-          <id>central-portal-snapshots</id>
-          <url>https://central.sonatype.com/repository/maven-snapshots/</url>
-          <releases><enabled>false</enabled></releases>
-          <snapshots><enabled>true</enabled></snapshots>
-        </repository>
-      </repositories>
-    </profile>
-    <profile>
-      <id>httpclient-jdk</id>
-      <dependencies>
-        <dependency>
-          <groupId>io.fabric8</groupId>
-          <artifactId>openshift-client</artifactId>
-          <scope>test</scope>
-          <exclusions>
-            <exclusion>
-              <groupId>io.fabric8</groupId>
-              <artifactId>kubernetes-httpclient-vertx</artifactId>
-            </exclusion>
-          </exclusions>
-        </dependency>
-        <dependency>
-          <groupId>io.fabric8</groupId>
-          <artifactId>kubernetes-httpclient-jdk</artifactId>
-        </dependency>
-      </dependencies>
-    </profile>
-    <profile>
-      <id>httpclient-jetty</id>
-      <dependencies>
-        <dependency>
-          <groupId>io.fabric8</groupId>
-          <artifactId>openshift-client</artifactId>
-          <scope>test</scope>
-          <exclusions>
-            <exclusion>
-              <groupId>io.fabric8</groupId>
-              <artifactId>kubernetes-httpclient-vertx</artifactId>
-            </exclusion>
-          </exclusions>
-        </dependency>
-        <dependency>
-          <groupId>io.fabric8</groupId>
-          <artifactId>kubernetes-httpclient-jetty</artifactId>
-        </dependency>
-      </dependencies>
-    </profile>
-    <profile>
-      <id>httpclient-okhttp</id>
-      <dependencies>
-        <dependency>
-          <groupId>io.fabric8</groupId>
-          <artifactId>openshift-client</artifactId>
-          <scope>test</scope>
-          <exclusions>
-            <exclusion>
-              <groupId>io.fabric8</groupId>
-              <artifactId>kubernetes-httpclient-vertx</artifactId>
-            </exclusion>
-          </exclusions>
-        </dependency>
-        <dependency>
-          <groupId>io.fabric8</groupId>
-          <artifactId>kubernetes-httpclient-okhttp</artifactId>
-        </dependency>
-      </dependencies>
-    </profile>
-    <profile>
-      <id>httpclient-vertx-5</id>
-      <!-- 
-        Profile for testing with Vert.x 5.x HTTP client implementation.
-        Usage: mvn -Phttpclient-vertx-5 test -Dtest.httpclient=vertx-5
-        This profile overrides parent POM's Vert.x version from 4.5.14 to 5.0.1
-        to ensure integration tests use the correct Vert.x 5 runtime classes.
-      -->
-      <properties>
-        <!-- Override parent vertx.version for this profile -->
-        <vertx.version>5.0.1</vertx.version>
-      </properties>
-      <dependencyManagement>
-        <dependencies>
-          <!-- Force Vert.x 5.x versions when this profile is active -->
-          <dependency>
-            <groupId>io.vertx</groupId>
-            <artifactId>vertx-core</artifactId>
-            <version>${vertx.version}</version>
-          </dependency>
-          <dependency>
-            <groupId>io.vertx</groupId>
-            <artifactId>vertx-web-client</artifactId>
-            <version>${vertx.version}</version>
-          </dependency>
-          <dependency>
-            <groupId>io.vertx</groupId>
-            <artifactId>vertx-web-common</artifactId>
-            <version>${vertx.version}</version>
-          </dependency>
-          <dependency>
-            <groupId>io.vertx</groupId>
-            <artifactId>vertx-auth-common</artifactId>
-            <version>${vertx.version}</version>
-          </dependency>
-          <dependency>
-            <groupId>io.vertx</groupId>
-            <artifactId>vertx-core-logging</artifactId>
-            <version>${vertx.version}</version>
-          </dependency>
-          <dependency>
-            <groupId>io.vertx</groupId>
-            <artifactId>vertx-web</artifactId>
-            <version>${vertx.version}</version>
-          </dependency>
-          <dependency>
-            <groupId>io.vertx</groupId>
-            <artifactId>vertx-bridge-common</artifactId>
-            <version>${vertx.version}</version>
-          </dependency>
-          <dependency>
-            <groupId>io.vertx</groupId>
-            <artifactId>vertx-uri-template</artifactId>
-            <version>${vertx.version}</version>
-          </dependency>
-        </dependencies>
-      </dependencyManagement>
-      <dependencies>
-        <dependency>
-          <groupId>io.fabric8</groupId>
-          <artifactId>openshift-client</artifactId>
-          <scope>test</scope>
-          <exclusions>
-            <exclusion>
-              <groupId>io.fabric8</groupId>
-              <artifactId>kubernetes-httpclient-vertx</artifactId>
-            </exclusion>
-          </exclusions>
-        </dependency>
-        <dependency>
-          <groupId>io.fabric8</groupId>
-          <artifactId>kubernetes-httpclient-vertx-5</artifactId>
-        </dependency>
-      </dependencies>
-    </profile>
-  </profiles>
-</project>
-=======
-<?xml version="1.0" encoding="UTF-8"?>
-<!--
-
-    Copyright (C) 2015 Red Hat, Inc.
-
-    Licensed under the Apache License, Version 2.0 (the "License");
-    you may not use this file except in compliance with the License.
-    You may obtain a copy of the License at
-
-            http://www.apache.org/licenses/LICENSE-2.0
-
-    Unless required by applicable law or agreed to in writing, software
-    distributed under the License is distributed on an "AS IS" BASIS,
-    WITHOUT WARRANTIES OR CONDITIONS OF ANY KIND, either express or implied.
-    See the License for the specific language governing permissions and
-    limitations under the License.
-
--->
-
-<project xmlns="http://maven.apache.org/POM/4.0.0" xmlns:xsi="http://www.w3.org/2001/XMLSchema-instance" xsi:schemaLocation="http://maven.apache.org/POM/4.0.0 http://maven.apache.org/xsd/maven-4.0.0.xsd">
-  <modelVersion>4.0.0</modelVersion>
-  <parent>
-    <artifactId>kubernetes-client-project</artifactId>
-    <groupId>io.fabric8</groupId>
-    <version>7.5-SNAPSHOT</version>
-  </parent>
-
-  <artifactId>kubernetes-itests</artifactId>
-  <packaging>jar</packaging>
-  <name>Fabric8 :: Kubernetes :: Regression :: Tests</name>
-
-  <properties>
-    <maven.deploy.skip>true</maven.deploy.skip>
-  </properties>
-
-  <dependencies>
-    <dependency>
-      <groupId>org.junit.jupiter</groupId>
-      <artifactId>junit-jupiter-engine</artifactId>
-      <scope>test</scope>
-    </dependency>
-    <dependency>
-        <groupId>org.junit.jupiter</groupId>
-        <artifactId>junit-jupiter-params</artifactId>
-        <scope>test</scope>
-    </dependency>
-    <dependency>
-      <groupId>io.fabric8</groupId>
-      <artifactId>kubernetes-junit-jupiter-autodetected</artifactId>
-      <scope>test</scope>
-    </dependency>
-    <dependency>
-      <groupId>io.fabric8</groupId>
-      <artifactId>openshift-client</artifactId>
-      <scope>test</scope>
-    </dependency>
-    <dependency>
-      <groupId>io.fabric8</groupId>
-      <artifactId>kubernetes-client-api</artifactId>
-      <type>test-jar</type>
-    </dependency>
-    <dependency>
-      <groupId>org.assertj</groupId>
-      <artifactId>assertj-core</artifactId>
-    </dependency>
-    <dependency>
-      <groupId>org.awaitility</groupId>
-      <artifactId>awaitility</artifactId>
-    </dependency>
-    <dependency>
-      <groupId>org.slf4j</groupId>
-      <artifactId>slf4j-simple</artifactId>
-      <scope>test</scope>
-    </dependency>
-    <dependency>
-      <groupId>org.bouncycastle</groupId>
-      <artifactId>bcprov-jdk18on</artifactId>
-      <scope>test</scope>
-    </dependency>
-    <dependency>
-      <groupId>org.bouncycastle</groupId>
-      <artifactId>bcpkix-jdk18on</artifactId>
-      <scope>test</scope>
-    </dependency>
-  </dependencies>
-
-  <profiles>
-    <profile>
-      <id>enable-snapshots</id>
-      <repositories>
-        <repository>
-          <id>central-portal-snapshots</id>
-          <url>https://central.sonatype.com/repository/maven-snapshots/</url>
-          <releases><enabled>false</enabled></releases>
-          <snapshots><enabled>true</enabled></snapshots>
-        </repository>
-      </repositories>
-    </profile>
-    <profile>
-      <id>httpclient-jdk</id>
-      <dependencies>
-        <dependency>
-          <groupId>io.fabric8</groupId>
-          <artifactId>openshift-client</artifactId>
-          <scope>test</scope>
-          <exclusions>
-            <exclusion>
-              <groupId>io.fabric8</groupId>
-              <artifactId>kubernetes-httpclient-vertx</artifactId>
-            </exclusion>
-          </exclusions>
-        </dependency>
-        <dependency>
-          <groupId>io.fabric8</groupId>
-          <artifactId>kubernetes-httpclient-jdk</artifactId>
-        </dependency>
-      </dependencies>
-    </profile>
-    <profile>
-      <id>httpclient-jetty</id>
-      <dependencies>
-        <dependency>
-          <groupId>io.fabric8</groupId>
-          <artifactId>openshift-client</artifactId>
-          <scope>test</scope>
-          <exclusions>
-            <exclusion>
-              <groupId>io.fabric8</groupId>
-              <artifactId>kubernetes-httpclient-vertx</artifactId>
-            </exclusion>
-          </exclusions>
-        </dependency>
-        <dependency>
-          <groupId>io.fabric8</groupId>
-          <artifactId>kubernetes-httpclient-jetty</artifactId>
-        </dependency>
-      </dependencies>
-    </profile>
-    <profile>
-      <id>httpclient-okhttp</id>
-      <dependencies>
-        <dependency>
-          <groupId>io.fabric8</groupId>
-          <artifactId>openshift-client</artifactId>
-          <scope>test</scope>
-          <exclusions>
-            <exclusion>
-              <groupId>io.fabric8</groupId>
-              <artifactId>kubernetes-httpclient-vertx</artifactId>
-            </exclusion>
-          </exclusions>
-        </dependency>
-        <dependency>
-          <groupId>io.fabric8</groupId>
-          <artifactId>kubernetes-httpclient-okhttp</artifactId>
-        </dependency>
-      </dependencies>
-    </profile>
-  </profiles>
-</project>
->>>>>>> 48b4517f
+<?xml version="1.0" encoding="UTF-8"?>
+<!--
+
+    Copyright (C) 2015 Red Hat, Inc.
+
+    Licensed under the Apache License, Version 2.0 (the "License");
+    you may not use this file except in compliance with the License.
+    You may obtain a copy of the License at
+
+            http://www.apache.org/licenses/LICENSE-2.0
+
+    Unless required by applicable law or agreed to in writing, software
+    distributed under the License is distributed on an "AS IS" BASIS,
+    WITHOUT WARRANTIES OR CONDITIONS OF ANY KIND, either express or implied.
+    See the License for the specific language governing permissions and
+    limitations under the License.
+
+-->
+
+<project xmlns="http://maven.apache.org/POM/4.0.0" xmlns:xsi="http://www.w3.org/2001/XMLSchema-instance" xsi:schemaLocation="http://maven.apache.org/POM/4.0.0 http://maven.apache.org/xsd/maven-4.0.0.xsd">
+  <modelVersion>4.0.0</modelVersion>
+  <parent>
+    <artifactId>kubernetes-client-project</artifactId>
+    <groupId>io.fabric8</groupId>
+    <version>7.5-SNAPSHOT</version>
+  </parent>
+
+  <artifactId>kubernetes-itests</artifactId>
+  <packaging>jar</packaging>
+  <name>Fabric8 :: Kubernetes :: Regression :: Tests</name>
+
+  <dependencies>
+    <dependency>
+      <groupId>org.junit.jupiter</groupId>
+      <artifactId>junit-jupiter-engine</artifactId>
+      <scope>test</scope>
+    </dependency>
+    <dependency>
+        <groupId>org.junit.jupiter</groupId>
+        <artifactId>junit-jupiter-params</artifactId>
+        <scope>test</scope>
+    </dependency>
+    <dependency>
+      <groupId>io.fabric8</groupId>
+      <artifactId>kubernetes-junit-jupiter-autodetected</artifactId>
+      <scope>test</scope>
+    </dependency>
+    <dependency>
+      <groupId>io.fabric8</groupId>
+      <artifactId>openshift-client</artifactId>
+      <scope>test</scope>
+    </dependency>
+    <dependency>
+      <groupId>io.fabric8</groupId>
+      <artifactId>kubernetes-client-api</artifactId>
+      <type>test-jar</type>
+    </dependency>
+    <dependency>
+      <groupId>org.assertj</groupId>
+      <artifactId>assertj-core</artifactId>
+    </dependency>
+    <dependency>
+      <groupId>org.awaitility</groupId>
+      <artifactId>awaitility</artifactId>
+    </dependency>
+    <dependency>
+      <groupId>org.slf4j</groupId>
+      <artifactId>slf4j-simple</artifactId>
+      <scope>test</scope>
+    </dependency>
+    <dependency>
+      <groupId>org.bouncycastle</groupId>
+      <artifactId>bcprov-jdk18on</artifactId>
+      <scope>test</scope>
+    </dependency>
+    <dependency>
+      <groupId>org.bouncycastle</groupId>
+      <artifactId>bcpkix-jdk18on</artifactId>
+      <scope>test</scope>
+    </dependency>
+  </dependencies>
+
+  <profiles>
+    <profile>
+      <id>enable-snapshots</id>
+      <repositories>
+        <repository>
+          <id>central-portal-snapshots</id>
+          <url>https://central.sonatype.com/repository/maven-snapshots/</url>
+          <releases><enabled>false</enabled></releases>
+          <snapshots><enabled>true</enabled></snapshots>
+        </repository>
+      </repositories>
+    </profile>
+    <profile>
+      <id>httpclient-jdk</id>
+      <dependencies>
+        <dependency>
+          <groupId>io.fabric8</groupId>
+          <artifactId>openshift-client</artifactId>
+          <scope>test</scope>
+          <exclusions>
+            <exclusion>
+              <groupId>io.fabric8</groupId>
+              <artifactId>kubernetes-httpclient-vertx</artifactId>
+            </exclusion>
+          </exclusions>
+        </dependency>
+        <dependency>
+          <groupId>io.fabric8</groupId>
+          <artifactId>kubernetes-httpclient-jdk</artifactId>
+        </dependency>
+      </dependencies>
+    </profile>
+    <profile>
+      <id>httpclient-jetty</id>
+      <dependencies>
+        <dependency>
+          <groupId>io.fabric8</groupId>
+          <artifactId>openshift-client</artifactId>
+          <scope>test</scope>
+          <exclusions>
+            <exclusion>
+              <groupId>io.fabric8</groupId>
+              <artifactId>kubernetes-httpclient-vertx</artifactId>
+            </exclusion>
+          </exclusions>
+        </dependency>
+        <dependency>
+          <groupId>io.fabric8</groupId>
+          <artifactId>kubernetes-httpclient-jetty</artifactId>
+        </dependency>
+      </dependencies>
+    </profile>
+    <profile>
+      <id>httpclient-okhttp</id>
+      <dependencies>
+        <dependency>
+          <groupId>io.fabric8</groupId>
+          <artifactId>openshift-client</artifactId>
+          <scope>test</scope>
+          <exclusions>
+            <exclusion>
+              <groupId>io.fabric8</groupId>
+              <artifactId>kubernetes-httpclient-vertx</artifactId>
+            </exclusion>
+          </exclusions>
+        </dependency>
+        <dependency>
+          <groupId>io.fabric8</groupId>
+          <artifactId>kubernetes-httpclient-okhttp</artifactId>
+        </dependency>
+      </dependencies>
+    </profile>
+    <profile>
+      <id>httpclient-vertx-5</id>
+      <!-- 
+        Profile for testing with Vert.x 5.x HTTP client implementation.
+        Usage: mvn -Phttpclient-vertx-5 test -Dtest.httpclient=vertx-5
+        This profile overrides parent POM's Vert.x version from 4.5.14 to 5.0.1
+        to ensure integration tests use the correct Vert.x 5 runtime classes.
+      -->
+      <properties>
+        <!-- Override parent vertx.version for this profile -->
+        <vertx.version>5.0.1</vertx.version>
+      </properties>
+      <dependencyManagement>
+        <dependencies>
+          <!-- Force Vert.x 5.x versions when this profile is active -->
+          <dependency>
+            <groupId>io.vertx</groupId>
+            <artifactId>vertx-core</artifactId>
+            <version>${vertx.version}</version>
+          </dependency>
+          <dependency>
+            <groupId>io.vertx</groupId>
+            <artifactId>vertx-web-client</artifactId>
+            <version>${vertx.version}</version>
+          </dependency>
+          <dependency>
+            <groupId>io.vertx</groupId>
+            <artifactId>vertx-web-common</artifactId>
+            <version>${vertx.version}</version>
+          </dependency>
+          <dependency>
+            <groupId>io.vertx</groupId>
+            <artifactId>vertx-auth-common</artifactId>
+            <version>${vertx.version}</version>
+          </dependency>
+          <dependency>
+            <groupId>io.vertx</groupId>
+            <artifactId>vertx-core-logging</artifactId>
+            <version>${vertx.version}</version>
+          </dependency>
+          <dependency>
+            <groupId>io.vertx</groupId>
+            <artifactId>vertx-web</artifactId>
+            <version>${vertx.version}</version>
+          </dependency>
+          <dependency>
+            <groupId>io.vertx</groupId>
+            <artifactId>vertx-bridge-common</artifactId>
+            <version>${vertx.version}</version>
+          </dependency>
+          <dependency>
+            <groupId>io.vertx</groupId>
+            <artifactId>vertx-uri-template</artifactId>
+            <version>${vertx.version}</version>
+          </dependency>
+        </dependencies>
+      </dependencyManagement>
+      <dependencies>
+        <dependency>
+          <groupId>io.fabric8</groupId>
+          <artifactId>openshift-client</artifactId>
+          <scope>test</scope>
+          <exclusions>
+            <exclusion>
+              <groupId>io.fabric8</groupId>
+              <artifactId>kubernetes-httpclient-vertx</artifactId>
+            </exclusion>
+          </exclusions>
+        </dependency>
+        <dependency>
+          <groupId>io.fabric8</groupId>
+          <artifactId>kubernetes-httpclient-vertx-5</artifactId>
+        </dependency>
+      </dependencies>
+    </profile>
+  </profiles>
+</project>