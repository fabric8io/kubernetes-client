--- conflicted
+++ resolved
@@ -62,43 +62,7 @@
       <artifactId>generex</artifactId>
       <version>${generex.version}</version>
     </dependency>
-<<<<<<< HEAD
     
-=======
-    <dependency>
-      <groupId>io.fabric8</groupId>
-      <artifactId>openshift-model-monitoring</artifactId>
-    </dependency>
-    <dependency>
-      <groupId>io.fabric8</groupId>
-      <artifactId>openshift-model-storageversionmigrator</artifactId>
-    </dependency>
-    <dependency>
-      <groupId>io.fabric8</groupId>
-      <artifactId>openshift-model-tuned</artifactId>
-    </dependency>
-    <dependency>
-      <groupId>io.fabric8</groupId>
-      <artifactId>openshift-model-console</artifactId>
-    </dependency>
-    <dependency>
-      <groupId>io.fabric8</groupId>
-      <artifactId>openshift-model-machineconfig</artifactId>
-    </dependency>
-    <dependency>
-      <groupId>io.fabric8</groupId>
-      <artifactId>openshift-model-miscellaneous</artifactId>
-    </dependency>
-    <dependency>
-      <groupId>io.fabric8</groupId>
-      <artifactId>openshift-model-hive</artifactId>
-    </dependency>
-    <dependency>
-      <groupId>io.fabric8</groupId>
-      <artifactId>openshift-model-installer</artifactId>
-    </dependency>
-
->>>>>>> b44e8cd5
     <!-- Compile Only Dependencies -->
     <dependency>
       <groupId>io.sundr</groupId>
