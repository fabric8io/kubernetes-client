/**
 * Copyright (C) 2015 Red Hat, Inc.
 *
 * Licensed under the Apache License, Version 2.0 (the "License");
 * you may not use this file except in compliance with the License.
 * You may obtain a copy of the License at
 *
 *         http://www.apache.org/licenses/LICENSE-2.0
 *
 * Unless required by applicable law or agreed to in writing, software
 * distributed under the License is distributed on an "AS IS" BASIS,
 * WITHOUT WARRANTIES OR CONDITIONS OF ANY KIND, either express or implied.
 * See the License for the specific language governing permissions and
 * limitations under the License.
 */
package io.fabric8.openshift.client.dsl.internal.core;

import com.fasterxml.jackson.core.type.TypeReference;
import com.mifmif.common.regex.Generex;
import io.fabric8.kubernetes.api.model.HasMetadata;
import io.fabric8.kubernetes.api.model.KubernetesList;
import io.fabric8.kubernetes.api.model.KubernetesListBuilder;
import io.fabric8.kubernetes.client.Client;
import io.fabric8.kubernetes.client.KubernetesClient;
import io.fabric8.kubernetes.client.KubernetesClientException;
import io.fabric8.kubernetes.client.dsl.ParameterMixedOperation;
import io.fabric8.kubernetes.client.dsl.internal.HasMetadataOperation;
import io.fabric8.kubernetes.client.dsl.internal.HasMetadataOperationsImpl;
import io.fabric8.kubernetes.client.dsl.internal.OperationContext;
import io.fabric8.kubernetes.client.http.HttpRequest;
import io.fabric8.kubernetes.client.utils.Serialization;
import io.fabric8.kubernetes.client.utils.Utils;
import io.fabric8.openshift.api.model.Parameter;
import io.fabric8.openshift.api.model.Template;
import io.fabric8.openshift.api.model.TemplateBuilder;
import io.fabric8.openshift.api.model.TemplateList;
import io.fabric8.openshift.client.ParameterValue;
import io.fabric8.openshift.client.dsl.TemplateResource;
import org.slf4j.Logger;
import org.slf4j.LoggerFactory;

import java.io.File;
import java.io.FileInputStream;
import java.io.IOException;
import java.io.InputStream;
import java.net.MalformedURLException;
import java.net.URL;
import java.util.Collections;
import java.util.HashMap;
import java.util.LinkedHashMap;
import java.util.List;
import java.util.Map;
import java.util.Objects;

import static io.fabric8.openshift.client.OpenShiftAPIGroups.TEMPLATE;

public class TemplateOperationsImpl
    extends HasMetadataOperation<Template, TemplateList, TemplateResource<Template, KubernetesList>>
    implements TemplateResource<Template, KubernetesList>,
    ParameterMixedOperation<Template, TemplateList, TemplateResource<Template, KubernetesList>> {

  private static final Logger logger = LoggerFactory.getLogger(TemplateOperationsImpl.class);
  private static final String EXPRESSION = "expression";
  private static final TypeReference<HashMap<String, String>> MAPS_REFERENCE = new TypeReference<HashMap<String, String>>() {
  };

  private final Map<String, String> parameters;

  public TemplateOperationsImpl(Client client) {
    this(HasMetadataOperationsImpl.defaultContext(client), null);
  }

  public TemplateOperationsImpl(OperationContext context, Map<String, String> parameters) {
    super(context.withApiGroupName(TEMPLATE)
        .withPlural("templates"), Template.class, TemplateList.class);
    this.parameters = parameters;
  }

  @Override
  public TemplateOperationsImpl newInstance(OperationContext context) {
    return new TemplateOperationsImpl(context, parameters);
  }

  public TemplateOperationsImpl newInstance(OperationContext context, Map<String, String> parameters) {
    return new TemplateOperationsImpl(context, parameters == null ? null : new LinkedHashMap<>(parameters));
  }

  @Override
  public KubernetesList process(File f) {
    try (FileInputStream is = new FileInputStream(f)) {
      return process(is);
    } catch (IOException e) {
      throw KubernetesClientException.launderThrowable(forOperationType("process"), e);
    }
  }

  @Override
  public KubernetesList process(InputStream is) {
    return process(unmarshal(is, MAPS_REFERENCE));
  }

  @Override
  public KubernetesList process(Map<String, String> valuesMap) {
    Template t = get();
    try {
      List<Parameter> parameters = t.getParameters();
      if (parameters != null) {
        for (Parameter p : parameters) {
          String v = valuesMap.get(p.getName());
          if (v != null) {
            p.setGenerate(null);
            p.setValue(v);
          }
        }
      }

      HttpRequest.Builder requestBuilder = this.httpClient.newHttpRequestBuilder().post(JSON, JSON_MAPPER.writeValueAsString(t))
          .url(getProcessUrl());
      t = handleResponse(requestBuilder);
      KubernetesList l = new KubernetesList();
      l.setItems(t.getObjects());
      return l;
    } catch (Exception e) {
      throw KubernetesClientException.launderThrowable(forOperationType("process"), e);
    }
  }

  @Override
  public KubernetesList process(ParameterValue... values) {
    Map<String, String> valuesMap = new HashMap<>(values.length);
    for (ParameterValue pv : values) {
      valuesMap.put(pv.getName(), pv.getValue());
    }
    return process(valuesMap);
  }

  @Override
  public KubernetesList processLocally(File f) {
    try (FileInputStream is = new FileInputStream(f)) {
      return processLocally(is);
    } catch (IOException e) {
      throw KubernetesClientException.launderThrowable(forOperationType("processLocally"), e);
    }
  }

  @Override
  public KubernetesList processLocally(InputStream is) {
    return processLocally(unmarshal(is, MAPS_REFERENCE));
  }

  @Override
  public KubernetesList processLocally(ParameterValue... values) {
    Map<String, String> valuesMap = new HashMap<>(values.length);
    for (ParameterValue pv : values) {
      valuesMap.put(pv.getName(), pv.getValue());
    }
    return processLocally(valuesMap);
  }

  @Override
  public TemplateOperationsImpl withParameters(Map<String, String> parameters) {
    return newInstance(context, parameters);
  }

  @Override
  public KubernetesList processLocally(Map<String, String> valuesMap) {
<<<<<<< HEAD
    Template t = get();
=======
    Template t = withParameters(valuesMap).getItemOrRequireFromServer();
>>>>>>> dfca74ef

    List<Parameter> parameters = t.getParameters();
    KubernetesList list = new KubernetesListBuilder()
        .withItems(t.getObjects())
        .build();

    String json = Serialization.asJson(list);
    String last = null;

    if (parameters != null && !parameters.isEmpty()) {
      while (!Objects.equals(last, json)) {
        last = json;
        for (Parameter parameter : parameters) {
          String parameterName = parameter.getName();
          String parameterValue;
          if (valuesMap.containsKey(parameterName)) {
            parameterValue = valuesMap.get(parameterName);
          } else if (Utils.isNotNullOrEmpty(parameter.getValue())) {
            parameterValue = parameter.getValue();
          } else if (EXPRESSION.equals(parameter.getGenerate())) {
            Generex generex = new Generex(parameter.getFrom());
            parameterValue = generex.random();
          } else if (parameter.getRequired() == null || !parameter.getRequired()) {
            parameterValue = "";
          } else {
            throw new IllegalArgumentException("No value available for parameter name: " + parameterName);
          }
          if (parameterValue == null) {
            logger.debug("Parameter {} has a null value", parameterName);
            parameterValue = "";
          }
          json = Utils.interpolateString(json, Collections.singletonMap(parameterName, parameterValue));
        }
      }
    }

    return Serialization.unmarshal(json, KubernetesList.class);
  }

  private URL getProcessUrl() throws MalformedURLException {
    return getNamespacedUrl(getNamespace(), "processedtemplates");
  }

  @Override
  public Template get() {
    Template t = super.get();
    if (this.parameters != null && !this.parameters.isEmpty()) {
      return Serialization.unmarshal(Utils.interpolateString(Serialization.asJson(t), this.parameters), Template.class);
    }
    return t;
  }

  @Override
  public TemplateResource<Template, KubernetesList> load(InputStream is) {
    Template template = null;
    // TODO: should be items after the change in get behavior
    List<HasMetadata> items = this.context.getClient().adapt(KubernetesClient.class).load(is).get();
    Object item = items;
    if (items.size() == 1) {
      item = items.get(0);
    }
    if (item instanceof Template) {
      template = (Template) item;
    } else {
      String generatedName = "template-" + Utils.randomString(5);
      template = new TemplateBuilder()
          .withNewMetadata()
          .withName(generatedName)
          .endMetadata()
          .withObjects(items).build();
    }

    return resource(template);
  }

}<|MERGE_RESOLUTION|>--- conflicted
+++ resolved
@@ -164,11 +164,7 @@
 
   @Override
   public KubernetesList processLocally(Map<String, String> valuesMap) {
-<<<<<<< HEAD
-    Template t = get();
-=======
-    Template t = withParameters(valuesMap).getItemOrRequireFromServer();
->>>>>>> dfca74ef
+    Template t = processParameters(getItemOrRequireFromServer());
 
     List<Parameter> parameters = t.getParameters();
     KubernetesList list = new KubernetesListBuilder()
@@ -214,7 +210,10 @@
 
   @Override
   public Template get() {
-    Template t = super.get();
+    return processParameters(super.get());
+  }
+
+  private Template processParameters(Template t) {
     if (this.parameters != null && !this.parameters.isEmpty()) {
       return Serialization.unmarshal(Utils.interpolateString(Serialization.asJson(t), this.parameters), Template.class);
     }
@@ -224,8 +223,7 @@
   @Override
   public TemplateResource<Template, KubernetesList> load(InputStream is) {
     Template template = null;
-    // TODO: should be items after the change in get behavior
-    List<HasMetadata> items = this.context.getClient().adapt(KubernetesClient.class).load(is).get();
+    List<HasMetadata> items = this.context.getClient().adapt(KubernetesClient.class).load(is).items();
     Object item = items;
     if (items.size() == 1) {
       item = items.get(0);
