/**
 * Copyright (C) 2015 Red Hat, Inc.
 *
 * Licensed under the Apache License, Version 2.0 (the "License");
 * you may not use this file except in compliance with the License.
 * You may obtain a copy of the License at
 *
 *         http://www.apache.org/licenses/LICENSE-2.0
 *
 * Unless required by applicable law or agreed to in writing, software
 * distributed under the License is distributed on an "AS IS" BASIS,
 * WITHOUT WARRANTIES OR CONDITIONS OF ANY KIND, either express or implied.
 * See the License for the specific language governing permissions and
 * limitations under the License.
 */
package io.fabric8.openshift.client.dsl.internal.apps;

import io.fabric8.kubernetes.api.builder.Visitor;
import io.fabric8.kubernetes.api.model.Pod;
import io.fabric8.kubernetes.api.model.autoscaling.v1.Scale;
import io.fabric8.kubernetes.client.Config;
import io.fabric8.kubernetes.client.KubernetesClientException;
import io.fabric8.kubernetes.client.dsl.LogWatch;
import io.fabric8.kubernetes.client.dsl.Loggable;
import io.fabric8.kubernetes.client.dsl.PodResource;
import io.fabric8.kubernetes.client.dsl.base.OperationContext;
import io.fabric8.kubernetes.client.dsl.base.PatchContext;
import io.fabric8.kubernetes.client.dsl.internal.LogWatchCallback;
import io.fabric8.kubernetes.client.dsl.internal.RollingOperationContext;
import io.fabric8.kubernetes.client.utils.PodOperationUtil;
import io.fabric8.kubernetes.client.utils.URLUtils;
import io.fabric8.kubernetes.client.utils.Utils;
import io.fabric8.openshift.api.model.DeploymentConfig;
import io.fabric8.openshift.api.model.DeploymentConfigBuilder;
import io.fabric8.openshift.api.model.DeploymentConfigList;
import io.fabric8.openshift.client.dsl.DeployableScalableResource;
import io.fabric8.openshift.client.dsl.internal.OpenShiftOperation;
import okhttp3.HttpUrl;
import okhttp3.OkHttpClient;
import okhttp3.Request;
import okhttp3.Response;
import okhttp3.ResponseBody;
import org.slf4j.Logger;
import org.slf4j.LoggerFactory;

import java.io.IOException;
import java.io.OutputStream;
import java.io.Reader;
import java.net.MalformedURLException;
import java.util.HashMap;
import java.util.List;
import java.util.Map;
import java.util.Objects;
<<<<<<< HEAD
import java.util.concurrent.ArrayBlockingQueue;
import java.util.concurrent.BlockingQueue;
=======
import java.util.concurrent.CompletableFuture;
>>>>>>> 289a1ece
import java.util.concurrent.Executors;
import java.util.concurrent.ScheduledExecutorService;
import java.util.concurrent.ScheduledFuture;
import java.util.concurrent.TimeUnit;
import java.util.concurrent.atomic.AtomicReference;
import java.util.function.Consumer;
import java.util.function.UnaryOperator;

import static io.fabric8.openshift.client.OpenShiftAPIGroups.APPS;

public class DeploymentConfigOperationsImpl extends OpenShiftOperation<DeploymentConfig, DeploymentConfigList,
  DeployableScalableResource<DeploymentConfig>> implements DeployableScalableResource<DeploymentConfig> {

  private static final Logger LOG = LoggerFactory.getLogger(DeploymentConfigOperationsImpl.class);
  private static final Integer DEFAULT_POD_LOG_WAIT_TIMEOUT = 5;
  public static final String OPENSHIFT_IO_DEPLOYMENT_CONFIG_NAME = "openshift.io/deployment-config.name";
  private Integer podLogWaitTimeout;

  public DeploymentConfigOperationsImpl(OkHttpClient client, Config config) {
    this(new RollingOperationContext().withOkhttpClient(client).withConfig(config).withPropagationPolicy(DEFAULT_PROPAGATION_POLICY));
  }

  public DeploymentConfigOperationsImpl(RollingOperationContext context) {
    super(context.withApiGroupName(APPS).withPlural("deploymentconfigs"));
    this.type = DeploymentConfig.class;
    this.listType = DeploymentConfigList.class;
  }

  private DeploymentConfigOperationsImpl(RollingOperationContext context, Integer podLogWaitTimeout) {
    this(context);
    this.podLogWaitTimeout = podLogWaitTimeout;
  }

  @Override
  public DeploymentConfigOperationsImpl newInstance(OperationContext context) {
    return new DeploymentConfigOperationsImpl((RollingOperationContext) context);
  }

  @Override
  public DeploymentConfig edit(UnaryOperator<DeploymentConfig> function) {
    if (isCascading()) {
      return cascading(false).edit(function);
    }
    return super.edit(function);
  }

  @Override
  public DeploymentConfig accept(Consumer<DeploymentConfig> consumer) {
    if (isCascading()) {
      return cascading(false).accept(consumer);
    }
    return super.accept(consumer);
  }


  @Override
  public DeploymentConfig replace(DeploymentConfig item) {
    if (isCascading()) {
      return cascading(false).replace(item);
    }
    return super.replace(item);
  }

  @Override
  public DeploymentConfig patch(PatchContext patchContext, DeploymentConfig item) {
    if (isCascading()) {
      return cascading(false).patch(patchContext, item);
    }
    return super.patch(patchContext, item);
  }

  @Override
  public DeploymentConfig deployLatest() {
    return deployLatest(false);
  }

  @Override
  public DeploymentConfig deployLatest(boolean wait) {
    Long currentVersion = getMandatory().getStatus().getLatestVersion();
    if(currentVersion == null){
      currentVersion = 1L;
    }
    final Long latestVersion = currentVersion + 1;
    DeploymentConfig deployment = cascading(false).accept(d -> d.getStatus().setLatestVersion(latestVersion));
    if (wait) {
      waitUntilDeploymentConfigIsScaled(deployment.getSpec().getReplicas());
      deployment = getMandatory();
    }
    return deployment;
  }

  @Override
  public DeploymentConfig scale(int count) {
    return scale(count, false);
  }

  @Override
  public DeploymentConfig scale(int count, boolean wait) {
    DeploymentConfig deployment = cascading(false).accept(d -> d.getSpec().setReplicas(count));
    if (wait) {
      waitUntilDeploymentConfigIsScaled(count);
      deployment = getMandatory();
    }
    return deployment;
  }

  @Override
  public Scale scale() {
    return handleScale(null);
  }

  @Override
  public Scale scale(Scale scale) {
    return handleScale(scale);
  }

  /**
   * Lets wait until there are enough Ready pods of the given Deployment
   */
  private void waitUntilDeploymentConfigIsScaled(final int count) {
    final CompletableFuture<Void> scaledFuture = new CompletableFuture<>();
    final AtomicReference<Integer> replicasRef = new AtomicReference<>(0);

    final String name = checkName(getItem());
    final String namespace = checkNamespace(getItem());

    final Runnable deploymentPoller = () -> {
      try {
        DeploymentConfig deploymentConfig = get();
        //If the rs is gone, we shouldn't wait.
        if (deploymentConfig == null) {
          if (count == 0) {
            scaledFuture.complete(null);
            return;
          } else {
            scaledFuture.completeExceptionally(new IllegalStateException("Can't wait for DeploymentConfig: " + checkName(getItem()) + " in namespace: " + checkName(getItem()) + " to scale. Resource is no longer available."));
            return;
          }
        }
        replicasRef.set(deploymentConfig.getStatus().getReplicas());
        int currentReplicas = deploymentConfig.getStatus().getReplicas() != null ? deploymentConfig.getStatus().getReplicas() : 0;
        if (deploymentConfig.getStatus().getObservedGeneration() >= deploymentConfig.getMetadata().getGeneration() && Objects.equals(deploymentConfig.getSpec().getReplicas(), currentReplicas)) {
          scaledFuture.complete(null);
        } else {
          LOG.debug("Only {}/{} pods scheduled for DeploymentConfig: {} in namespace: {} seconds so waiting...",
            deploymentConfig.getStatus().getReplicas(), deploymentConfig.getSpec().getReplicas(), deploymentConfig.getMetadata().getName(), namespace);
        }
      } catch (Throwable t) {
        LOG.error("Error while waiting for Deployment to be scaled.", t);
      }
    };

      ScheduledExecutorService executor = Executors.newSingleThreadScheduledExecutor();
      ScheduledFuture poller = executor.scheduleWithFixedDelay(deploymentPoller, 0, POLL_INTERVAL_MS, TimeUnit.MILLISECONDS);
      try {
        if (Utils.waitUntilReady(scaledFuture, getConfig().getScaleTimeout(), TimeUnit.MILLISECONDS)) {
          LOG.debug("{}/{} pod(s) ready for DeploymentConfig: {} in namespace: {}.",
            replicasRef.get(), count, name, namespace);
        } else {
          LOG.error("{}/{} pod(s) ready for DeploymentConfig: {} in namespace: {}  after waiting for {} seconds so giving up",
            replicasRef.get(), count, name, namespace, TimeUnit.MILLISECONDS.toSeconds(getConfig().getScaleTimeout()));
        }
      } finally {
        poller.cancel(true);
        executor.shutdown();
      }
  }

  @Override
<<<<<<< HEAD
public String getLog() {
=======
  public String getLog() {
>>>>>>> 289a1ece
    return getLog(false);
  }

  @Override
<<<<<<< HEAD
public String getLog(Boolean isPretty) {
=======
  public String getLog(Boolean isPretty) {
>>>>>>> 289a1ece
    try(ResponseBody body = doGetLog(isPretty)) {
      return doGetLog(isPretty).string();
    } catch (IOException e) {
      throw KubernetesClientException.launderThrowable(forOperationType("getLog"), e);
    }
  }

  private ResponseBody doGetLog(Boolean isPretty) {
    try {
      Request.Builder requestBuilder = new Request.Builder().get().url(getResourceLogUrl(isPretty, false));
      Request request = requestBuilder.build();
      Response response = client.newCall(request).execute();
      ResponseBody body = response.body();
      assertResponseCode(request, response);
      return body;
    } catch (Throwable t) {
      throw KubernetesClientException.launderThrowable(forOperationType("doGetLog"), t);
    }
  }

  /**
   * Returns an unclosed Reader. It's the caller responsibility to close it.
   * @return Reader
   */
  @Override
  public Reader getLogReader() {
    return doGetLog(false).charStream();
  }

  @Override
  public LogWatch watchLog() {
    return watchLog(null);
  }

  @Override
  public LogWatch watchLog(OutputStream out) {
    try {
      // In case of DeploymentConfig we directly get logs at DeploymentConfig Url, but we need to wait for Pods
      waitUntilDeploymentConfigPodBecomesReady(fromServer().get());
      Request request = new Request.Builder().url(getResourceLogUrl(false, true)).get().build();
      final LogWatchCallback callback = new LogWatchCallback(out);
      OkHttpClient clone = client.newBuilder().readTimeout(0, TimeUnit.MILLISECONDS).build();
      clone.newCall(request).enqueue(callback);
      callback.waitUntilReady();
      return callback;
    } catch (Throwable t) {
      throw KubernetesClientException.launderThrowable(forOperationType("watchLog"), t);
    }
  }

  private HttpUrl getResourceLogUrl(Boolean withPrettyOutput, Boolean follow) throws MalformedURLException {
    HttpUrl.Builder requestUrlBuilder = HttpUrl.get(URLUtils.join(getResourceUrl().toString(), "log")).newBuilder();
    if (Boolean.TRUE.equals(withPrettyOutput)) {
      requestUrlBuilder.addQueryParameter("pretty", withPrettyOutput.toString());
    }
    if (Boolean.TRUE.equals(follow)) {
      requestUrlBuilder.addQueryParameter("follow", "true");
    }
    return requestUrlBuilder.build();
  }

  @Override
  public Loggable<LogWatch> withLogWaitTimeout(Integer logWaitTimeout) {
    return new DeploymentConfigOperationsImpl((RollingOperationContext)context, podLogWaitTimeout);
  }

  @Override
  public DeploymentConfig edit(Visitor... visitors) {
    return patch(new DeploymentConfigBuilder(getMandatory()).accept(visitors).build());
  }


  private void waitUntilDeploymentConfigPodBecomesReady(DeploymentConfig deploymentConfig) {
    List<PodResource<Pod>> podOps = PodOperationUtil.getPodOperationsForController(context, deploymentConfig.getMetadata().getUid(),
      getDeploymentConfigPodLabels(deploymentConfig), false, podLogWaitTimeout);

    waitForBuildPodToBecomeReady(podOps, podLogWaitTimeout != null ? podLogWaitTimeout : DEFAULT_POD_LOG_WAIT_TIMEOUT);
  }

  private static void waitForBuildPodToBecomeReady(List<PodResource<Pod>> podOps, Integer podLogWaitTimeout) {
    for (PodResource<Pod> podOp : podOps) {
      PodOperationUtil.waitUntilReadyBeforeFetchingLogs(podOp, podLogWaitTimeout);
    }
  }

  static Map<String, String> getDeploymentConfigPodLabels(DeploymentConfig deploymentConfig) {
    Map<String, String> labels = new HashMap<>();
    if (deploymentConfig != null && deploymentConfig.getMetadata() != null) {
      labels.put(OPENSHIFT_IO_DEPLOYMENT_CONFIG_NAME, deploymentConfig.getMetadata().getName());
    }
    return labels;
  }
}<|MERGE_RESOLUTION|>--- conflicted
+++ resolved
@@ -51,12 +51,7 @@
 import java.util.List;
 import java.util.Map;
 import java.util.Objects;
-<<<<<<< HEAD
-import java.util.concurrent.ArrayBlockingQueue;
-import java.util.concurrent.BlockingQueue;
-=======
 import java.util.concurrent.CompletableFuture;
->>>>>>> 289a1ece
 import java.util.concurrent.Executors;
 import java.util.concurrent.ScheduledExecutorService;
 import java.util.concurrent.ScheduledFuture;
@@ -226,20 +221,12 @@
   }
 
   @Override
-<<<<<<< HEAD
-public String getLog() {
-=======
   public String getLog() {
->>>>>>> 289a1ece
     return getLog(false);
   }
 
   @Override
-<<<<<<< HEAD
-public String getLog(Boolean isPretty) {
-=======
   public String getLog(Boolean isPretty) {
->>>>>>> 289a1ece
     try(ResponseBody body = doGetLog(isPretty)) {
       return doGetLog(isPretty).string();
     } catch (IOException e) {
