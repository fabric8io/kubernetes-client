
# Kubernetes & OpenShift Java Client [![Join the chat at https://gitter.im/fabric8io/kubernetes-client](https://badges.gitter.im/fabric8io/kubernetes-client.svg)](https://gitter.im/fabric8io/kubernetes-client?utm_source=badge&utm_medium=badge&utm_campaign=pr-badge&utm_content=badge)
This client provides access to the full [Kubernetes](http://kubernetes.io/) &
[OpenShift](http://openshift.org/) REST APIs via a fluent DSL.

[![CircleCI](https://img.shields.io/circleci/project/github/fabric8io/kubernetes-client/master.svg)](https://circleci.com/gh/fabric8io/kubernetes-client)
[![Release](https://img.shields.io/github/v/release/fabric8io/kubernetes-client)](https://search.maven.org/search?q=g:io.fabric8%20a:kubernetes-client)
[![Twitter](https://img.shields.io/twitter/follow/fabric8io?style=social)](https://twitter.com/fabric8io)
[![Bugs](https://sonarcloud.io/api/project_badges/measure?project=fabric8io_kubernetes-client&metric=bugs)](https://sonarcloud.io/dashboard?id=fabric8io_kubernetes-client)


* kubernetes-client: [![Maven Central](https://img.shields.io/maven-central/v/io.fabric8/kubernetes-client.svg?maxAge=2592000)](http://search.maven.org/#search%7Cga%7C1%7Cg%3Aio.fabric8%20a%3Akubernetes-client)
[![Javadocs](http://www.javadoc.io/badge/io.fabric8/kubernetes-client.svg?color=blue)](http://www.javadoc.io/doc/io.fabric8/kubernetes-client)
* kubernetes-model: [![Maven Central](https://img.shields.io/maven-central/v/io.fabric8/kubernetes-model.svg?maxAge=2592000)](http://search.maven.org/#search%7Cga%7C1%7Cg%3Aio.fabric8%20a%3Akubernetes-model)
[![Javadocs](http://www.javadoc.io/badge/io.fabric8/kubernetes-model.svg?color=blue)](http://www.javadoc.io/doc/io.fabric8/kubernetes-model)
* openshift-client: [![Maven Central](https://img.shields.io/maven-central/v/io.fabric8/openshift-client.svg?maxAge=2592000)](http://search.maven.org/#search%7Cga%7C1%7Cg%3Aio.fabric8%20a%3Aopenshift-client)
[![Javadocs](http://www.javadoc.io/badge/io.fabric8/openshift-client.svg?color=blue)](http://www.javadoc.io/doc/io.fabric8/openshift-client)
* knative-client: [![Maven Central](https://img.shields.io/maven-central/v/io.fabric8/knative-client.svg?maxAge=2592000)](http://search.maven.org/#search%7Cga%7C1%7Cg%3Aio.fabric8%20a%3Aknative-client)
[![Javadocs](http://www.javadoc.io/badge/io.fabric8/knative-client.svg?color=blue)](http://www.javadoc.io/doc/io.fabric8/knative-client)
* tekton-client: [![Maven Central](https://img.shields.io/maven-central/v/io.fabric8/tekton-client.svg?maxAge=2592000)](http://search.maven.org/#search%7Cga%7C1%7Cg%3Aio.fabric8%20a%3Atekton-client)
[![Javadocs](http://www.javadoc.io/badge/io.fabric8/tekton-client.svg?color=blue)](http://www.javadoc.io/doc/io.fabric8/tekton-client)

- [Usage](#usage)
    - [Creating a client](#creating-a-client)
    - [Configuring the client](#configuring-the-client)
    - [Loading resources from external sources](#loading-resources-from-external-sources)
    - [Passing a reference of a resource to the client](#passing-a-reference-of-a-resource-to-the-client)
    - [Adapting a client](#adaptin-a-client)
        - [Adapting and close](#adapting-and-close)
- [Mocking Kubernetes](#mocking-kubernetes)

## Usage

### Creating a client
The easiest way to create a client is:

```java
KubernetesClient client = new DefaultKubernetesClient();
```

`DefaultOpenShiftClient` implements both the `KubernetesClient` & `OpenShiftClient` interface so if you need the
OpenShift extensions, such as `Build`s, etc then simply do:

```java
OpenShiftClient osClient = new DefaultOpenShiftClient();
```

### Configuring the client

This will use settings from different sources in the following order of priority:

* System properties
* Environment variables
* Kube config file
* Service account token & mounted CA certificate

System properties are preferred over environment variables. The following system properties & environment variables can be used for configuration:

| Property / Environment Variable | Description | Default value |
|---------------------------------|-------------|---------------|
| `kubernetes.disable.autoConfig` / `KUBERNETES_DISABLE_AUTOCONFIG` | Disable automatic configuration | `false` |
| `kubernetes.master` / `KUBERNETES_MASTER` | Kubernetes master URL | `https://kubernetes.default.svc` |
| `kubernetes.api.version` / `KUBERNETES_API_VERSION` | API version | `v1` |
| `openshift.url` / `OPENSHIFT_URL` | OpenShift master URL | Kubernetes master URL value |
| `kubernetes.oapi.version` / `KUBERNETES_OAPI_VERSION` | OpenShift API version | `v1` |
| `kubernetes.trust.certificates` / `KUBERNETES_TRUST_CERTIFICATES`| Trust all certificates | `false` |
| `kubernetes.disable.hostname.verification` / `KUBERNETES_DISABLE_HOSTNAME_VERIFICATION` | | `false` |
| `kubernetes.certs.ca.file` / `KUBERNETES_CERTS_CA_FILE` | | |
| `kubernetes.certs.ca.data` / `KUBERNETES_CERTS_CA_DATA` | | |
| `kubernetes.certs.client.file` / `KUBERNETES_CERTS_CLIENT_FILE` | | |
| `kubernetes.certs.client.data` / `KUBERNETES_CERTS_CLIENT_DATA` | | |
| `kubernetes.certs.client.key.file` / `KUBERNETES_CERTS_CLIENT_KEY_FILE` | | |
| `kubernetes.certs.client.key.data` / `KUBERNETES_CERTS_CLIENT_KEY_DATA` | | |
| `kubernetes.certs.client.key.algo` / `KUBERNETES_CERTS_CLIENT_KEY_ALGO` | Client key encryption algorithm | `RSA` |
| `kubernetes.certs.client.key.passphrase` / `KUBERNETES_CERTS_CLIENT_KEY_PASSPHRASE` | | |
| `kubernetes.auth.basic.username` / `KUBERNETES_AUTH_BASIC_USERNAME` | | |
| `kubernetes.auth.basic.password` / `KUBERNETES_AUTH_BASIC_PASSWORD` | | |
| `kubernetes.auth.tryKubeConfig` / `KUBERNETES_AUTH_TRYKUBECONFIG` | Configure client using Kubernetes config | `true` |
| `kubeconfig` / `KUBECONFIG` | Name of the kubernetes config file to read | `~/.kube/config` |
| `kubernetes.auth.tryServiceAccount` / `KUBERNETES_AUTH_TRYSERVICEACCOUNT` | Configure client from Service account | `true` |
| `kubernetes.tryNamespacePath` / `KUBERNETES_TRYNAMESPACEPATH` | Configure client namespace from Kubernetes service account namespace path | `true` |
| `kubernetes.auth.token` / `KUBERNETES_AUTH_TOKEN` | | |
| `kubernetes.watch.reconnectInterval` / `KUBERNETES_WATCH_RECONNECTINTERVAL` | Watch reconnect interval in ms | `1000` |
| `kubernetes.watch.reconnectLimit` / `KUBERNETES_WATCH_RECONNECTLIMIT` | Number of reconnect attempts (-1 for infinite) | `-1` |
| `kubernetes.connection.timeout` / `KUBERNETES_CONNECTION_TIMEOUT` | Connection timeout in ms (0 for no timeout) | `10000` |
| `kubernetes.request.timeout` / `KUBERNETES_REQUEST_TIMEOUT` | Read timeout in ms | `10000` |
| `kubernetes.rolling.timeout` / `KUBERNETES_ROLLING_TIMEOUT` | Rolling timeout in ms | `900000` |
| `kubernetes.logging.interval` / `KUBERNETES_LOGGING_INTERVAL` | Logging interval in ms | `20000` |
| `kubernetes.scale.timeout` / `KUBERNETES_SCALE_TIMEOUT` | Scale timeout in ms | `600000` |
| `kubernetes.websocket.timeout` / `KUBERNETES_WEBSOCKET_TIMEOUT` | Websocket timeout in ms | `5000` |
| `kubernetes.websocket.ping.interval` / `kubernetes_websocket_ping_interval` | Websocket ping interval in ms | `30000` |
| `kubernetes.max.concurrent.requests.per.host` / `KUBERNETES_MAX_CONCURRENT_REQUESTS_PER_HOST` | | `5` |
| `kubernetes.impersonate.username` / `KUBERNETES_IMPERSONATE_USERNAME` | `Impersonate-User` HTTP header value | |
| `kubernetes.impersonate.group` / `KUBERNETES_IMPERSONATE_GROUP` |  `Impersonate-Group` HTTP header value | |
| `kubernetes.tls.versions` / `KUBERNETES_TLS_VERSIONS` | TLS versions separated by `,` | `TLSv1.2` |
| `kubernetes.truststore.file` / `KUBERNETES_TRUSTSTORE_FILE` | | |
| `kubernetes.truststore.passphrase` / `KUBERNETES_TRUSTSTORE_PASSPHRASE` | | |
| `kubernetes.keystore.file` / `KUBERNETES_KEYSTORE_FILE` | | |
| `kubernetes.keystore.passphrase` / `KUBERNETES_KEYSTORE_PASSPHRASE` | | |

Alternatively you can use the `ConfigBuilder` to create a config object for the Kubernetes client:

```java
Config config = new ConfigBuilder().withMasterUrl("https://mymaster.com").build();
KubernetesClient client = new DefaultKubernetesClient(config);
```

###
Using the DSL is the same for all resources.

List resources:

```java
NamespaceList myNs = client.namespaces().list();

ServiceList myServices = client.services().list();

ServiceList myNsServices = client.services().inNamespace("default").list();
```

Get a resource:

```java
Namespace myns = client.namespaces().withName("myns").get();

Service myservice = client.services().inNamespace("default").withName("myservice").get();
```

Delete:

```java
Namespace myns = client.namespaces().withName("myns").delete();

Service myservice = client.services().inNamespace("default").withName("myservice").delete();
```

Editing resources uses the inline builders from the Kubernetes Model:

```java
Namespace myns = client.namespaces().withName("myns").edit()
                   .editMetadata()
                     .addToLabels("a", "label")
                   .endMetadata()
                   .done();

Service myservice = client.services().inNamespace("default").withName("myservice").edit()
                     .editMetadata()
                       .addToLabels("another", "label")
                     .endMetadata()
                     .done();
```

In the same spirit you can inline builders to create:

```java
Namespace myns = client.namespaces().createNew()
                   .withNewMetadata()
                     .withName("myns")
                     .addToLabels("a", "label")
                   .endMetadata()
                   .done();

Service myservice = client.services().inNamespace("default").createNew()
                     .withNewMetadata()
                       .withName("myservice")
                       .addToLabels("another", "label")
                     .endMetadata()
                     .done();
```

You can also set the apiVersion of the resource like in the case of SecurityContextConstraints :

```java
SecurityContextConstraints scc = new SecurityContextConstraintsBuilder()
		.withApiVersion("v1")
		.withNewMetadata().withName("scc").endMetadata()
		.withAllowPrivilegedContainer(true)
		.withNewRunAsUser()
		.withType("RunAsAny")
		.endRunAsUser()
		.build();
```

### Following events

Use `io.fabric8.kubernetes.api.model.Event` as T for Watcher:

```java
client.events().inAnyNamespace().watch(new Watcher<Event>() {

  @Override
  public void eventReceived(Action action, Event resource) {
    System.out.println("event " + action.name() + " " + resource.toString());
  }

  @Override
  public void onClose(KubernetesClientException cause) {
    System.out.println("Watcher close due to " + cause);
  }

});
```

### Working with extensions

The kubernetes API defines a bunch of extensions like `daemonSets`, `jobs`, `ingresses` and so forth which are all usable in the `extensions()` DSL:

e.g. to list the jobs...

```
jobs = client.batch().jobs().list();
```

### Loading resources from external sources

There are cases where you want to read a resource from an external source, rather than defining it using the clients DSL.
For those cases the client allows you to load the resource from:

- A file *(Supports both java.io.File and java.lang.String)*
- A url
- An input stream

Once the resource is loaded, you can treat it as you would, had you created it yourself.

For example lets read a pod, from a yml file and work with it:

    Pod refreshed = client.load('/path/to/a/pod.yml').fromServer().get();
    Boolean deleted = client.load('/workspace/pod.yml').delete();
    LogWatch handle = client.load('/workspace/pod.yml').watchLog(System.out);

### Passing a reference of a resource to the client

In the same spirit you can use an object created externally (either a a reference or using its string representation.

For example:

    Pod pod = someThirdPartyCodeThatCreatesAPod();
    Boolean deleted = client.resource(pod).delete();

### Adapting the client

The client supports plug-able adapters. An example adapter is the [OpenShift Adapter](openshift-client/src/main/java/io/fabric8/openshift/client/OpenShiftExtensionAdapter.java)
which allows adapting an existing [KubernetesClient](kubernetes-client/src/main/java/io/fabric8/kubernetes/client/KubernetesClient.java) instance to an [OpenShiftClient](openshift-client/src/main/java/io/fabric8/openshift/client/OpenShiftClient.java) one.

 For example:

```java
KubernetesClient client = new DefaultKubernetesClient();

OpenShiftClient oClient = client.adapt(OpenShiftClient.class);
```

The client also support the isAdaptable() method which checks if the adaptation is possible and returns true if it does.

```java
KubernetesClient client = new DefaultKubernetesClient();
if (client.isAdaptable(OpenShiftClient.class)) {
    OpenShiftClient oClient = client.adapt(OpenShiftClient.class);
} else {
    throw new Exception("Adapting to OpenShiftClient not support. Check if adapter is present, and that env provides /oapi root path.");
}
```

#### Adapting and close
Note that when using adapt() both the adaptee and the target will share the same resources (underlying http client, thread pools etc).
This means that close() is not required to be used on every single instance created via adapt.
Calling close() on any of the adapt() managed instances or the original instance, will properly clean up all the resources and thus none of the instances will be usable any longer.


## Mocking Kubernetes

Along with the client this project also provides a kubernetes mock server that you can use for testing purposes.
The mock server is based on `https://github.com/square/okhttp/tree/master/mockwebserver` but is empowered by the DSL and features provided by `https://github.com/fabric8io/mockwebserver`.

The Mock Web Server has two modes of operation:

- Expectations mode
- CRUD mode

### Expectations mode

It's the typical mode where you first set which are the expected http requests and which should be the responses for each request.
More details on usage can be found at: https://github.com/fabric8io/mockwebserver

This mode has been extensively used for testing the client itself. Make sure you check [kubernetes-test](kubernetes-tests/src/test/java/io/fabric8/kubernetes/client/mock).

To add a Kubernetes server to your test:

     @Rule
     public KubernetesServer server = new KubernetesServer();

### CRUD mode

Defining every single request and response can become tiresome. Given that in most cases the mock webserver is used to perform simple crud based operations, a crud mode has been added.
When using the crud mode, the mock web server will store, read, update and delete kubernetes resources using an in memory map and will appear as a real api server.

To add a Kubernetes Server in crud mode to your test:

     @Rule
     public KubernetesServer server = new KubernetesServer(true, true);

Then you can use the server like:

    @Test
    public void testInCrudMode() {
    KubernetesClient client = server.getClient();
    final CountDownLatch deleteLatch = new CountDownLatch(1);
    final CountDownLatch closeLatch = new CountDownLatch(1);

      //CREATE
      client.pods().inNamespace("ns1").create(new PodBuilder().withNewMetadata().withName("pod1").endMetadata().build());

      //READ
      podList = client.pods().inNamespace("ns1").list();
      assertNotNull(podList);
      assertEquals(1, podList.getItems().size());

      //WATCH
      Watch watch = client.pods().inNamespace("ns1").withName("pod1").watch(new Watcher<Pod>() {
          @Override
          public void eventReceived(Action action, Pod resource) {
            switch (action) {
              case DELETED:
                deleteLatch.countDown();
                break;
              default:
                throw new AssertionFailedError(action.toString().concat(" isn't recognised."));
            }
          }
      
          @Override
          public void onClose(KubernetesClientException cause) {
            closeLatch.countDown();
          }
      });

      //DELETE
      client.pods().inNamespace("ns1").withName("pod1").delete();

      //READ AGAIN
      podList = client.pods().inNamespace("ns1").list();
      assertNotNull(podList);
      assertEquals(0, podList.getItems().size());

      assertTrue(deleteLatch.await(1, TimeUnit.MINUTES));
      watch.close();
      assertTrue(closeLatch.await(1, TimeUnit.MINUTES));
    }


## Compatibility Matrix

|                           | Kubernetes 1.4.9 | Kubernetes 1.6.0 | Kubernetes 1.7.0  | Kubernetes 1.9.0  | Kubernetes 1.10.0 | Kubernetes 1.11.0 | Kubernetes 1.12.0 | Kubernetes 1.14.2 | Kubernetes 1.15.3 | Kubernetes 1.17.0 |
|---------------------------|------------------|------------------|-------------------|-------------------|-------------------|-------------------|-------------------|-------------------|-------------------|-------------------|
| kubernetes-client 1.3.92  | +                | +                | -                 | -                 | -                 | -                 | -                 | -                 | -                 | -                 |
| kubernetes-client 3.0.3   | -                | -                | ✓                 | -                 | -                 | -                 | -                 | -                 | -                 | -                 |
| kubernetes-client 3.0.10  | -                | ✓                | ✓                 | ✓                 | -                 | -                 | -                 | -                 | -                 | -                 |
| kubernetes-client 3.0.11  | -                | ✓                | ✓                 | ✓                 | -                 | -                 | -                 | -                 | -                 | -                 |
| kubernetes-client 3.1.12  | -                | ✓                | ✓                 | ✓                 | -                 | -                 | -                 | -                 | -                 | -                 |
| kubernetes-client 3.2.0   | -                | ✓                | ✓                 | ✓                 | -                 | -                 | -                 | -                 | -                 | -                 |
| kubernetes-client 4.0.0   | -                | ✓                | ✓                 | ✓                 | -                 | -                 | -                 | -                 | -                 | -                 |
| kubernetes-client 4.1.0   | -                | ✓                | ✓                 | ✓                 | -                 | -                 | -                 | -                 | -                 | -                 |
| kubernetes-client 4.1.1   | -                | -                | -                 | ✓                 | ✓                 | ✓                 | ✓                 | -                 | -                 | -                 |
| kubernetes-client 4.1.2   | -                | -                | -                 | ✓                 | ✓                 | ✓                 | ✓                 | -                 | -                 | -                 |
| kubernetes-client 4.1.3   | -                | -                | -                 | ✓                 | ✓                 | ✓                 | ✓                 | -                 | -                 | -                 |
| kubernetes-client 4.2.0   | -                | -                | -                 | ✓                 | ✓                 | ✓                 | ✓                 | -                 | -                 | -                 |
| kubernetes-client 4.2.1   | -                | -                | -                 | ✓                 | ✓                 | ✓                 | ✓                 | -                 | -                 | -                 |
| kubernetes-client 4.2.2   | -                | -                | -                 | ✓                 | ✓                 | ✓                 | ✓                 | -                 | -                 | -                 |
| kubernetes-client 4.3.0   | -                | -                | -                 | ✓                 | ✓                 | ✓                 | ✓                 | ✓                 | -                 | -                 |
| kubernetes-client 4.3.1   | -                | -                | -                 | ✓                 | ✓                 | ✓                 | ✓                 | ✓                 | -                 | -                 |
| kubernetes-client 4.4.0   | -                | -                | -                 | ✓                 | ✓                 | ✓                 | ✓                 | ✓                 | -                 | -                 |
| kubernetes-client 4.4.1   | -                | -                | -                 | ✓                 | ✓                 | ✓                 | ✓                 | ✓                 | -                 | -                 |
| kubernetes-client 4.4.2   | -                | -                | -                 | ✓                 | ✓                 | ✓                 | ✓                 | ✓                 | -                 | -                 |
| kubernetes-client 4.5.0   | -                | -                | -                 | ✓                 | ✓                 | ✓                 | ✓                 | ✓                 | -                 | -                 |
| kubernetes-client 4.5.1   | -                | -                | -                 | ✓                 | ✓                 | ✓                 | ✓                 | ✓                 | -                 | -                 |
| kubernetes-client 4.5.2   | -                | -                | -                 | ✓                 | ✓                 | ✓                 | ✓                 | ✓                 | -                 | -                 |
| kubernetes-client 4.6.0   | -                | -                | -                 | ✓                 | ✓                 | ✓                 | ✓                 | ✓                 | ✓                 | -                 |
| kubernetes-client 4.6.1   | -                | -                | -                 | ✓                 | ✓                 | ✓                 | ✓                 | ✓                 | ✓                 | -                 |
| kubernetes-client 4.6.2   | -                | -                | -                 | ✓                 | ✓                 | ✓                 | ✓                 | ✓                 | ✓                 | -                 |
| kubernetes-client 4.6.3   | -                | -                | -                 | ✓                 | ✓                 | ✓                 | ✓                 | ✓                 | ✓                 | -                 |
| kubernetes-client 4.6.4   | -                | -                | -                 | ✓                 | ✓                 | ✓                 | ✓                 | ✓                 | ✓                 | -                 |
| kubernetes-client 4.7.0   | -                | -                | -                 | ✓                 | ✓                 | ✓                 | ✓                 | ✓                 | ✓                 | ✓                 |
| kubernetes-client 4.7.1   | -                | -                | -                 | ✓                 | ✓                 | ✓                 | ✓                 | ✓                 | ✓                 | ✓                 |
| kubernetes-client 4.8.0   | -                | -                | -                 | ✓                 | ✓                 | ✓                 | ✓                 | ✓                 | ✓                 | ✓                 |
| kubernetes-client 4.9.0   | -                | -                | -                 | ✓                 | ✓                 | ✓                 | ✓                 | ✓                 | ✓                 | ✓                 |
| kubernetes-client 4.9.1   | -                | -                | -                 | ✓                 | ✓                 | ✓                 | ✓                 | ✓                 | ✓                 | ✓                 |
<<<<<<< HEAD
| kubernetes-client 4.10.0  | -                | -                | -                 | ✓                 | ✓                 | ✓                 | ✓                 | ✓                 | ✓                 | ✓                 |
| kubernetes-client 4.10.1  | -                | -                | -                 | ✓                 | ✓                 | ✓                 | ✓                 | ✓                 | ✓                 | ✓                 |
=======
| kubernetes-client 4.9.2   | -                | -                | -                 | ✓                 | ✓                 | ✓                 | ✓                 | ✓                 | ✓                 | ✓                 |
>>>>>>> bb208da0

|                           | OpenShift  3.6.0 | OpenShift  3.7.0  | OpenShift  3.9.0  | OpenShift 3.10.0 | OpenShift 3.11.0 | OpenShift 4.1.0 | OpenShift 4.2.0 |
|---------------------------|------------------|-------------------|-------------------|------------------|------------------|-----------------|-----------------|
| openshift-client 1.3.92   | +                | -                 | -                 | -                | -                | -                | -              |
| openshift-client 3.0.3    | -                | ✓                 | -                 | -                | -                | -                | -              |
| openshift-client 3.0.10   | ✓                | ✓                 | ✓                 | -                | -                | -                | -              |
| openshift-client 3.0.11   | ✓                | ✓                 | ✓                 | -                | -                | -                | -              |
| openshift-client 3.1.12   | ✓                | ✓                 | ✓                 | -                | -                | -                | -              |
| openshift-client 3.2.0    | ✓                | ✓                 | ✓                 | -                | -                | -                | -              |
| openshift-client 4.0.0    | ✓                | ✓                 | ✓                 | -                | -                | -                | -              |
| openshift-client 4.1.0    | -                | ✓                 | ✓                 | ✓                | -                | -                | -              |
| openshift-client 4.1.1    | -                | -                 | ✓                 | ✓                | ✓                | -                | -              |
| openshift-client 4.1.2    | -                | -                 | ✓                 | ✓                | ✓                | -                | -              |
| openshift-client 4.1.3    | -                | -                 | ✓                 | ✓                | ✓                | -                | -              |
| openshift-client 4.2.0    | -                | -                 | ✓                 | ✓                | ✓                | -                | -              |
| openshift-client 4.2.1    | -                | -                 | ✓                 | ✓                | ✓                | -                | -              |
| openshift-client 4.2.2    | -                | -                 | ✓                 | ✓                | ✓                | -                | -              |
| openshift-client 4.3.0    | -                | -                 | ✓                 | ✓                | ✓                | -                | -              |
| openshift-client 4.3.1    | -                | -                 | ✓                 | ✓                | ✓                | -                | -              |
| openshift-client 4.4.0    | -                | -                 | ✓                 | ✓                | ✓                | ✓                | -              |
| openshift-client 4.4.1    | -                | -                 | ✓                 | ✓                | ✓                | ✓                | -              |
| openshift-client 4.4.2    | -                | -                 | ✓                 | ✓                | ✓                | ✓                | -              |
| openshift-client 4.5.0    | -                | -                 | ✓                 | ✓                | ✓                | ✓                | -              |
| openshift-client 4.5.1    | -                | -                 | ✓                 | ✓                | ✓                | ✓                | -              |
| openshift-client 4.5.2    | -                | -                 | ✓                 | ✓                | ✓                | ✓                | -              |
| openshift-client 4.6.0    | -                | -                 | ✓                 | ✓                | ✓                | ✓                | -              |
| openshift-client 4.6.1    | -                | -                 | ✓                 | ✓                | ✓                | ✓                | -              |
| openshift-client 4.6.2    | -                | -                 | ✓                 | ✓                | ✓                | ✓                | -              |
| openshift-client 4.6.3    | -                | -                 | ✓                 | ✓                | ✓                | ✓                | -              |
| openshift-client 4.6.4    | -                | -                 | ✓                 | ✓                | ✓                | ✓                | -              |
| openshift-client 4.7.0    | -                | -                 | ✓                 | ✓                | ✓                | ✓                | ✓              |
| openshift-client 4.7.1    | -                | -                 | ✓                 | ✓                | ✓                | ✓                | ✓              |
| openshift-client 4.8.0    | -                | -                 | ✓                 | ✓                | ✓                | ✓                | ✓              |
| openshift-client 4.9.0    | -                | -                 | ✓                 | ✓                | ✓                | ✓                | ✓              |
| openshift-client 4.9.1    | -                | -                 | ✓                 | ✓                | ✓                | ✓                | ✓              |
<<<<<<< HEAD
| openshift-client 4.10.0   | -                | -                 | ✓                 | ✓                | ✓                | ✓                | ✓              |
| openshift-client 4.10.1   | -                | -                 | ✓                 | ✓                | ✓                | ✓                | ✓              |
=======
| openshift-client 4.9.2    | -                | -                 | ✓                 | ✓                | ✓                | ✓                | ✓              |
>>>>>>> bb208da0

## Major Changes in Kubernetes Client 4.0.0
All the resource objects used here will be according to OpenShift 3.9.0  and Kubernetes 1.9.0. All the resource objects will give all the fields according to OpenShift 3.9.0 and Kubernetes 1.9.0

* SecurityContextConstraints has been moved to OpenShift client from Kubernetes Client
* Job dsl is in both `batch` and `extensions`(Extensions is deprecated)
* DaemonSet dsl is in both `apps` and `extensions`(Extensions is deprecated)
* Deployment dsl is in both `apps` and `extensions`(Extensions is deprecated)
* ReplicaSet dsl is in both `apps` and `extensions`(Extensions is deprecated)
* NetworkPolicy dsl is in both `network` and `extensions`(Extensions is deprecated)
* Storage Class moved from `client base DSL` to `storage` DSL
* PodSecurityPolicies moved from `client base DSL` and `extensions` to only `extensions`
* ThirdPartyResource has been removed.

## Who uses Kubernetes & OpenShift Java client? 
  
  Extensions:
  - [Istio API](https://github.com/snowdrop/istio-java-api)
  - [Service Catalog API](https://github.com/snowdrop/service-catalog-java-api)  
  
  Frameworks/Libraries/Tools:
  - [Arquillian Cube](http://arquillian.org/arquillian-cube/)
  - [Apache Camel](https://github.com/apache/camel/blob/master/README.md)
  - [Apache Spark](https://github.com/apache/spark/tree/master/resource-managers/kubernetes)
  - [Jaeger Kubernetes](https://github.com/jaegertracing/jaeger-kubernetes)
  - [Loom](https://github.com/datawire/loom)
  - [Microsoft Azure Libraries for Java](https://github.com/Azure/azure-libraries-for-java)
  - [Spinnaker Halyard](https://github.com/spinnaker/halyard) 
  - [Spring Cloud Connectors for Kubernetes](https://github.com/spring-cloud/spring-cloud-kubernetes-connector)  
  - [Spring Cloud Kubernetes](https://github.com/fabric8io/spring-cloud-kubernetes)

  CI Plugins:
  - [Deployment Pipeline Plugin (Jenkins)](https://github.com/pearsontechnology/deployment-pipeline-jenkins-plugin) 
  - [Kubernetes Eleastic Agent (GoCD)](https://github.com/gocd/kubernetes-elastic-agents)
  - [Kubernetes Plugin (Jenkins)](https://github.com/jenkinsci/kubernetes-plugin)
  - [Kubernetes Pipeline Plugin (Jenkins)](https://github.com/jenkinsci/kubernetes-pipeline-plugin)
  - [OpenShift Sync Plugin (Jenkins)](https://github.com/openshift/jenkins-sync-plugin)
  - [Kubernetes Plugin (Teamcity from Jetbrains)](https://github.com/JetBrains/teamcity-kubernetes-plugin)
  
  Build Tools:
  - [Fabric8 Maven Plugin](https://github.com/fabric8io/fabric8-maven-plugin)
  - [Eclipse JKube](https://github.com/eclipse/jkube)
  - [Gradle Kubernetes Plugin](https://github.com/bmuschko/gradle-kubernetes-plugin)
  
  Platforms:
  - [Apache Openwhisk](https://github.com/apache/incubator-openwhisk)
  - [Eclipse che](https://www.eclipse.org/che/)
  - [EnMasse](https://enmasse.io)
  - [Openshift.io (Launcher service)](https://github.com/fabric8-launcher)
  - [Spotify Styx](https://github.com/spotify/styx)
  - [Strimzi](https://github.com/strimzi/)
  - [Syndesis](https://syndesis.io/)
  
  Proprietary Platforms:
  - [vCommander](https://www.embotics.com/hybrid-cloud-management-platform)
  
As our community grows, we would like to track keep track of our users. Please send a PR with your organization/community name.   

## Tests we run for every new Pull Request
There are the links of the CircleCI and Jenkins for the tests which run for every new Pull Request. You can view all the recent builds also.

* [Regression Test](https://circleci.com/gh/fabric8io/kubernetes-client)
* [Unit Test](https://ci.fabric8.io/job/kubernetes-client-pullreq/)

To get the updates about the releases, you can join https://groups.google.com/forum/embed/?place=forum/fabric8-devclients<|MERGE_RESOLUTION|>--- conflicted
+++ resolved
@@ -1,4 +1,3 @@
-
 # Kubernetes & OpenShift Java Client [![Join the chat at https://gitter.im/fabric8io/kubernetes-client](https://badges.gitter.im/fabric8io/kubernetes-client.svg)](https://gitter.im/fabric8io/kubernetes-client?utm_source=badge&utm_medium=badge&utm_campaign=pr-badge&utm_content=badge)
 This client provides access to the full [Kubernetes](http://kubernetes.io/) &
 [OpenShift](http://openshift.org/) REST APIs via a fluent DSL.
@@ -384,12 +383,9 @@
 | kubernetes-client 4.8.0   | -                | -                | -                 | ✓                 | ✓                 | ✓                 | ✓                 | ✓                 | ✓                 | ✓                 |
 | kubernetes-client 4.9.0   | -                | -                | -                 | ✓                 | ✓                 | ✓                 | ✓                 | ✓                 | ✓                 | ✓                 |
 | kubernetes-client 4.9.1   | -                | -                | -                 | ✓                 | ✓                 | ✓                 | ✓                 | ✓                 | ✓                 | ✓                 |
-<<<<<<< HEAD
+| kubernetes-client 4.9.2   | -                | -                | -                 | ✓                 | ✓                 | ✓                 | ✓                 | ✓                 | ✓                 | ✓                 |
 | kubernetes-client 4.10.0  | -                | -                | -                 | ✓                 | ✓                 | ✓                 | ✓                 | ✓                 | ✓                 | ✓                 |
 | kubernetes-client 4.10.1  | -                | -                | -                 | ✓                 | ✓                 | ✓                 | ✓                 | ✓                 | ✓                 | ✓                 |
-=======
-| kubernetes-client 4.9.2   | -                | -                | -                 | ✓                 | ✓                 | ✓                 | ✓                 | ✓                 | ✓                 | ✓                 |
->>>>>>> bb208da0
 
 |                           | OpenShift  3.6.0 | OpenShift  3.7.0  | OpenShift  3.9.0  | OpenShift 3.10.0 | OpenShift 3.11.0 | OpenShift 4.1.0 | OpenShift 4.2.0 |
 |---------------------------|------------------|-------------------|-------------------|------------------|------------------|-----------------|-----------------|
@@ -425,12 +421,9 @@
 | openshift-client 4.8.0    | -                | -                 | ✓                 | ✓                | ✓                | ✓                | ✓              |
 | openshift-client 4.9.0    | -                | -                 | ✓                 | ✓                | ✓                | ✓                | ✓              |
 | openshift-client 4.9.1    | -                | -                 | ✓                 | ✓                | ✓                | ✓                | ✓              |
-<<<<<<< HEAD
+| openshift-client 4.9.2    | -                | -                 | ✓                 | ✓                | ✓                | ✓                | ✓              |
 | openshift-client 4.10.0   | -                | -                 | ✓                 | ✓                | ✓                | ✓                | ✓              |
 | openshift-client 4.10.1   | -                | -                 | ✓                 | ✓                | ✓                | ✓                | ✓              |
-=======
-| openshift-client 4.9.2    | -                | -                 | ✓                 | ✓                | ✓                | ✓                | ✓              |
->>>>>>> bb208da0
 
 ## Major Changes in Kubernetes Client 4.0.0
 All the resource objects used here will be according to OpenShift 3.9.0  and Kubernetes 1.9.0. All the resource objects will give all the fields according to OpenShift 3.9.0 and Kubernetes 1.9.0
