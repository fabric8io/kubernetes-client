/**
 * Copyright (C) 2015 Red Hat, Inc.
 *
 * Licensed under the Apache License, Version 2.0 (the "License");
 * you may not use this file except in compliance with the License.
 * You may obtain a copy of the License at
 *
 *         http://www.apache.org/licenses/LICENSE-2.0
 *
 * Unless required by applicable law or agreed to in writing, software
 * distributed under the License is distributed on an "AS IS" BASIS,
 * WITHOUT WARRANTIES OR CONDITIONS OF ANY KIND, either express or implied.
 * See the License for the specific language governing permissions and
 * limitations under the License.
 */
package io.fabric8.kubernetes.client.dsl.internal.core.v1;

import io.fabric8.kubernetes.api.model.Container;
import io.fabric8.kubernetes.api.model.DeleteOptions;
import io.fabric8.kubernetes.api.model.HasMetadata;
import io.fabric8.kubernetes.api.model.Pod;
import io.fabric8.kubernetes.api.model.PodList;
import io.fabric8.kubernetes.api.model.policy.v1beta1.Eviction;
import io.fabric8.kubernetes.api.model.policy.v1beta1.EvictionBuilder;
import io.fabric8.kubernetes.client.Client;
import io.fabric8.kubernetes.client.KubernetesClientException;
import io.fabric8.kubernetes.client.LocalPortForward;
import io.fabric8.kubernetes.client.PortForward;
import io.fabric8.kubernetes.client.dsl.BytesLimitTerminateTimeTailPrettyLoggable;
import io.fabric8.kubernetes.client.dsl.CopyOrReadable;
import io.fabric8.kubernetes.client.dsl.ExecListenable;
import io.fabric8.kubernetes.client.dsl.ExecListener;
import io.fabric8.kubernetes.client.dsl.ExecWatch;
import io.fabric8.kubernetes.client.dsl.Execable;
import io.fabric8.kubernetes.client.dsl.LogWatch;
import io.fabric8.kubernetes.client.dsl.Loggable;
import io.fabric8.kubernetes.client.dsl.PodResource;
import io.fabric8.kubernetes.client.dsl.PrettyLoggable;
import io.fabric8.kubernetes.client.dsl.TailPrettyLoggable;
import io.fabric8.kubernetes.client.dsl.TimeTailPrettyLoggable;
import io.fabric8.kubernetes.client.dsl.TtyExecErrorChannelable;
import io.fabric8.kubernetes.client.dsl.TtyExecErrorable;
import io.fabric8.kubernetes.client.dsl.TtyExecOutputErrorable;
import io.fabric8.kubernetes.client.dsl.TtyExecable;
import io.fabric8.kubernetes.client.dsl.internal.ExecWebSocketListener;
import io.fabric8.kubernetes.client.dsl.internal.HasMetadataOperation;
import io.fabric8.kubernetes.client.dsl.internal.HasMetadataOperationsImpl;
import io.fabric8.kubernetes.client.dsl.internal.LogWatchCallback;
import io.fabric8.kubernetes.client.dsl.internal.OperationContext;
import io.fabric8.kubernetes.client.dsl.internal.PodOperationContext;
import io.fabric8.kubernetes.client.dsl.internal.PodOperationContext.StreamContext;
import io.fabric8.kubernetes.client.dsl.internal.PortForwarderWebsocket;
import io.fabric8.kubernetes.client.dsl.internal.uploadable.PodUpload;
import io.fabric8.kubernetes.client.http.HttpClient;
import io.fabric8.kubernetes.client.http.HttpRequest;
import io.fabric8.kubernetes.client.http.WebSocket;
import io.fabric8.kubernetes.client.lib.FilenameUtils;
import io.fabric8.kubernetes.client.utils.URLUtils;
import io.fabric8.kubernetes.client.utils.URLUtils.URLBuilder;
import io.fabric8.kubernetes.client.utils.Utils;
import io.fabric8.kubernetes.client.utils.internal.PodOperationUtil;
import org.slf4j.Logger;
import org.slf4j.LoggerFactory;

import java.io.BufferedOutputStream;
import java.io.File;
import java.io.FileOutputStream;
import java.io.IOException;
import java.io.InputStream;
import java.io.OutputStream;
import java.io.PipedInputStream;
import java.io.PipedOutputStream;
import java.io.Reader;
import java.net.InetAddress;
import java.net.MalformedURLException;
import java.net.URI;
import java.net.URL;
import java.nio.channels.ReadableByteChannel;
import java.nio.channels.WritableByteChannel;
import java.nio.file.Files;
import java.nio.file.Path;
import java.nio.file.StandardCopyOption;
import java.util.List;
import java.util.concurrent.CompletableFuture;
import java.util.concurrent.Future;
import java.util.concurrent.TimeUnit;

import static io.fabric8.kubernetes.client.utils.internal.OptionalDependencyWrapper.wrapRunWithOptionalDependency;

public class PodOperationsImpl extends HasMetadataOperation<Pod, PodList, PodResource>
    implements PodResource, CopyOrReadable {

  public static final int HTTP_TOO_MANY_REQUESTS = 429;
  private static final Integer DEFAULT_POD_READY_WAIT_TIMEOUT = 5;
  private static final String[] EMPTY_COMMAND = { "/bin/sh", "-i" };
  public static final String DEFAULT_CONTAINER_ANNOTATION_NAME = "kubectl.kubernetes.io/default-container";

  static final transient Logger LOG = LoggerFactory.getLogger(PodOperationsImpl.class);

  private final PodOperationContext podOperationContext;

  public PodOperationsImpl(Client client) {
    this(new PodOperationContext(), HasMetadataOperationsImpl.defaultContext(client));
  }

  public PodOperationsImpl(PodOperationContext context, OperationContext superContext) {
    super(superContext.withPlural("pods"), Pod.class, PodList.class);
    this.podOperationContext = context;
  }

  @Override
  public PodOperationsImpl newInstance(OperationContext context) {
    return new PodOperationsImpl(podOperationContext, context);
  }

  public PodOperationContext getContext() {
    return podOperationContext;
  }

  protected <T> T doGetLog(Class<T> type) {
    try {
      URL url = new URL(URLUtils.join(getResourceUrl().toString(), podOperationContext.getLogParameters()));

      PodOperationUtil.waitUntilReadyOrSucceded(this,
          getContext().getReadyWaitTimeout() != null ? getContext().getReadyWaitTimeout() : DEFAULT_POD_READY_WAIT_TIMEOUT);

      return handleRawGet(url, type);
    } catch (IOException ioException) {
      throw KubernetesClientException.launderThrowable(forOperationType("doGetLog"), ioException);
    }
  }

  @Override
  public String getLog() {
    return doGetLog(String.class);
  }

  /**
   * Returns an unclosed Reader. It's the caller responsibility to close it.
   *
   * @return Reader
   */
  @Override
  public Reader getLogReader() {
    return doGetLog(Reader.class);
  }

  /**
   * Returns an unclosed InputStream. It's the caller responsibility to close it.
   *
   * @return InputStream
   */
  @Override
  public InputStream getLogInputStream() {
    return doGetLog(InputStream.class);
  }

  @Override
  public String getLog(boolean isPretty) {
    return new PodOperationsImpl(getContext().withPrettyOutput(isPretty), context).getLog();
  }

  @Override
  public LogWatch watchLog() {
    return watchLog(null);
  }

  private void checkForPiped(Object object) {
    if (object instanceof PipedOutputStream || object instanceof PipedInputStream) {
      throw new KubernetesClientException("Piped streams should not be used");
    }
  }

  @Override
  public LogWatch watchLog(OutputStream out) {
    checkForPiped(out);
    try {
      PodOperationUtil.waitUntilReadyOrSucceded(this,
          getContext().getReadyWaitTimeout() != null ? getContext().getReadyWaitTimeout() : DEFAULT_POD_READY_WAIT_TIMEOUT);
      // Issue Pod Logs HTTP request
      URL url = new URL(URLUtils.join(getResourceUrl().toString(), getContext().getLogParameters() + "&follow=true"));
      final LogWatchCallback callback = new LogWatchCallback(out, this.context.getExecutor());
      return callback.callAndWait(httpClient, url);
    } catch (IOException ioException) {
      throw KubernetesClientException.launderThrowable(forOperationType("watchLog"), ioException);
    }
  }

  @Override
  public PodOperationsImpl withReadyWaitTimeout(Integer logWaitTimeout) {
    return new PodOperationsImpl(getContext().withReadyWaitTimeout(logWaitTimeout), context);
  }

  @Override
  public Loggable withLogWaitTimeout(Integer logWaitTimeout) {
    return withReadyWaitTimeout(logWaitTimeout);
  }

  @Override
  public PortForward portForward(int port, ReadableByteChannel in, WritableByteChannel out) {
    try {
      return new PortForwarderWebsocket(httpClient, this.context.getExecutor()).forward(getResourceUrl(), port, in, out);
    } catch (Exception e) {
      throw KubernetesClientException.launderThrowable(e);
    }
  }

  @Override
  public LocalPortForward portForward(int port) {
    try {
      return new PortForwarderWebsocket(httpClient, this.context.getExecutor()).forward(getResourceUrl(), port);
    } catch (Exception e) {
      throw KubernetesClientException.launderThrowable(e);
    }
  }

  @Override
  public LocalPortForward portForward(int port, int localPort) {
    try {
      return new PortForwarderWebsocket(httpClient, this.context.getExecutor()).forward(getResourceUrl(), port, localPort);
    } catch (Exception e) {
      throw KubernetesClientException.launderThrowable(e);
    }
  }

  @Override
  public LocalPortForward portForward(int port, InetAddress localInetAddress, int localPort) {
    try {
      return new PortForwarderWebsocket(httpClient, this.context.getExecutor()).forward(getResourceUrl(), port,
          localInetAddress, localPort);
    } catch (MalformedURLException ex) {
      throw KubernetesClientException.launderThrowable(ex);
    }
  }

  @Override
  public boolean evict() {
    Eviction eviction = new EvictionBuilder()
        .withNewMetadata()
        .withName(getName())
        .withNamespace(getNamespace())
        .endMetadata()
        .withDeleteOptions(new DeleteOptions())
        .build();
    return handleEvict(eviction);
  }

  @Override
  public boolean evict(io.fabric8.kubernetes.api.model.policy.v1.Eviction eviction) {
    return handleEvict(eviction);
  }

  private boolean handleEvict(HasMetadata eviction) {
    try {
      if (Utils.isNullOrEmpty(eviction.getMetadata().getNamespace())) {
        throw new KubernetesClientException("Namespace not specified, but operation requires it.");
      }
      if (Utils.isNullOrEmpty(eviction.getMetadata().getName())) {
        throw new KubernetesClientException("Name not specified, but operation requires it.");
      }

      URL requestUrl = new URL(URLUtils.join(getResourceUrl().toString(), "eviction"));
      HttpRequest.Builder requestBuilder = httpClient.newHttpRequestBuilder()
          .post(JSON, JSON_MAPPER.writeValueAsString(eviction)).url(requestUrl);
      handleResponse(requestBuilder, null);
      return true;
    } catch (KubernetesClientException e) {
      if (e.getCode() != HTTP_TOO_MANY_REQUESTS) {
        throw e;
      }
      return false;
    } catch (IOException exception) {
      throw KubernetesClientException.launderThrowable(forOperationType("evict"), exception);
    }
  }

  @Override
  public PodOperationsImpl inContainer(
      String containerId) {
    return new PodOperationsImpl(getContext().withContainerId(containerId), context);
  }

  @Override
  public ExecWatch exec(String... command) {
    String[] actualCommands = command.length >= 1 ? command : EMPTY_COMMAND;
    try {
      URL url = getURL("exec", actualCommands);

      return setupConnectionToPod(url.toURI());
    } catch (Exception e) {
      throw KubernetesClientException.launderThrowable(forOperationType("exec"), e);
    }
  }

  @Override
  public ExecWatch attach() {
    try {
      URL url = getURL("attach", null);

      return setupConnectionToPod(url.toURI());
    } catch (Exception e) {
      throw KubernetesClientException.launderThrowable(forOperationType("attach"), e);
    }
  }

  private URL getURL(String operation, String[] commands) throws MalformedURLException {
    Pod fromServer = PodOperationUtil.waitUntilReadyOrSucceded(this,
        getContext().getReadyWaitTimeout() != null ? getContext().getReadyWaitTimeout() : DEFAULT_POD_READY_WAIT_TIMEOUT);

    String url = URLUtils.join(getResourceUrl().toString(), operation);
    URLBuilder httpUrlBuilder = new URLBuilder(url);
    if (commands != null) {
      for (String cmd : commands) {
        httpUrlBuilder.addQueryParameter("command", cmd);
      }
    }
    PodOperationContext contextToUse = getContext();
    contextToUse = contextToUse.withContainerId(validateOrDefaultContainerId(contextToUse.getContainerId(), fromServer));
    contextToUse.addQueryParameters(httpUrlBuilder);
    return httpUrlBuilder.build();
  }

  /**
   * If not specified, choose an appropriate default container id
   */
  String validateOrDefaultContainerId(String name, Pod pod) {
    if (pod == null) {
      pod = this.getItemOrRequireFromServer();
    }
    // spec and container null-checks are not necessary for real k8s clusters, added them to simplify some tests running in the mockserver
    if (pod.getSpec() == null || pod.getSpec().getContainers() == null || pod.getSpec().getContainers().isEmpty()) {
      throw new KubernetesClientException("Pod has no containers!");
    }
    final List<Container> containers = pod.getSpec().getContainers();
    if (name == null) {
      name = pod.getMetadata().getAnnotations().get(DEFAULT_CONTAINER_ANNOTATION_NAME);
      if (name != null && !hasContainer(containers, name)) {
        LOG.warn("Default container {} from annotation not found in pod {}", name, pod.getMetadata().getName());
        name = null;
      }
      if (name == null) {
        name = containers.get(0).getName();
        LOG.debug("using first container {} in pod {}", name, pod.getMetadata().getName());
      }
    } else if (!hasContainer(containers, name)) {
      throw new KubernetesClientException(
          String.format("container %s not found in pod %s", name, pod.getMetadata().getName()));
    }
    return name;
  }

  private boolean hasContainer(List<Container> containers, String toFind) {
    return containers.stream().map(Container::getName).anyMatch(s -> s.equals(toFind));
  }

  private ExecWebSocketListener setupConnectionToPod(URI uri) {
    HttpClient clone = httpClient.newBuilder().readTimeout(0, TimeUnit.MILLISECONDS).build();
    ExecWebSocketListener execWebSocketListener = new ExecWebSocketListener(getContext(), this.context.getExecutor());
    CompletableFuture<WebSocket> startedFuture = clone.newWebSocketBuilder()
        .subprotocol("v4.channel.k8s.io")
        .uri(uri)
        .buildAsync(execWebSocketListener);
    startedFuture.whenComplete((w, t) -> {
      if (t != null) {
        execWebSocketListener.onError(w, t);
      }
    });
    Utils.waitUntilReadyOrFail(startedFuture, config.getWebsocketTimeout(), TimeUnit.MILLISECONDS);
    return execWebSocketListener;
  }

  @Override
  public PodOperationsImpl file(String file) {
    return new PodOperationsImpl(getContext().withFile(file), context);
  }

  @Override
  public PodOperationsImpl dir(String dir) {
    return new PodOperationsImpl(getContext().withDir(dir), context);
  }

  @Override
  public boolean copy(Path destination) {
    try {
      if (Utils.isNotNullOrEmpty(getContext().getFile())) {
        copyFile(getContext().getFile(), destination.toFile());
        return true;
      } else if (Utils.isNotNullOrEmpty(getContext().getDir())) {
        copyDir(getContext().getDir(), destination.toFile());
        return true;
      }
      throw new IllegalStateException("No file or dir has been specified");
    } catch (Exception e) {
      throw KubernetesClientException.launderThrowable(e);
    }
  }

  @Override
  public boolean upload(InputStream inputStream) {
    return wrapRunWithOptionalDependency(() -> {
      try {
        return PodUpload.uploadFileData(this, inputStream);
      } catch (Exception ex) {
        throw KubernetesClientException.launderThrowable(ex);
      }
    }, "TarArchiveOutputStream is provided by commons-compress");
  }

  @Override
  public boolean upload(Path path) {
    return wrapRunWithOptionalDependency(() -> {
      try {
        return PodUpload.upload(this, path);
      } catch (Exception ex) {
        throw KubernetesClientException.launderThrowable(ex);
      }
    }, "TarArchiveOutputStream is provided by commons-compress");
  }

  @Override
  public InputStream read() {
    try {
      if (Utils.isNotNullOrEmpty(getContext().getFile())) {
        return readFile(getContext().getFile());
      } else if (Utils.isNotNullOrEmpty(getContext().getDir())) {
        return readTar(getContext().getDir());
      }
      throw new IllegalStateException("No file or dir has been specified");
    } catch (Exception e) {
      throw KubernetesClientException.launderThrowable(e);
    }
  }

  private String[] readFileCommand(String source) {
<<<<<<< HEAD
    return new String[] { "sh", "-c", String.format("cat %s", shellQuote(source)) };
=======
    return new String[] { "sh", "-c", String.format("base64 %s", shellQuote(source)) };
>>>>>>> 7aef593a
  }

  private InputStream readFile(String source) {
    return read(readFileCommand(source));
  }

  //
  //
  // The copy and read utilities below have been inspired by Brendan Burns copy utilities on the official kubernetes-client.
  // More specifically: https://github.com/kubernetes-client/java/pull/375
  //

  private void copyFile(String source, File target) {
    File destination = target;
    if (!destination.exists() && !destination.getParentFile().exists() && !destination.getParentFile().mkdirs()) {
      throw KubernetesClientException
          .launderThrowable(new IOException("Failed to create directory: " + destination.getParentFile()));
    }
    if (destination.isDirectory()) {
      String[] parts = source.split("\\/|\\\\");
      String filename = parts[parts.length - 1];
      destination = destination.toPath().resolve(filename).toFile();
    }

    try (OutputStream out = new BufferedOutputStream(new FileOutputStream(destination))) {
      readTo(out, readFileCommand(source)).get();
    } catch (Exception e) {
      throw KubernetesClientException.launderThrowable(e);
    }
  }

  public InputStream readTar(String source) {
    return read("sh", "-c", "tar -cf - " + shellQuote(source));
  }

  private InputStream read(String... command) {
    ExecWatch watch = redirectingOutput().exec(command);
    return watch.getOutput();
  }

  private Future<?> readTo(OutputStream out, String... cmd) {
    ExecWatch w = writingOutput(out).exec(cmd);
    CompletableFuture<Integer> result = w.exitCode();
    result.whenComplete((i, t) -> {
      try {
        out.close();
      } catch (Exception e) {
        result.obtrudeException(e);
      }
      w.close();
    });
    return result;
  }

  private void copyDir(String source, File target) throws Exception {
    //Let's wrap the code to a runnable inner class to avoid NoClassDef on Option classes.
    try {
      new Runnable() {
        @Override
        public void run() {
          File destination = target;
          if (!destination.isDirectory() && !destination.mkdirs())

          {
            throw KubernetesClientException.launderThrowable(new IOException("Failed to create directory: " + destination));
          }
          try (
              InputStream is = readTar(source);
              org.apache.commons.compress.archivers.tar.TarArchiveInputStream tis = new org.apache.commons.compress.archivers.tar.TarArchiveInputStream(
                  is))

          {
            for (org.apache.commons.compress.archivers.ArchiveEntry entry = tis.getNextTarEntry(); entry != null; entry = tis
                .getNextEntry()) {
              if (tis.canReadEntryData(entry)) {
                final String normalizedEntryName = FilenameUtils.normalize(entry.getName());
                if (normalizedEntryName == null) {
                  throw new IOException("Tar entry '" + entry.getName() + "' has an invalid name");
                }
                File f = new File(destination, normalizedEntryName);
                if (entry.isDirectory()) {
                  if (!f.isDirectory() && !f.mkdirs()) {
                    throw new IOException("Failed to create directory: " + f);
                  }
                } else {
                  File parent = f.getParentFile();
                  if (!parent.isDirectory() && !parent.mkdirs()) {
                    throw new IOException("Failed to create directory: " + f);
                  }
                  Files.copy(tis, f.toPath(), StandardCopyOption.REPLACE_EXISTING);
                }
              }
            }
          } catch (Exception e) {
            throw KubernetesClientException.launderThrowable(e);
          }
        }
      }.run();
    } catch (NoClassDefFoundError e) {
      throw new KubernetesClientException(
          "TarArchiveInputStream class is provided by commons-compress, an optional dependency. To use the read/copy functionality you must explicitly add this dependency to the classpath.");
    }
  }

  @Override
  public TtyExecOutputErrorable readingInput(InputStream in) {
    checkForPiped(in);
    return new PodOperationsImpl(getContext().withIn(in), context);
  }

  @Override
  public PodOperationsImpl redirectingInput() {
    return redirectingInput(null);
  }

  @Override
  public PodOperationsImpl redirectingInput(Integer bufferSize) {
    return new PodOperationsImpl(getContext().toBuilder().redirectingIn(true).bufferSize(bufferSize).build(), context);
  }

  @Override
  public TtyExecErrorable writingOutput(OutputStream out) {
    checkForPiped(out);
    return new PodOperationsImpl(getContext().toBuilder().output(new StreamContext(out)).build(), context);
  }

  @Override
  public TtyExecErrorable redirectingOutput() {
    return new PodOperationsImpl(getContext().toBuilder().output(new StreamContext()).build(), context);
  }

  @Override
  public TtyExecErrorChannelable writingError(OutputStream err) {
    checkForPiped(err);
    return new PodOperationsImpl(getContext().toBuilder().error(new StreamContext(err)).build(), context);
  }

  @Override
  public TtyExecErrorChannelable redirectingError() {
    return new PodOperationsImpl(getContext().toBuilder().error(new StreamContext()).build(), context);
  }

  @Override
  public TtyExecable writingErrorChannel(OutputStream errChannel) {
    checkForPiped(errChannel);
    return new PodOperationsImpl(getContext().toBuilder().errorChannel(new StreamContext(errChannel)).build(), context);
  }

  @Override
  public TtyExecable redirectingErrorChannel() {
    return new PodOperationsImpl(getContext().toBuilder().errorChannel(new StreamContext()).build(), context);
  }

  @Override
  public ExecListenable withTTY() {
    return new PodOperationsImpl(getContext().withTty(true), context);
  }

  @Override
  public Loggable withPrettyOutput() {
    return new PodOperationsImpl(getContext().withPrettyOutput(true), context);
  }

  @Override
  public PrettyLoggable tailingLines(int withTailingLines) {
    return new PodOperationsImpl(getContext().withTailingLines(withTailingLines), context);
  }

  @Override
  public TailPrettyLoggable sinceTime(String sinceTimestamp) {
    return new PodOperationsImpl(getContext().withSinceTimestamp(sinceTimestamp), context);
  }

  @Override
  public TailPrettyLoggable sinceSeconds(int sinceSeconds) {
    return new PodOperationsImpl(getContext().withSinceSeconds(sinceSeconds), context);
  }

  @Override
  public TimeTailPrettyLoggable terminated() {
    return new PodOperationsImpl(getContext().withTerminatedStatus(true), context);
  }

  @Override
  public Execable usingListener(ExecListener execListener) {
    return new PodOperationsImpl(getContext().withExecListener(execListener), context);
  }

  @Override
  public BytesLimitTerminateTimeTailPrettyLoggable limitBytes(int limitBytes) {
    return new PodOperationsImpl(getContext().withLimitBytes(limitBytes), context);
  }

  @Override
  public BytesLimitTerminateTimeTailPrettyLoggable usingTimestamps() {
    return new PodOperationsImpl(getContext().withTimestamps(true), context);
  }

  public static String shellQuote(String value) {
    return "'" + value.replace("'", "'\\''") + "'";
  }

  @Override
  public PodOperationsImpl terminateOnError() {
    return new PodOperationsImpl(getContext().toBuilder().terminateOnError(true).build(), context);
  }
}<|MERGE_RESOLUTION|>--- conflicted
+++ resolved
@@ -432,11 +432,7 @@
   }
 
   private String[] readFileCommand(String source) {
-<<<<<<< HEAD
     return new String[] { "sh", "-c", String.format("cat %s", shellQuote(source)) };
-=======
-    return new String[] { "sh", "-c", String.format("base64 %s", shellQuote(source)) };
->>>>>>> 7aef593a
   }
 
   private InputStream readFile(String source) {
