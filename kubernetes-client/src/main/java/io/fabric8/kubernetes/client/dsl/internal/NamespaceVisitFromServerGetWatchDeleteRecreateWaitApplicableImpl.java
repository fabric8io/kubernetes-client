/**
 * Copyright (C) 2015 Red Hat, Inc.
 *
 * Licensed under the Apache License, Version 2.0 (the "License");
 * you may not use this file except in compliance with the License.
 * You may obtain a copy of the License at
 *
 *         http://www.apache.org/licenses/LICENSE-2.0
 *
 * Unless required by applicable law or agreed to in writing, software
 * distributed under the License is distributed on an "AS IS" BASIS,
 * WITHOUT WARRANTIES OR CONDITIONS OF ANY KIND, either express or implied.
 * See the License for the specific language governing permissions and
 * limitations under the License.
 */
package io.fabric8.kubernetes.client.dsl.internal;

import io.fabric8.kubernetes.api.builder.TypedVisitor;
import io.fabric8.kubernetes.api.builder.VisitableBuilder;
import io.fabric8.kubernetes.api.builder.Visitor;
import io.fabric8.kubernetes.api.model.DeletionPropagation;
import io.fabric8.kubernetes.api.model.HasMetadata;
import io.fabric8.kubernetes.api.model.ListOptions;
import io.fabric8.kubernetes.api.model.ObjectMetaBuilder;
import io.fabric8.kubernetes.client.BaseClient;
import io.fabric8.kubernetes.client.ClientState;
import io.fabric8.kubernetes.client.Handlers;
import io.fabric8.kubernetes.client.KubernetesClientException;
import io.fabric8.kubernetes.client.ResourceHandler;
import io.fabric8.kubernetes.client.Watch;
import io.fabric8.kubernetes.client.Watcher;
import io.fabric8.kubernetes.client.dsl.Applicable;
import io.fabric8.kubernetes.client.dsl.CascadingDeletable;
import io.fabric8.kubernetes.client.dsl.Deletable;
import io.fabric8.kubernetes.client.dsl.Gettable;
import io.fabric8.kubernetes.client.dsl.NamespaceVisitFromServerGetWatchDeleteRecreateWaitApplicable;
import io.fabric8.kubernetes.client.dsl.Readiable;
import io.fabric8.kubernetes.client.dsl.Resource;
import io.fabric8.kubernetes.client.dsl.VisitFromServerGetWatchDeleteRecreateWaitApplicable;
import io.fabric8.kubernetes.client.dsl.VisitFromServerWritable;
import io.fabric8.kubernetes.client.dsl.Waitable;
import io.fabric8.kubernetes.client.dsl.base.HasMetadataOperation;
import io.fabric8.kubernetes.client.dsl.base.OperationContext;
import io.fabric8.kubernetes.client.internal.readiness.Readiness;
import io.fabric8.kubernetes.client.utils.KubernetesResourceUtil;

import java.util.Arrays;
import java.util.Collections;
import java.util.List;
import java.util.concurrent.TimeUnit;
import java.util.function.Consumer;
import java.util.function.Predicate;
import java.util.function.UnaryOperator;

import static io.fabric8.kubernetes.client.utils.DeleteAndCreateHelper.deleteAndCreateItem;

/**
 * Resource like operation with specific namespace rules.
 * <br>If the item has a namespace, it is the default (unlike other operations)
 * <br>If the user call inNamespace, that will be used
 * <br>else the default namespace from the config will be used
 */
public class NamespaceVisitFromServerGetWatchDeleteRecreateWaitApplicableImpl implements
  NamespaceVisitFromServerGetWatchDeleteRecreateWaitApplicable<HasMetadata>,
  Waitable<HasMetadata, HasMetadata>,
  Readiable {

  private final NamespaceVisitOperationContext namespaceVisitOperationContext;
  private final OperationContext context;

  static class ChangeNamespace extends TypedVisitor<ObjectMetaBuilder> {

    private final String explicitNamespace;

    ChangeNamespace(String explicitNamespace) {
      this.explicitNamespace = explicitNamespace;
    }

    @Override
    public void visit(ObjectMetaBuilder builder) {
      builder.withNamespace(explicitNamespace);
    }
  }

  public NamespaceVisitFromServerGetWatchDeleteRecreateWaitApplicableImpl(OperationContext context, NamespaceVisitOperationContext namespaceVisitOperationContext) {
    this.context = context;
    this.namespaceVisitOperationContext = namespaceVisitOperationContext;
  }

<<<<<<< HEAD
  public NamespaceVisitFromServerGetWatchDeleteRecreateWaitApplicableImpl(ClientState clientState, HasMetadata item) {
    this(HasMetadataOperationsImpl.defaultContext(clientState).withItem(item), new NamespaceVisitOperationContext());
    handlerOf(item, new BaseClient(clientState)); // validate the handler
=======
  public NamespaceVisitFromServerGetWatchDeleteRecreateWaitApplicableImpl(OkHttpClient httpClient, Config configuration, HasMetadata item) {
    this(HasMetadataOperationsImpl.defaultContext(new OperationContext(), httpClient, configuration).withItem(item), new NamespaceVisitOperationContext());
    handlerOf(item, this.context); // validate the handler
>>>>>>> 9ada97f5
  }

  @Override
  public HasMetadata apply() {
    return createOrReplace();
  }

  @Override
  public HasMetadata createOrReplace() {
    if (namespaceVisitOperationContext.isDeletingExisting()) {
      return deleteAndCreateItem(get(), getResource());
    }
    return getResource().createOrReplace(get());
  }

  @Override
  public Waitable<HasMetadata, HasMetadata> createOrReplaceAnd() {
    HasMetadata item = createOrReplace();
    return newInstance(context.withItem(item), namespaceVisitOperationContext);
  }

  @Override
  public Boolean delete() {
    return getResource().delete();
  }

  @Override
  public HasMetadata get() {
    if (!context.isReloadingFromServer()) {
      return (HasMetadata) context.getItem();
    }
    return getResource().get();
  }

  @Override
  public VisitFromServerGetWatchDeleteRecreateWaitApplicable<HasMetadata> inNamespace(String explicitNamespace) {
    HasMetadata item = acceptVisitors(get(), Collections.emptyList(), explicitNamespace, this.context);
    return newInstance(context.withItem(item).withNamespace(explicitNamespace), namespaceVisitOperationContext.withExplicitNamespace(explicitNamespace));
  }

  @Override
  public Gettable<HasMetadata> fromServer() {
    return getResource().fromServer();
  }

  @Override
  public Applicable<HasMetadata> deletingExisting() {
    return newInstance(context, namespaceVisitOperationContext.withDeletingExisting(true));
  }

  @Override
  public VisitFromServerGetWatchDeleteRecreateWaitApplicable<HasMetadata> accept(Visitor... visitors) {
    HasMetadata item = acceptVisitors(get(), Arrays.asList(visitors), namespaceVisitOperationContext.getExplicitNamespace(), this.context);
    return newInstance(context.withItem(item), namespaceVisitOperationContext);
  }

  @Override
  public CascadingDeletable<HasMetadata> withGracePeriod(long gracePeriodSeconds) {
    return newInstance(context.withGracePeriodSeconds(gracePeriodSeconds), namespaceVisitOperationContext);
  }

  @Override
  public CascadingDeletable<HasMetadata> withPropagationPolicy(DeletionPropagation propagationPolicy) {
    return newInstance(context.withPropagationPolicy(propagationPolicy), namespaceVisitOperationContext);
  }

  @Override
  public Deletable cascading(boolean cascading) {
    return getResource().cascading(cascading);
  }

  @Override
  public Waitable<HasMetadata, HasMetadata> withWaitRetryBackoff(long initialBackoff, TimeUnit backoffUnit, double backoffMultiplier) {
    return this;
  }

  @Override
  public Watch watch(Watcher<HasMetadata> watcher) {
    return getResource().watch(watcher);
  }

  @Override
  public Watch watch(String resourceVersion, Watcher<HasMetadata> watcher) {
    return getResource().watch(resourceVersion, watcher);
  }

  @Override
  public Watch watch(ListOptions options, Watcher<HasMetadata> watcher) {
    return getResource().watch(options, watcher);
  }
  
  Resource<HasMetadata> getResource() {
    HasMetadata meta = (HasMetadata) context.getItem();
<<<<<<< HEAD
    ResourceHandler<HasMetadata, ?> handler = handlerOf(meta, new BaseClient(this.context));
    HasMetadataOperation<HasMetadata, ?, Resource<HasMetadata>> operation = handler.operation(context, null);
=======
    ResourceHandler<HasMetadata, ?> handler = handlerOf(meta, context);
    HasMetadataOperation<HasMetadata, ?, Resource<HasMetadata>> operation = handler.operation(context.getClient(), context.getConfig(), null);
>>>>>>> 9ada97f5
    return operation.newInstance(context).inNamespace(KubernetesResourceUtil.getNamespace(meta)).withName(KubernetesResourceUtil.getName(meta));
  }

  protected Readiness getReadiness() {
    return Readiness.getInstance();
  }

  @Override
  public final boolean isReady() {
    HasMetadata meta = fromServer().get();
    if (meta == null) {
      return false;
    }
    return getReadiness().isReady(meta);
  }

  @Override
  public HasMetadata waitUntilReady(long amount, TimeUnit timeUnit) {
    return getResource().waitUntilReady(amount, timeUnit);
  }

  @Override
  public VisitFromServerWritable<HasMetadata> dryRun(boolean isDryRun) {
    return newInstance(context.withDryRun(isDryRun), namespaceVisitOperationContext);
  }

  public NamespaceVisitFromServerGetWatchDeleteRecreateWaitApplicableImpl newInstance(OperationContext context, NamespaceVisitOperationContext namespaceVisitOperationContext) {
    return new NamespaceVisitFromServerGetWatchDeleteRecreateWaitApplicableImpl(context, namespaceVisitOperationContext);
  }
  
  @Override
  public HasMetadata waitUntilCondition(Predicate<HasMetadata> condition, long amount, TimeUnit timeUnit) {
    return getResource().waitUntilCondition(condition, amount, timeUnit);
  }
  
  @Override
  public <V> HasMetadata edit(Class<V> visitorType, Visitor<V> visitor) {
    return getResource().edit(visitorType, visitor);
  }
  
  @Override
  public HasMetadata edit(UnaryOperator<HasMetadata> function) {
    return getResource().edit(function);
  }
  
  @Override
  public HasMetadata edit(Visitor... visitors) {
    return getResource().edit(visitors);
  }
  
  @Override
  public HasMetadata accept(Consumer<HasMetadata> function) {
    return getResource().accept(function);
  }
  
  static HasMetadata acceptVisitors(HasMetadata item, List<Visitor> visitors, String explicitNamespace, OperationContext context) {
    ResourceHandler<HasMetadata, ?> h = handlerOf(item, context);
    VisitableBuilder<HasMetadata, ?> builder = h.edit(item);

    //Let's apply any visitor that might have been specified.
    for (Visitor v : visitors) {
      builder.accept(v);
    }
    if (explicitNamespace != null) {
      builder.accept(new ChangeNamespace(explicitNamespace));
    }
    return builder.build();
  }

  static <T extends HasMetadata, V extends VisitableBuilder<T, V>> ResourceHandler<T, V> handlerOf(T item, OperationContext context) {
    ResourceHandler<T, V> result = Handlers.get(item, new BaseClient(context.getClient(), context.getConfig()));
    if (result == null) {
      throw new KubernetesClientException("Could not find a registered handler for item: [" + item + "].");
    }
    return result;
  }

}<|MERGE_RESOLUTION|>--- conflicted
+++ resolved
@@ -87,15 +87,9 @@
     this.namespaceVisitOperationContext = namespaceVisitOperationContext;
   }
 
-<<<<<<< HEAD
   public NamespaceVisitFromServerGetWatchDeleteRecreateWaitApplicableImpl(ClientState clientState, HasMetadata item) {
     this(HasMetadataOperationsImpl.defaultContext(clientState).withItem(item), new NamespaceVisitOperationContext());
-    handlerOf(item, new BaseClient(clientState)); // validate the handler
-=======
-  public NamespaceVisitFromServerGetWatchDeleteRecreateWaitApplicableImpl(OkHttpClient httpClient, Config configuration, HasMetadata item) {
-    this(HasMetadataOperationsImpl.defaultContext(new OperationContext(), httpClient, configuration).withItem(item), new NamespaceVisitOperationContext());
     handlerOf(item, this.context); // validate the handler
->>>>>>> 9ada97f5
   }
 
   @Override
@@ -189,13 +183,8 @@
   
   Resource<HasMetadata> getResource() {
     HasMetadata meta = (HasMetadata) context.getItem();
-<<<<<<< HEAD
-    ResourceHandler<HasMetadata, ?> handler = handlerOf(meta, new BaseClient(this.context));
+    ResourceHandler<HasMetadata, ?> handler = handlerOf(meta, context);
     HasMetadataOperation<HasMetadata, ?, Resource<HasMetadata>> operation = handler.operation(context, null);
-=======
-    ResourceHandler<HasMetadata, ?> handler = handlerOf(meta, context);
-    HasMetadataOperation<HasMetadata, ?, Resource<HasMetadata>> operation = handler.operation(context.getClient(), context.getConfig(), null);
->>>>>>> 9ada97f5
     return operation.newInstance(context).inNamespace(KubernetesResourceUtil.getNamespace(meta)).withName(KubernetesResourceUtil.getName(meta));
   }
 
@@ -266,7 +255,7 @@
   }
 
   static <T extends HasMetadata, V extends VisitableBuilder<T, V>> ResourceHandler<T, V> handlerOf(T item, OperationContext context) {
-    ResourceHandler<T, V> result = Handlers.get(item, new BaseClient(context.getClient(), context.getConfig()));
+    ResourceHandler<T, V> result = Handlers.get(item, new BaseClient(context));
     if (result == null) {
       throw new KubernetesClientException("Could not find a registered handler for item: [" + item + "].");
     }
