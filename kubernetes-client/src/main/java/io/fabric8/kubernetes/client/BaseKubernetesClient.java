--- conflicted
+++ resolved
@@ -121,8 +121,6 @@
 import java.util.Collection;
 import java.util.concurrent.ExecutorService;
 
-import static io.fabric8.kubernetes.client.dsl.base.HasMetadataOperation.DEFAULT_PROPAGATION_POLICY;
-
 /**
  * Base class for all Kubernetes Clients implementing KubernetesClient interface.
  * It is thread safe.
@@ -334,13 +332,8 @@
    * {@inheritDoc}
    */
   @Override
-<<<<<<< HEAD
-  public MixedOperation<APIService, APIServiceList, Resource<APIService>> apiServices() {
-    return Handlers.getOperation(APIService.class, APIServiceList.class, httpClient, getConfiguration());
-=======
   public NonNamespaceOperation<APIService, APIServiceList, Resource<APIService>> apiServices() {
-    return new APIServiceOperationsImpl(httpClient, getConfiguration());
->>>>>>> 9f0ce58d
+      return Handlers.getOperation(APIService.class, APIServiceList.class, httpClient, getConfiguration());
   }
 
   /**
