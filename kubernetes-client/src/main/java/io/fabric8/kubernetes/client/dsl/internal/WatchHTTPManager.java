/**
 * Copyright (C) 2015 Red Hat, Inc.
 *
 * Licensed under the Apache License, Version 2.0 (the "License");
 * you may not use this file except in compliance with the License.
 * You may obtain a copy of the License at
 *
 *         http://www.apache.org/licenses/LICENSE-2.0
 *
 * Unless required by applicable law or agreed to in writing, software
 * distributed under the License is distributed on an "AS IS" BASIS,
 * WITHOUT WARRANTIES OR CONDITIONS OF ANY KIND, either express or implied.
 * See the License for the specific language governing permissions and
 * limitations under the License.
 */
package io.fabric8.kubernetes.client.dsl.internal;

import java.io.BufferedReader;
import java.io.InputStream;
import java.io.InputStreamReader;
import java.net.MalformedURLException;
import java.net.URL;
import java.nio.charset.StandardCharsets;
import java.util.Map;
import java.util.concurrent.CompletableFuture;
import java.util.concurrent.TimeUnit;

import io.fabric8.kubernetes.api.model.HasMetadata;
import io.fabric8.kubernetes.api.model.KubernetesResourceList;
import io.fabric8.kubernetes.api.model.ListOptions;
import io.fabric8.kubernetes.client.Watcher;
import io.fabric8.kubernetes.client.dsl.base.BaseOperation;
import io.fabric8.kubernetes.client.dsl.base.OperationSupport;
import io.fabric8.kubernetes.client.http.HttpClient;
import io.fabric8.kubernetes.client.http.HttpRequest;
import io.fabric8.kubernetes.client.http.HttpResponse;
import org.slf4j.Logger;
import org.slf4j.LoggerFactory;

public class WatchHTTPManager<T extends HasMetadata, L extends KubernetesResourceList<T>> extends AbstractWatchManager<T> {
  private static final Logger logger = LoggerFactory.getLogger(WatchHTTPManager.class);
  private CompletableFuture<HttpResponse<InputStream>> call;
  
  public WatchHTTPManager(final HttpClient client,
                          final BaseOperation<T, L, ?> baseOperation,
                          final ListOptions listOptions, final Watcher<T> watcher, final int reconnectInterval,
                          final int reconnectLimit, long connectTimeout)
    throws MalformedURLException {
    // Default max 32x slowdown from base interval
    this(client, baseOperation, listOptions, watcher, reconnectInterval, reconnectLimit, connectTimeout, 5);
  }
  
  public WatchHTTPManager(final HttpClient client,
                          final BaseOperation<T, L, ?> baseOperation,
                          final ListOptions listOptions, final Watcher<T> watcher, final int reconnectInterval,
                          final int reconnectLimit, long connectTimeout, int maxIntervalExponent)
    throws MalformedURLException {
    
    super(
        watcher, baseOperation, listOptions, reconnectLimit, reconnectInterval, maxIntervalExponent,
        () -> client.newBuilder()
            .connectTimeout(connectTimeout, TimeUnit.MILLISECONDS)
            .readTimeout(0, TimeUnit.MILLISECONDS)
            .forStreaming()
            .build());
    
  }
  
  @Override
  protected synchronized void run(URL url, Map<String, String> headers) {
    HttpRequest.Builder builder = client.newHttpRequestBuilder().url(url);
    headers.forEach(builder::header);
    call = client.sendAsync(builder.build(), InputStream.class);
    call.whenComplete((response, t) -> {
      if (!call.isCancelled() && t != null) {
        logger.info("Watch connection failed. reason: {}", t.getMessage());
      }
<<<<<<< HEAD
      
      @Override
      public void onResponse(Call call, Response response) throws IOException {
        try {
          if (!response.isSuccessful()) {
            if (onStatus(OperationSupport.createStatus(response.code(), response.message()))) {
              return; // terminal state
            }
          } else {
            resetReconnectAttempts();
            BufferedSource source = response.body().source();
            while (!source.exhausted()) {
              String message = source.readUtf8LineStrict();
              onMessage(message);
            }
=======
      if (response != null) {
        try (InputStream body = response.body()){
          resetReconnectAttempts();
          if (!response.isSuccessful() 
              && onStatus(OperationSupport.createStatus(response.code(), response.message()))) {
            return;
          }
          BufferedReader source = new BufferedReader(new InputStreamReader(body, StandardCharsets.UTF_8));
          String message = null;
          while ((message = source.readLine()) != null) {
            onMessage(message);
>>>>>>> 6f0a9765
          }
        } catch (Exception e) {
          logger.info("Watch terminated unexpectedly. reason: {}", e.getMessage());
        }
      }
      
      if (!call.isCancelled()) {
        scheduleReconnect();
      }
    });
  }
  
  @Override
  protected synchronized void closeRequest() {
    if (call != null) {
      call.cancel(true);
      call = null;
    }
  }
  
}<|MERGE_RESOLUTION|>--- conflicted
+++ resolved
@@ -75,35 +75,19 @@
       if (!call.isCancelled() && t != null) {
         logger.info("Watch connection failed. reason: {}", t.getMessage());
       }
-<<<<<<< HEAD
-      
-      @Override
-      public void onResponse(Call call, Response response) throws IOException {
-        try {
+      if (response != null) {
+        try (InputStream body = response.body()){
           if (!response.isSuccessful()) {
             if (onStatus(OperationSupport.createStatus(response.code(), response.message()))) {
               return; // terminal state
             }
           } else {
             resetReconnectAttempts();
-            BufferedSource source = response.body().source();
-            while (!source.exhausted()) {
-              String message = source.readUtf8LineStrict();
+            BufferedReader source = new BufferedReader(new InputStreamReader(body, StandardCharsets.UTF_8));
+            String message = null;
+            while ((message = source.readLine()) != null) {
               onMessage(message);
             }
-=======
-      if (response != null) {
-        try (InputStream body = response.body()){
-          resetReconnectAttempts();
-          if (!response.isSuccessful() 
-              && onStatus(OperationSupport.createStatus(response.code(), response.message()))) {
-            return;
-          }
-          BufferedReader source = new BufferedReader(new InputStreamReader(body, StandardCharsets.UTF_8));
-          String message = null;
-          while ((message = source.readLine()) != null) {
-            onMessage(message);
->>>>>>> 6f0a9765
           }
         } catch (Exception e) {
           logger.info("Watch terminated unexpectedly. reason: {}", e.getMessage());
@@ -123,5 +107,4 @@
       call = null;
     }
   }
-  
 }