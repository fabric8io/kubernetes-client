/**
 * Copyright (C) 2015 Red Hat, Inc.
 *
 * Licensed under the Apache License, Version 2.0 (the "License");
 * you may not use this file except in compliance with the License.
 * You may obtain a copy of the License at
 *
 *         http://www.apache.org/licenses/LICENSE-2.0
 *
 * Unless required by applicable law or agreed to in writing, software
 * distributed under the License is distributed on an "AS IS" BASIS,
 * WITHOUT WARRANTIES OR CONDITIONS OF ANY KIND, either express or implied.
 * See the License for the specific language governing permissions and
 * limitations under the License.
 */
package io.fabric8.kubernetes.client.dsl.internal;

import io.fabric8.kubernetes.api.model.HasMetadata;
import io.fabric8.kubernetes.api.model.KubernetesResource;
import io.fabric8.kubernetes.api.model.KubernetesResourceList;
import io.fabric8.kubernetes.api.model.ListOptions;
import io.fabric8.kubernetes.api.model.Status;
import io.fabric8.kubernetes.api.model.WatchEvent;
import io.fabric8.kubernetes.client.KubernetesClientException;
import io.fabric8.kubernetes.client.Watch;
import io.fabric8.kubernetes.client.Watcher;
import io.fabric8.kubernetes.client.Watcher.Action;
import io.fabric8.kubernetes.client.WatcherException;
import io.fabric8.kubernetes.client.dsl.base.BaseOperation;
import io.fabric8.kubernetes.client.http.HttpClient;
import io.fabric8.kubernetes.client.utils.ExponentialBackoffIntervalCalculator;
import io.fabric8.kubernetes.client.utils.Serialization;
import io.fabric8.kubernetes.client.utils.Utils;
import org.slf4j.Logger;
import org.slf4j.LoggerFactory;

import java.net.MalformedURLException;
import java.net.URL;
import java.util.HashMap;
import java.util.List;
import java.util.Map;
import java.util.concurrent.ScheduledFuture;
import java.util.concurrent.TimeUnit;
import java.util.concurrent.atomic.AtomicBoolean;
import java.util.concurrent.atomic.AtomicInteger;
import java.util.concurrent.atomic.AtomicReference;
import java.util.function.Supplier;

import static java.net.HttpURLConnection.HTTP_GONE;

public abstract class AbstractWatchManager<T extends HasMetadata> implements Watch {

  private static final Logger logger = LoggerFactory.getLogger(AbstractWatchManager.class);

  final Watcher<T> watcher;
  final AtomicReference<String> resourceVersion;

  final AtomicBoolean forceClosed;
  private final int reconnectLimit;
  private final ExponentialBackoffIntervalCalculator retryIntervalCalculator;
  final AtomicInteger currentReconnectAttempt;
  private ScheduledFuture<?> reconnectAttempt;
  
  protected final HttpClient client;
  private BaseOperation<T, ?, ?> baseOperation;
  private ListOptions listOptions;
  private URL requestUrl;

  private final AtomicBoolean reconnectPending = new AtomicBoolean(false);
  
  private final boolean receiveBookmarks;

  AbstractWatchManager(
    Watcher<T> watcher, BaseOperation<T, ?, ?> baseOperation, ListOptions listOptions, int reconnectLimit, int reconnectInterval, int maxIntervalExponent, Supplier<HttpClient> clientSupplier
  ) throws MalformedURLException {
    this.watcher = watcher;
    this.reconnectLimit = reconnectLimit;
    this.retryIntervalCalculator = new ExponentialBackoffIntervalCalculator(reconnectInterval, maxIntervalExponent);
    this.resourceVersion = new AtomicReference<>(listOptions.getResourceVersion());
    this.currentReconnectAttempt = new AtomicInteger(0);
    this.forceClosed = new AtomicBoolean();
<<<<<<< HEAD
    this.receiveBookmarks = Boolean.TRUE.equals(listOptions.getAllowWatchBookmarks());
    // opt into bookmarks by default 
    if (listOptions.getAllowWatchBookmarks() == null) {
      listOptions.setAllowWatchBookmarks(true);
    }
    this.requestBuilder = new BaseOperationRequestBuilder<>(baseOperation, listOptions);
=======
    this.baseOperation = baseOperation;
    this.requestUrl = baseOperation.getNamespacedUrl();
    this.listOptions = listOptions;
>>>>>>> 6f0a9765
    this.client = clientSupplier.get();
    
    runWatch();
  }
  
  protected abstract void run(URL url, Map<String, String> headers);
  
  protected abstract void closeRequest();
  
  final void close(WatcherException cause) {
    // proactively close the request (it will be called again in close)
    // for reconnecting watchers, we may not complete onClose for a while
    closeRequest();  
    if (forceClosed.get()) {
      logger.debug("Ignoring duplicate firing of onClose event");
    } else { 
      boolean success = false;
      try {
        watcher.onClose(cause);
        success = true;
      } finally {
        if (success || !watcher.reconnecting()) {
          forceClosed.set(true);
        }
      }
    }
    close();
  }

  final void closeEvent() {
    if (forceClosed.getAndSet(true)) {
      logger.debug("Ignoring duplicate firing of onClose event");
      return;
    }
    watcher.onClose();
  }

  final synchronized void cancelReconnect() {
    if (reconnectAttempt != null) {
      reconnectAttempt.cancel(true);
    }
  }
  
  void scheduleReconnect() {
    if (!reconnectPending.compareAndSet(false, true)) {
      logger.debug("Reconnect already scheduled");
      return;
    }
    
    if (isForceClosed()) {
      logger.debug("Ignoring error for already closed/closing connection");
      return;
    }
    
    if (cannotReconnect()) {
      close(new WatcherException("Exhausted reconnects"));
      return;
    }
    
    logger.debug("Scheduling reconnect task");
    
    long delay = nextReconnectInterval();
    
    synchronized (this) {
      reconnectAttempt = Utils.schedule(Utils.getCommonExecutorSerive(), () -> {
        try {
          runWatch();
          if (isForceClosed()) {
            closeRequest();
          }
        } catch (Exception e) {
          // An unexpected error occurred and we didn't even get an onFailure callback.
          logger.error("Exception in reconnect", e);
          close(new WatcherException("Unhandled exception in reconnect attempt", e));
        } finally {
          reconnectPending.set(false);
        }
      }, delay, TimeUnit.MILLISECONDS);
      if (isForceClosed()) {
        cancelReconnect();
      }
    }
  }

  final boolean cannotReconnect() {
    return !watcher.reconnecting() && currentReconnectAttempt.get() >= reconnectLimit && reconnectLimit >= 0;
  }

  final long nextReconnectInterval() {
    int exponentOfTwo = currentReconnectAttempt.getAndIncrement();
    long ret = retryIntervalCalculator.getInterval(exponentOfTwo);
    logger.debug("Current reconnect backoff is {} milliseconds (T{})", ret, exponentOfTwo);
    return ret;
  }
  
  void resetReconnectAttempts() {
    currentReconnectAttempt.set(0);
  }
  
  boolean isForceClosed() {
    return forceClosed.get();
  }
  
  void eventReceived(Watcher.Action action, HasMetadata resource) {
    if (!receiveBookmarks && action == Action.BOOKMARK) {
      // the user didn't ask for bookmarks, just filter them
      return; 
    }
    // the WatchEvent deserialization is not specifically typed
    // modify the type here if needed
    if (resource != null && !baseOperation.getType().isAssignableFrom(resource.getClass())) {
      resource = Serialization.jsonMapper().convertValue(resource, baseOperation.getType());
    }
    watcher.eventReceived(action, (T)resource);
  }
  
  void updateResourceVersion(final String newResourceVersion) {
    resourceVersion.set(newResourceVersion);
  }
  
  protected void runWatch() {
    listOptions.setResourceVersion(resourceVersion.get());
    URL url = BaseOperation.appendListOptionParams(requestUrl, listOptions);

    String origin = requestUrl.getProtocol() + "://" + requestUrl.getHost();
    if (requestUrl.getPort() != -1) {
      origin += ":" + requestUrl.getPort();
    }

    Map<String, String> headers = new HashMap<>();
    headers.put("Origin", origin);
    
    logger.debug("Watching {}...", url);
  
    closeRequest(); // only one can be active at a time
    run(url, headers);
  }
  
  @Override
  public void close() {
    logger.debug("Force closing the watch {}", this);
    closeEvent();
    closeRequest();
    cancelReconnect();
  }
  
  protected WatchEvent readWatchEvent(String messageSource) {
    WatchEvent event = Serialization.unmarshal(messageSource, WatchEvent.class);
    KubernetesResource object = null;
    if (event != null) {
      object = event.getObject();
    }
    // when watching API Groups we don't get a WatchEvent resource
    // so the object will be null
    // so lets try parse the message as a KubernetesResource
    // as it will probably be a list of resources like a BuildList
    if (object == null) {
      object = Serialization.unmarshal(messageSource, KubernetesResource.class);
      if (event == null) {
        event = new WatchEvent(object, "MODIFIED");
      } else {
        event.setObject(object);
      }
    }
    if (event.getType() == null) {
      event.setType("MODIFIED");
    }
    return event;
  }
  
  protected void onMessage(String message) {
    try {
      WatchEvent event = readWatchEvent(message);
      Object object = event.getObject();
      if (object instanceof HasMetadata) {
        @SuppressWarnings("unchecked")
        T obj = (T) object;
        updateResourceVersion(obj.getMetadata().getResourceVersion());
        Action action = Action.valueOf(event.getType());
        eventReceived(action, obj);
      } else if (object instanceof KubernetesResourceList) {
        // Dirty cast - should always be valid though
        KubernetesResourceList list = (KubernetesResourceList) object;
        updateResourceVersion(list.getMetadata().getResourceVersion());
        Action action = Action.valueOf(event.getType());
        List<HasMetadata> items = list.getItems();
        if (items != null) {
          for (HasMetadata item : items) {
            eventReceived(action, item);
          }
        }
      } else if (object instanceof Status) {
        Status status = (Status) object;
      
        onStatus(status);
      } else {
        logger.error("Unknown message received: {}", message);
      }
    } catch (ClassCastException e) {
      logger.error("Received wrong type of object for watch", e);
    } catch (IllegalArgumentException e) {
      logger.error("Invalid event type", e);
    } catch (Exception e) {
      logger.error("Unhandled exception encountered in watcher event handler", e);
    }
  }
  
  protected boolean onStatus(Status status) {
    // The resource version no longer exists - this has to be handled by the caller.
    if (status.getCode() == HTTP_GONE) {
      close(new WatcherException(status.getMessage(), new KubernetesClientException(status)));
      return true;
    }

    eventReceived(Action.ERROR, null);
    logger.error("Error received: {}", status);
    return false;
  }

}<|MERGE_RESOLUTION|>--- conflicted
+++ resolved
@@ -79,18 +79,14 @@
     this.resourceVersion = new AtomicReference<>(listOptions.getResourceVersion());
     this.currentReconnectAttempt = new AtomicInteger(0);
     this.forceClosed = new AtomicBoolean();
-<<<<<<< HEAD
     this.receiveBookmarks = Boolean.TRUE.equals(listOptions.getAllowWatchBookmarks());
     // opt into bookmarks by default 
     if (listOptions.getAllowWatchBookmarks() == null) {
       listOptions.setAllowWatchBookmarks(true);
     }
-    this.requestBuilder = new BaseOperationRequestBuilder<>(baseOperation, listOptions);
-=======
     this.baseOperation = baseOperation;
     this.requestUrl = baseOperation.getNamespacedUrl();
     this.listOptions = listOptions;
->>>>>>> 6f0a9765
     this.client = clientSupplier.get();
     
     runWatch();
