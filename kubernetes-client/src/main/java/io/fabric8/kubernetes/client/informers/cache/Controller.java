/**
 * Copyright (C) 2015 Red Hat, Inc.
 *
 * Licensed under the Apache License, Version 2.0 (the "License");
 * you may not use this file except in compliance with the License.
 * You may obtain a copy of the License at
 *
 *         http://www.apache.org/licenses/LICENSE-2.0
 *
 * Unless required by applicable law or agreed to in writing, software
 * distributed under the License is distributed on an "AS IS" BASIS,
 * WITHOUT WARRANTIES OR CONDITIONS OF ANY KIND, either express or implied.
 * See the License for the specific language governing permissions and
 * limitations under the License.
 */
package io.fabric8.kubernetes.client.informers.cache;

import io.fabric8.kubernetes.api.model.HasMetadata;
import io.fabric8.kubernetes.api.model.KubernetesResourceList;
import io.fabric8.kubernetes.client.dsl.base.OperationContext;
import io.fabric8.kubernetes.client.informers.ListerWatcher;
import io.fabric8.kubernetes.client.informers.ResyncRunnable;
import io.fabric8.kubernetes.client.informers.SharedInformerEventListener;
import org.slf4j.Logger;
import org.slf4j.LoggerFactory;

import java.util.AbstractMap;
import java.util.Deque;
import java.util.concurrent.ConcurrentLinkedQueue;
import java.util.concurrent.Executors;
import java.util.concurrent.ScheduledExecutorService;
import java.util.concurrent.TimeUnit;
import java.util.function.Consumer;
import java.util.function.Supplier;

/**
 * Controller is a generic controller framework.
 *
 * This is taken from https://github.com/kubernetes-client/java/blob/master/util/src/main/java/io/kubernetes/client/informer/cache/Controller.java
 * which has been ported from official go client: https://github.com/kubernetes/client-go/blob/master/tools/cache/controller.go
 */
public class Controller<T extends HasMetadata, L extends KubernetesResourceList<T>> {
  private static final Logger log = LoggerFactory.getLogger(Controller.class);

  /**
   * resync fifo internals in millis
   */
  private final long fullResyncPeriod;

  /**
   * Queue stores deltas produced by reflector.
   */
  private final DeltaFIFO<T> queue;

  private final ListerWatcher<T, L> listerWatcher;

  private Reflector<T, L> reflector;

  private final Supplier<Boolean> resyncFunc;

  private final Consumer<Deque<AbstractMap.SimpleEntry<DeltaFIFO.DeltaType, Object>>> processFunc;

  private final ScheduledExecutorService resyncExecutor;

  private final OperationContext operationContext;

  private final ConcurrentLinkedQueue<SharedInformerEventListener> eventListeners;

  private final Class<T> apiTypeClass;
  
  private volatile boolean running;

  Controller(Class<T> apiTypeClass, DeltaFIFO<T> queue, ListerWatcher<T, L> listerWatcher, Consumer<Deque<AbstractMap.SimpleEntry<DeltaFIFO.DeltaType, Object>>> processFunc, Supplier<Boolean> resyncFunc, long fullResyncPeriod, OperationContext context, ConcurrentLinkedQueue<SharedInformerEventListener> eventListeners, ScheduledExecutorService resyncExecutor) {
    this.queue = queue;
    this.listerWatcher = listerWatcher;
    this.apiTypeClass = apiTypeClass;
    this.processFunc = processFunc;
    this.resyncFunc = resyncFunc;
    if (fullResyncPeriod < 0) {
      throw new IllegalArgumentException("Invalid resync period provided, It should be a non-negative value");
    }
    this.fullResyncPeriod = fullResyncPeriod;
    this.operationContext = context;
    this.eventListeners = eventListeners;

    // Starts one daemon thread for resync
    this.reflector = new Reflector<>(apiTypeClass, listerWatcher, queue, operationContext);
    this.resyncExecutor = resyncExecutor;
  }

  public Controller(Class<T> apiTypeClass, DeltaFIFO<T> queue, ListerWatcher<T, L> listerWatcher, Consumer<Deque<AbstractMap.SimpleEntry<DeltaFIFO.DeltaType, Object>>> processFunc, Supplier<Boolean> resyncFunc, long fullResyncPeriod, OperationContext context, ConcurrentLinkedQueue<SharedInformerEventListener> eventListeners) {
    this(apiTypeClass, queue, listerWatcher, processFunc, resyncFunc, fullResyncPeriod, context, eventListeners, Executors.newSingleThreadScheduledExecutor());
  }

  public void run() {
    log.info("informer#Controller: ready to run resync and reflector runnable");
<<<<<<< HEAD
    // Start the resync runnable
    if (fullResyncPeriod > 0) {
      ResyncRunnable resyncRunnable = new ResyncRunnable(queue, resyncFunc);
      if(!resyncExecutor.isShutdown()) {
        resyncExecutor.scheduleAtFixedRate(resyncRunnable, fullResyncPeriod, fullResyncPeriod, TimeUnit.MILLISECONDS);
      }
    } else {
      log.info("informer#Controller: resync skipped due to 0 full resync period");
    }
=======

    scheduleResync();
>>>>>>> bfc31709

    try {
      running = true;
      log.info("Started Reflector watch for {}", apiTypeClass);
      reflector.listSyncAndWatch();

      // Start the process loop
      this.processLoop();
    } catch (Exception exception) {
      log.warn("Reflector list-watching job exiting because the thread-pool is shutting down", exception);
      this.eventListeners.forEach(listener -> listener.onException(exception));
    } finally {
      running = false;
    }
  }

  void scheduleResync() {
    // Start the resync runnable
    if (fullResyncPeriod > 0) {
      ResyncRunnable resyncRunnable = new ResyncRunnable(queue, resyncFunc);
      resyncFuture = resyncExecutor.scheduleWithFixedDelay(resyncRunnable, fullResyncPeriod, fullResyncPeriod, TimeUnit.MILLISECONDS);
    } else {
      log.info("informer#Controller: resync skipped due to 0 full resync period");
    }
  }

  /**
   * Stops the resync thread pool first, then stops the reflector.
   */
  public void stop() {
    reflector.stop();
    resyncExecutor.shutdownNow();
  }

  /**
   * Returns true if the queue has been resynced
   * @return boolean value about queue sync status
   */
  public boolean hasSynced() {
    return this.queue.hasSynced();
  }

  /**
   * Returns the latest resource version watched by controller.
   * @return latest resource version
   */
  public String lastSyncResourceVersion() {
    return reflector.getLastSyncResourceVersion();
  }

  Reflector<T, L> getReflector() {
    return reflector;
  }

  /**
   * drains the work queue.
   */
  private void processLoop() throws Exception {
    while (!Thread.currentThread().isInterrupted()) {
      try {
        this.queue.pop(this.processFunc);
      } catch (InterruptedException t) {
        log.debug("DefaultController#processLoop got interrupted: {}", t.getMessage());
        Thread.currentThread().interrupt();
        return;
      } catch (Exception e) {
        log.error("DefaultController#processLoop recovered from crashing {} ", e.getMessage(), e);
        throw e;
      }
    }
  }

  ScheduledExecutorService getResyncExecutor() {
    return this.resyncExecutor;
  }
  
  public boolean isRunning() {
    return running && this.reflector.isRunning();
  }
  
  public long getFullResyncPeriod() {
    return fullResyncPeriod;
  }
}<|MERGE_RESOLUTION|>--- conflicted
+++ resolved
@@ -94,20 +94,8 @@
 
   public void run() {
     log.info("informer#Controller: ready to run resync and reflector runnable");
-<<<<<<< HEAD
-    // Start the resync runnable
-    if (fullResyncPeriod > 0) {
-      ResyncRunnable resyncRunnable = new ResyncRunnable(queue, resyncFunc);
-      if(!resyncExecutor.isShutdown()) {
-        resyncExecutor.scheduleAtFixedRate(resyncRunnable, fullResyncPeriod, fullResyncPeriod, TimeUnit.MILLISECONDS);
-      }
-    } else {
-      log.info("informer#Controller: resync skipped due to 0 full resync period");
-    }
-=======
 
     scheduleResync();
->>>>>>> bfc31709
 
     try {
       running = true;
@@ -128,7 +116,7 @@
     // Start the resync runnable
     if (fullResyncPeriod > 0) {
       ResyncRunnable resyncRunnable = new ResyncRunnable(queue, resyncFunc);
-      resyncFuture = resyncExecutor.scheduleWithFixedDelay(resyncRunnable, fullResyncPeriod, fullResyncPeriod, TimeUnit.MILLISECONDS);
+      resyncExecutor.scheduleWithFixedDelay(resyncRunnable, fullResyncPeriod, fullResyncPeriod, TimeUnit.MILLISECONDS);
     } else {
       log.info("informer#Controller: resync skipped due to 0 full resync period");
     }
