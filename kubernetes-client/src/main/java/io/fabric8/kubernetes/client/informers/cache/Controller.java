--- conflicted
+++ resolved
@@ -89,16 +89,8 @@
     scheduleResync();
     
     try {
-<<<<<<< HEAD
-      reflector.listAndWatch();
-=======
-      running = true;
       log.info("Started Reflector watch for {}", apiTypeClass);
       reflector.listSyncAndWatch();
-
-      // Start the process loop
-      this.processLoop();
->>>>>>> 567b4831
     } catch (Exception exception) {
       log.warn("Reflector list-watching job exiting because the thread-pool is shutting down", exception);
       this.eventListeners.forEach(listener -> listener.onException(exception));
