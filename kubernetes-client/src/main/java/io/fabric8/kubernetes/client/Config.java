--- conflicted
+++ resolved
@@ -472,12 +472,7 @@
     String masterPort = Utils.getSystemPropertyOrEnvVar(KUBERNETES_SERVICE_PORT_PROPERTY, (String) null);
     if (masterHost != null && masterPort != null) {
       String hostPort = joinHostPort(masterHost, masterPort);
-<<<<<<< HEAD
       LOGGER.debug("Found service account host and port: {}", hostPort);
-
-=======
-      LOGGER.debug("Found service account host and port: {} ", hostPort);
->>>>>>> 0c25061c
       config.setMasterUrl("https://" + hostPort);
     }
     if (Utils.getSystemPropertyOrEnvVar(KUBERNETES_AUTH_TRYSERVICEACCOUNT_SYSTEM_PROPERTY, true)) {
