/**
 * Copyright (C) 2015 Red Hat, Inc.
 *
 * Licensed under the Apache License, Version 2.0 (the "License");
 * you may not use this file except in compliance with the License.
 * You may obtain a copy of the License at
 *
 *         http://www.apache.org/licenses/LICENSE-2.0
 *
 * Unless required by applicable law or agreed to in writing, software
 * distributed under the License is distributed on an "AS IS" BASIS,
 * WITHOUT WARRANTIES OR CONDITIONS OF ANY KIND, either express or implied.
 * See the License for the specific language governing permissions and
 * limitations under the License.
 */

package io.fabric8.kubernetes.client.mock;

import io.fabric8.kubernetes.api.model.DeleteOptions;
import io.fabric8.kubernetes.api.model.DeletionPropagation;
import io.fabric8.kubernetes.api.model.GenericKubernetesResource;
import io.fabric8.kubernetes.api.model.HasMetadata;
import io.fabric8.kubernetes.api.model.Pod;
import io.fabric8.kubernetes.api.model.PodBuilder;
import io.fabric8.kubernetes.api.model.PodListBuilder;
import io.fabric8.kubernetes.api.model.Status;
import io.fabric8.kubernetes.api.model.StatusBuilder;
import io.fabric8.kubernetes.api.model.WatchEvent;
import io.fabric8.kubernetes.client.KubernetesClient;
import io.fabric8.kubernetes.client.KubernetesClientException;
import io.fabric8.kubernetes.client.ResourceNotFoundException;
import io.fabric8.kubernetes.client.Watch;
import io.fabric8.kubernetes.client.Watcher;
import io.fabric8.kubernetes.client.WatcherException;
import io.fabric8.kubernetes.client.dsl.NamespaceableResource;
import io.fabric8.kubernetes.client.dsl.PodResource;
import io.fabric8.kubernetes.client.dsl.Resource;
import io.fabric8.kubernetes.client.readiness.Readiness;
import io.fabric8.kubernetes.client.server.mock.EnableKubernetesMockClient;
import io.fabric8.kubernetes.client.server.mock.KubernetesMockServer;
import io.fabric8.kubernetes.client.utils.Serialization;
import okhttp3.mockwebserver.RecordedRequest;
import org.junit.Assert;
import org.junit.jupiter.api.Assertions;
import org.junit.jupiter.api.DisplayName;
import org.junit.jupiter.api.Test;

import java.net.HttpURLConnection;
import java.util.Objects;
import java.util.concurrent.CountDownLatch;

import static java.net.HttpURLConnection.HTTP_GONE;
import static java.util.concurrent.TimeUnit.MILLISECONDS;
import static java.util.concurrent.TimeUnit.SECONDS;
import static org.assertj.core.api.Assertions.assertThat;
import static org.assertj.core.api.Assertions.tuple;
import static org.junit.jupiter.api.Assertions.assertEquals;
import static org.junit.jupiter.api.Assertions.assertFalse;
import static org.junit.jupiter.api.Assertions.assertNull;
import static org.junit.jupiter.api.Assertions.assertThrows;
import static org.junit.jupiter.api.Assertions.assertTrue;

@EnableKubernetesMockClient
class ResourceTest {

  KubernetesMockServer server;
  KubernetesClient client;

  @Test
  void testCreateOrReplace() {
    // Given
    Pod pod1 = new PodBuilder().withNewMetadata().withName("pod1").withNamespace("test").and().build();
    server.expect().post().withPath("/api/v1/namespaces/test/pods").andReturn(HttpURLConnection.HTTP_CREATED, pod1).once();

    // When
    HasMetadata response = client.resource(pod1).createOrReplace();

    // Then
    assertEquals(pod1, response);
  }

  @Test
  void testCreateOrReplaceString() {
    // Given
    Pod pod1 = new PodBuilder().withNewMetadata().withName("pod1").withNamespace("test").and().build();
    server.expect().post().withPath("/api/v1/namespaces/test/pods").andReturn(HttpURLConnection.HTTP_CREATED, pod1).once();

    // When
    HasMetadata response = client.resource(Serialization.asYaml(pod1)).createOrReplace();

    // Then
    assertEquals(pod1, response);
  }

  @Test
  void testGenericResourceFails() {
    assertThrows(KubernetesClientException.class, () -> client.resource(Serialization.unmarshal("apiVersion: example.io/v1\n"
        + "kind: GenericThatFails\n"
        + "metadata:\n"
        + "  name: failure\n", GenericKubernetesResource.class)));
  }

  @Test
  void testCreateOrReplaceWhenCreateFails() {
    // Given
    Pod pod1 = new PodBuilder().withNewMetadata().withName("pod1").withNamespace("test").and().build();
    server.expect().post().withPath("/api/v1/namespaces/test/pods").andReturn(HttpURLConnection.HTTP_BAD_REQUEST, pod1).once();

    NamespaceableResource<Pod> podOperation = client.resource(pod1);

    // When
    assertThrows(KubernetesClientException.class, podOperation::createOrReplace);
  }

  @Test
  void testCreateWithExplicitNamespace() {
    Pod pod1 = new PodBuilder().withNewMetadata().withName("pod1").withNamespace("test").and().build();

    server.expect().post().withPath("/api/v1/namespaces/ns1/pods").andReturn(HttpURLConnection.HTTP_CREATED, pod1).once();

    HasMetadata response = client.resource(pod1).inNamespace("ns1").createOrReplace();
    assertEquals(pod1, response);
  }

  @Test
  void testCreateOrReplaceWithDeleteExisting() throws Exception {
    Pod pod1 = new PodBuilder().withNewMetadata().withName("pod1").withNamespace("test").and().build();

    server.expect().delete().withPath("/api/v1/namespaces/ns1/pods/pod1").andReturn(HttpURLConnection.HTTP_OK, pod1).once();
    server.expect().post().withPath("/api/v1/namespaces/ns1/pods").andReturn(HttpURLConnection.HTTP_CREATED, pod1).once();

    Resource<Pod> resource = client.resource(pod1).inNamespace("ns1");
    resource.delete();
    HasMetadata response = resource.createOrReplace();
    assertEquals(pod1, response);

    RecordedRequest request = server.getLastRequest();
    assertEquals(2, server.getRequestCount());
    assertEquals("/api/v1/namespaces/ns1/pods", request.getPath());
    assertEquals("POST", request.getMethod());
  }

  @Test
  void itPassesPropagationPolicyWithDeleteExisting() throws InterruptedException {
    Pod pod1 = new PodBuilder().withNewMetadata().withName("pod1").withNamespace("test").and().build();

    server.expect().delete().withPath("/api/v1/namespaces/ns1/pods/pod1").andReturn(HttpURLConnection.HTTP_OK, pod1).once();
    server.expect().post().withPath("/api/v1/namespaces/ns1/pods").andReturn(HttpURLConnection.HTTP_CREATED, pod1).once();

    Resource<Pod> resource = client.resource(pod1).inNamespace("ns1");
    resource.withPropagationPolicy(DeletionPropagation.FOREGROUND).delete();
    HasMetadata response = resource.createOrReplace();
    assertEquals(pod1, response);

    assertEquals(2, server.getRequestCount());

    RecordedRequest deleteRequest = server.takeRequest();
    assertEquals("/api/v1/namespaces/ns1/pods/pod1", deleteRequest.getPath());
    assertEquals("DELETE", deleteRequest.getMethod());
    DeleteOptions deleteOptions = Serialization.unmarshal(deleteRequest.getBody().readUtf8(), DeleteOptions.class);
    assertEquals("Foreground", deleteOptions.getPropagationPolicy());

    RecordedRequest postRequest = server.takeRequest();
    assertEquals("/api/v1/namespaces/ns1/pods", postRequest.getPath());
    assertEquals("POST", postRequest.getMethod());
  }

  @Test
  void testCreateOrReplaceWithDeleteExistingWithCreateFailed() {
    // Given
    Pod pod1 = new PodBuilder().withNewMetadata().withName("pod1").withNamespace("test").and().build();
    server.expect().post().withPath("/api/v1/namespaces/ns1/pods").andReturn(HttpURLConnection.HTTP_CONFLICT, pod1).once();
    server.expect().delete().withPath("/api/v1/namespaces/ns1/pods/pod1").andReturn(HttpURLConnection.HTTP_OK, pod1).once();
    server.expect().post().withPath("/api/v1/namespaces/ns1/pods").andReturn(HttpURLConnection.HTTP_BAD_REQUEST, pod1).once();
    Resource<Pod> podOperation = client.resource(pod1).inNamespace("ns1");
    podOperation.delete();
    // When
    assertThrows(KubernetesClientException.class, podOperation::createOrReplace);
  }

  @Test
  void testRequire() {
    server.expect().get().withPath("/api/v1/namespaces/ns1/pods/pod1").andReturn(HttpURLConnection.HTTP_NOT_FOUND, "").once();
<<<<<<< HEAD
    PodResource podOp = client.pods().inNamespace("ns1").withName("pod1");
=======
    PodResource<Pod> podOp = client.pods().inNamespace("ns1").withName("pod1");
>>>>>>> 49db1af4

    Assertions.assertThrows(ResourceNotFoundException.class, podOp::require);
  }

  @Test
  void testDelete() {
    Pod pod1 = new PodBuilder().withNewMetadata().withName("pod1").withNamespace("test").and().build();
    Pod pod2 = new PodBuilder().withNewMetadata().withName("pod2").withNamespace("ns1").and().build();
    Pod pod3 = new PodBuilder().withNewMetadata().withName("pod3").withNamespace("any").and().build();

    server.expect().withPath("/api/v1/namespaces/test/pods/pod1").andReturn(200, pod1).once();
    server.expect().withPath("/api/v1/namespaces/ns1/pods/pod2").andReturn(200, pod2).once();

    Boolean deleted = client.resource(pod1).delete();
    assertTrue(deleted);
    deleted = client.resource(pod2).delete();
    assertTrue(deleted);

    deleted = client.resource(pod3).delete();
    assertFalse(deleted);
  }

  @Test
  void testWatch() throws InterruptedException {
    Pod pod1 = new PodBuilder().withNewMetadata()
        .withName("pod1")
        .withResourceVersion("1")
        .withNamespace("test").and().build();

    server.expect().get().withPath("/api/v1/namespaces/test/pods").andReturn(200, pod1).once();
    server.expect().post().withPath("/api/v1/namespaces/test/pods").andReturn(201, pod1).once();

    server.expect().get()
        .withPath("/api/v1/namespaces/test/pods?fieldSelector=metadata.name%3Dpod1&allowWatchBookmarks=true&watch=true")
        .andUpgradeToWebSocket()
        .open()
        .waitFor(1000).andEmit(new WatchEvent(pod1, "DELETED"))
        .done()
        .always();

    final CountDownLatch latch = new CountDownLatch(1);

    Watch watch = client.resource(pod1).watch(new Watcher<Pod>() {
      @Override
      public void eventReceived(Action action, Pod resource) {
        latch.countDown();
      }

      @Override
      public void onClose(WatcherException cause) {

      }
    });
    Assert.assertTrue(latch.await(5000, MILLISECONDS));
    watch.close();
  }

  @Test
  void testWaitUntilReady() throws InterruptedException {
    Pod pod1 = new PodBuilder().withNewMetadata()
        .withName("pod1")
        .withResourceVersion("1")
        .withNamespace("test").and().build();

    Pod noReady = createReadyFrom(pod1, "False", "2");
    Pod ready = createReadyFrom(pod1, "True", "3");

    list(noReady);

    server.expect().get().withPath(
        "/api/v1/namespaces/test/pods?fieldSelector=metadata.name%3Dpod1&resourceVersion=1&allowWatchBookmarks=true&watch=true")
        .andUpgradeToWebSocket()
        .open()
        .waitFor(500).andEmit(new WatchEvent(ready, "MODIFIED"))
        .done()
        .always();

    Pod p = client.resource(noReady).waitUntilReady(5, SECONDS);
    Assert.assertTrue(Readiness.isPodReady(p));
  }

  private void list(Pod pod) {
    list(server, pod);
  }

  static void list(KubernetesMockServer server, Pod pod) {
    server.expect()
        .get()
        .withPath("/api/v1/namespaces/" + pod.getMetadata().getNamespace() + "/pods?fieldSelector=metadata.name%3D"
            + pod.getMetadata().getName())
        .andReturn(200,
            new PodListBuilder().withItems(pod).withNewMetadata().withResourceVersion("1").endMetadata().build())
        .once();
  }

  @Test
  void testWaitUntilExistsThenReady() throws InterruptedException {
    Pod pod1 = new PodBuilder().withNewMetadata()
        .withName("pod1")
        .withResourceVersion("1")
        .withNamespace("test").and().build();

    Pod noReady = createReadyFrom(pod1, "False", "1");
    Pod ready = createReadyFrom(pod1, "True", "2");

    // and again so that "periodicWatchUntilReady" successfully begins
    server.expect().get().withPath("/api/v1/namespaces/test/pods?fieldSelector=metadata.name%3Dpod1").andReturn(200, noReady)
        .times(2);

    server.expect().get().withPath(
        "/api/v1/namespaces/test/pods?fieldSelector=metadata.name%3Dpod1&resourceVersion=1&allowWatchBookmarks=true&watch=true")
        .andUpgradeToWebSocket()
        .open()
        .waitFor(100).andEmit(new WatchEvent(ready, "MODIFIED"))
        .done()
        .always();

    Pod p = client.pods().withName("pod1").waitUntilReady(5, SECONDS);
    Assert.assertTrue(Readiness.isPodReady(p));
  }

  @Test
  void testWaitUntilCondition() throws InterruptedException {
    Pod pod1 = new PodBuilder().withNewMetadata()
        .withName("pod1")
        .withResourceVersion("1")
        .withNamespace("test").and().build();

<<<<<<< HEAD
    Pod noReady = createReadyFrom(pod1, "False");
    Pod ready = createReadyFrom(pod1, "True");

    Pod withConditionBeingFalse = new PodBuilder(pod1).withNewStatus()
=======
    Pod noReady = createReadyFrom(pod1, "False", "1");
    Pod ready = createReadyFrom(pod1, "True", "3");

    Pod withConditionBeingFalse = new PodBuilder(pod1).editMetadata().withResourceVersion("2").endMetadata()
        .withNewStatus()
>>>>>>> 49db1af4
        .addNewCondition()
        .withType("Ready")
        .withStatus("True")
        .endCondition()
        .addNewCondition()
        .withType("dummy")
        .withStatus("False")
        .endCondition()
        .endStatus()
        .build();

<<<<<<< HEAD
    Pod withConditionBeingTrue = new PodBuilder(pod1).withNewStatus()
=======
    Pod withConditionBeingTrue = new PodBuilder(pod1).editMetadata().withResourceVersion("4").endMetadata()
        .withNewStatus()
>>>>>>> 49db1af4
        .addNewCondition()
        .withType("Ready")
        .withStatus("True")
        .endCondition()
        .addNewCondition()
        .withType("Dummy")
        .withStatus("True")
        .endCondition()
        .endStatus()
        .build();

    // at first the pod is non-ready
    list(noReady);

    server.expect().get().withPath(
        "/api/v1/namespaces/test/pods?fieldSelector=metadata.name%3Dpod1&resourceVersion=1&allowWatchBookmarks=true&watch=true")
        .andUpgradeToWebSocket()
        .open()
        .waitFor(1000).andEmit(new WatchEvent(ready, "MODIFIED"))
        .waitFor(2000).andEmit(new WatchEvent(withConditionBeingFalse, "MODIFIED"))
        .waitFor(2500).andEmit(new WatchEvent(withConditionBeingTrue, "MODIFIED"))
        .done()
        .always();

    Pod p = client.pods().withName("pod1").waitUntilCondition(
        r -> r.getStatus().getConditions()
            .stream()
            .anyMatch(c -> "Dummy".equals(c.getType()) && "True".equals(c.getStatus())),
        8, SECONDS);

    assertThat(p.getStatus().getConditions())
        .extracting("type", "status")
        .containsExactly(tuple("Ready", "True"), tuple("Dummy", "True"));
  }

  @Test
  void tesErrorEventDuringWaitReturnFromAPIIfMatch() throws InterruptedException {
    Pod pod1 = new PodBuilder().withNewMetadata()
        .withName("pod1")
        .withResourceVersion("1")
        .withNamespace("test").and().build();

    Pod noReady = createReadyFrom(pod1, "False", "2");
    Pod ready = createReadyFrom(pod1, "True", "3");

    Status status = new StatusBuilder()
        .withCode(HttpURLConnection.HTTP_FORBIDDEN)
        .build();

    // once not ready, to begin watch
    list(noReady);

    server.expect().get().withPath(
        "/api/v1/namespaces/test/pods?fieldSelector=metadata.name%3Dpod1&resourceVersion=1&allowWatchBookmarks=true&watch=true")
        .andUpgradeToWebSocket()
        .open()
        .waitFor(500).andEmit(new WatchEvent(status, "ERROR"))
        .waitFor(500).andEmit(new WatchEvent(ready, "MODIFIED"))
        .done()
        .once();

    Pod p = client.resource(noReady).waitUntilReady(5, SECONDS);
    Assert.assertTrue(Readiness.isPodReady(p));
  }

  @Test
  void testRetryOnErrorEventDuringWait() throws InterruptedException {
    Pod pod1 = new PodBuilder().withNewMetadata()
        .withName("pod1")
        .withResourceVersion("1")
        .withNamespace("test").and().build();

    Pod noReady = createReadyFrom(pod1, "False", "2");
    Pod ready = createReadyFrom(pod1, "True", "3");

    Status status = new StatusBuilder()
        .withCode(HttpURLConnection.HTTP_FORBIDDEN)
        .build();

    // once not ready, to begin watch
    list(noReady);

    server.expect().get().withPath(
        "/api/v1/namespaces/test/pods?fieldSelector=metadata.name%3Dpod1&resourceVersion=1&allowWatchBookmarks=true&watch=true")
        .andUpgradeToWebSocket()
        .open()
        .waitFor(500).andEmit(new WatchEvent(status, "ERROR"))
        .done()
        .once();

    server.expect().get().withPath(
        "/api/v1/namespaces/test/pods?fieldSelector=metadata.name%3Dpod1&resourceVersion=1&allowWatchBookmarks=true&watch=true")
        .andUpgradeToWebSocket()
        .open()
        .waitFor(500).andEmit(new WatchEvent(ready, "MODIFIED"))
        .done()
        .once();

    Pod p = client.resource(noReady).waitUntilReady(5, SECONDS);
    Assert.assertTrue(Readiness.isPodReady(p));
  }

  @Test
  void testSkipWatchIfAlreadyMatchingCondition() throws InterruptedException {
    Pod pod1 = new PodBuilder().withNewMetadata()
        .withName("pod1")
        .withResourceVersion("1")
        .withNamespace("test").and().build();

    Pod noReady = createReadyFrom(pod1, "False", "2");
    Pod ready = createReadyFrom(pod1, "True", "3");

    // once not ready, to begin watch
    list(ready);

    Pod p = client.resource(noReady).waitUntilReady(5, SECONDS);
    Assert.assertTrue(Readiness.isPodReady(p));
  }

  @Test
  void testRetryWatchOnHttpGone() throws InterruptedException {
    Pod pod1 = new PodBuilder().withNewMetadata()
        .withName("pod1")
        .withResourceVersion("1")
        .withNamespace("test").and().build();

    Pod noReady = createReadyFrom(pod1, "False", "2");
    Pod ready = createReadyFrom(pod1, "True", "3");

    Status status = new StatusBuilder()
        .withCode(HTTP_GONE)
        .build();

    // once not ready, to begin watch
    list(noReady);

    server.expect().get().withPath(
        "/api/v1/namespaces/test/pods?fieldSelector=metadata.name%3Dpod1&resourceVersion=1&allowWatchBookmarks=true&watch=true")
        .andUpgradeToWebSocket()
        .open()
        .waitFor(500).andEmit(new WatchEvent(status, "ERROR"))
        .done()
        .once();

    list(ready);

    client.resource(noReady).waitUntilReady(5, SECONDS);
  }

  @Test
  void testWaitOnConditionDeleted() throws InterruptedException {
    Pod ready = new PodBuilder().withNewMetadata()
        .withName("pod1")
        .withResourceVersion("1")
        .withNamespace("test").and().withNewStatus()
        .addNewCondition()
        .withType("Ready")
        .withStatus("True")
        .endCondition()
        .endStatus()
        .build();

    list(ready);

    server.expect().get().withPath(
        "/api/v1/namespaces/test/pods?fieldSelector=metadata.name%3Dpod1&resourceVersion=1&allowWatchBookmarks=true&watch=true")
        .andUpgradeToWebSocket()
        .open()
        .waitFor(1000).andEmit(new WatchEvent(ready, "DELETED"))
        .done()
        .once();

    Pod p = client.pods().withName("pod1").waitUntilCondition(Objects::isNull, 8, SECONDS);
    assertNull(p);
  }

  @Test
  void testCreateAndWaitUntilReady() throws InterruptedException {
    Pod pod1 = new PodBuilder().withNewMetadata()
        .withName("pod1")
        .withResourceVersion("1")
        .withNamespace("test").and().build();

    Pod noReady = createReadyFrom(pod1, "False", "2");
    Pod ready = createReadyFrom(pod1, "True", "3");

    list(noReady);
    server.expect().post().withPath("/api/v1/namespaces/test/pods").andReturn(201, noReady).once();

    server.expect().get().withPath(
        "/api/v1/namespaces/test/pods?fieldSelector=metadata.name%3Dpod1&resourceVersion=1&allowWatchBookmarks=true&watch=true")
        .andUpgradeToWebSocket()
        .open()
        .waitFor(1000).andEmit(new WatchEvent(ready, "MODIFIED"))
        .done()
        .always();

    NamespaceableResource<Pod> resource = client.resource(noReady);
    resource.create();
    Pod p = resource.waitUntilReady(10, SECONDS);
    Assert.assertTrue(Readiness.isPodReady(p));
  }

  @Test
  void testFromServerGet() {
    Pod pod = new PodBuilder().withNewMetadata()
        .withName("pod1")
        .withNamespace("test")
        .withResourceVersion("1")
        .and()
        .build();

    server.expect().get().withPath("/api/v1/namespaces/test/pods/pod1").andReturn(200, pod).once();

    HasMetadata response = client.resource(pod).fromServer().get();
    assertEquals(pod, response);
  }

  @Test
  @DisplayName("resource().waitUntilCondition(), resource forced to be reloaded from server even if condition is met by local version")
  void testFromServerWaitUntilConditionAlwaysGetsResourceFromServer() throws Exception {
    // Given
    final Pod conditionNotMetPod = new PodBuilder().withNewMetadata()
        .withName("pod")
        .withNamespace("test")
<<<<<<< HEAD
=======
        .withResourceVersion("1")
>>>>>>> 49db1af4
        .addToLabels("CONDITION", "NOT_MET")
        .endMetadata().build();
    final Pod conditionMetPod = new PodBuilder().withNewMetadata()
        .withName("pod")
        .withNamespace("test")
<<<<<<< HEAD
        .withResourceVersion("1")
=======
        .withResourceVersion("2")
>>>>>>> 49db1af4
        .addToLabels("CONDITION", "MET")
        .endMetadata()
        .build();
    list(conditionNotMetPod);
    server.expect().get().withPath(
        "/api/v1/namespaces/test/pods?fieldSelector=metadata.name%3Dpod&resourceVersion=1&allowWatchBookmarks=true&watch=true")
        .andUpgradeToWebSocket().open()
        .immediately().andEmit(new WatchEvent(conditionNotMetPod, "MODIFIED"))
        .waitFor(10).andEmit(new WatchEvent(conditionMetPod, "MODIFIED"))
        .done()
        .once();
    // When
    HasMetadata response = client
        .resource(new PodBuilder(conditionMetPod).build())
        .waitUntilCondition(p -> "MET".equals(p.getMetadata().getLabels().get("CONDITION")), 1, SECONDS);
    // Then
    assertEquals(conditionMetPod, response);
    assertEquals(2, server.getRequestCount());
  }

  @Test
  void testWaitNullDoesntExist() throws InterruptedException {
    server.expect()
        .get()
        .withPath("/api/v1/namespaces/test/pods?fieldSelector=metadata.name%3Dpod1")
        .andReturn(200,
            new PodListBuilder().withNewMetadata().withResourceVersion("1").endMetadata().build())
        .once();

    Pod p = client.pods().withName("pod1").waitUntilCondition(Objects::isNull, 1, SECONDS);
    assertNull(p);
  }

  static Pod createReadyFrom(Pod pod, String status, String resourceVersion) {
    return new PodBuilder(pod)
<<<<<<< HEAD
=======
        .editMetadata()
        .withResourceVersion(resourceVersion)
        .endMetadata()
>>>>>>> 49db1af4
        .withNewStatus()
        .addNewCondition()
        .withType("Ready")
        .withStatus(status)
        .endCondition()
        .endStatus()
        .build();
  }
}<|MERGE_RESOLUTION|>--- conflicted
+++ resolved
@@ -70,7 +70,11 @@
   void testCreateOrReplace() {
     // Given
     Pod pod1 = new PodBuilder().withNewMetadata().withName("pod1").withNamespace("test").and().build();
-    server.expect().post().withPath("/api/v1/namespaces/test/pods").andReturn(HttpURLConnection.HTTP_CREATED, pod1).once();
+    server.expect()
+        .post()
+        .withPath("/api/v1/namespaces/test/pods")
+        .andReturn(HttpURLConnection.HTTP_CREATED, pod1)
+        .once();
 
     // When
     HasMetadata response = client.resource(pod1).createOrReplace();
@@ -83,7 +87,11 @@
   void testCreateOrReplaceString() {
     // Given
     Pod pod1 = new PodBuilder().withNewMetadata().withName("pod1").withNamespace("test").and().build();
-    server.expect().post().withPath("/api/v1/namespaces/test/pods").andReturn(HttpURLConnection.HTTP_CREATED, pod1).once();
+    server.expect()
+        .post()
+        .withPath("/api/v1/namespaces/test/pods")
+        .andReturn(HttpURLConnection.HTTP_CREATED, pod1)
+        .once();
 
     // When
     HasMetadata response = client.resource(Serialization.asYaml(pod1)).createOrReplace();
@@ -94,17 +102,22 @@
 
   @Test
   void testGenericResourceFails() {
-    assertThrows(KubernetesClientException.class, () -> client.resource(Serialization.unmarshal("apiVersion: example.io/v1\n"
-        + "kind: GenericThatFails\n"
-        + "metadata:\n"
-        + "  name: failure\n", GenericKubernetesResource.class)));
+    assertThrows(KubernetesClientException.class,
+        () -> client.resource(Serialization.unmarshal("apiVersion: example.io/v1\n"
+            + "kind: GenericThatFails\n"
+            + "metadata:\n"
+            + "  name: failure\n", GenericKubernetesResource.class)));
   }
 
   @Test
   void testCreateOrReplaceWhenCreateFails() {
     // Given
     Pod pod1 = new PodBuilder().withNewMetadata().withName("pod1").withNamespace("test").and().build();
-    server.expect().post().withPath("/api/v1/namespaces/test/pods").andReturn(HttpURLConnection.HTTP_BAD_REQUEST, pod1).once();
+    server.expect()
+        .post()
+        .withPath("/api/v1/namespaces/test/pods")
+        .andReturn(HttpURLConnection.HTTP_BAD_REQUEST, pod1)
+        .once();
 
     NamespaceableResource<Pod> podOperation = client.resource(pod1);
 
@@ -116,7 +129,11 @@
   void testCreateWithExplicitNamespace() {
     Pod pod1 = new PodBuilder().withNewMetadata().withName("pod1").withNamespace("test").and().build();
 
-    server.expect().post().withPath("/api/v1/namespaces/ns1/pods").andReturn(HttpURLConnection.HTTP_CREATED, pod1).once();
+    server.expect()
+        .post()
+        .withPath("/api/v1/namespaces/ns1/pods")
+        .andReturn(HttpURLConnection.HTTP_CREATED, pod1)
+        .once();
 
     HasMetadata response = client.resource(pod1).inNamespace("ns1").createOrReplace();
     assertEquals(pod1, response);
@@ -126,8 +143,16 @@
   void testCreateOrReplaceWithDeleteExisting() throws Exception {
     Pod pod1 = new PodBuilder().withNewMetadata().withName("pod1").withNamespace("test").and().build();
 
-    server.expect().delete().withPath("/api/v1/namespaces/ns1/pods/pod1").andReturn(HttpURLConnection.HTTP_OK, pod1).once();
-    server.expect().post().withPath("/api/v1/namespaces/ns1/pods").andReturn(HttpURLConnection.HTTP_CREATED, pod1).once();
+    server.expect()
+        .delete()
+        .withPath("/api/v1/namespaces/ns1/pods/pod1")
+        .andReturn(HttpURLConnection.HTTP_OK, pod1)
+        .once();
+    server.expect()
+        .post()
+        .withPath("/api/v1/namespaces/ns1/pods")
+        .andReturn(HttpURLConnection.HTTP_CREATED, pod1)
+        .once();
 
     Resource<Pod> resource = client.resource(pod1).inNamespace("ns1");
     resource.delete();
@@ -144,8 +169,16 @@
   void itPassesPropagationPolicyWithDeleteExisting() throws InterruptedException {
     Pod pod1 = new PodBuilder().withNewMetadata().withName("pod1").withNamespace("test").and().build();
 
-    server.expect().delete().withPath("/api/v1/namespaces/ns1/pods/pod1").andReturn(HttpURLConnection.HTTP_OK, pod1).once();
-    server.expect().post().withPath("/api/v1/namespaces/ns1/pods").andReturn(HttpURLConnection.HTTP_CREATED, pod1).once();
+    server.expect()
+        .delete()
+        .withPath("/api/v1/namespaces/ns1/pods/pod1")
+        .andReturn(HttpURLConnection.HTTP_OK, pod1)
+        .once();
+    server.expect()
+        .post()
+        .withPath("/api/v1/namespaces/ns1/pods")
+        .andReturn(HttpURLConnection.HTTP_CREATED, pod1)
+        .once();
 
     Resource<Pod> resource = client.resource(pod1).inNamespace("ns1");
     resource.withPropagationPolicy(DeletionPropagation.FOREGROUND).delete();
@@ -169,9 +202,21 @@
   void testCreateOrReplaceWithDeleteExistingWithCreateFailed() {
     // Given
     Pod pod1 = new PodBuilder().withNewMetadata().withName("pod1").withNamespace("test").and().build();
-    server.expect().post().withPath("/api/v1/namespaces/ns1/pods").andReturn(HttpURLConnection.HTTP_CONFLICT, pod1).once();
-    server.expect().delete().withPath("/api/v1/namespaces/ns1/pods/pod1").andReturn(HttpURLConnection.HTTP_OK, pod1).once();
-    server.expect().post().withPath("/api/v1/namespaces/ns1/pods").andReturn(HttpURLConnection.HTTP_BAD_REQUEST, pod1).once();
+    server.expect()
+        .post()
+        .withPath("/api/v1/namespaces/ns1/pods")
+        .andReturn(HttpURLConnection.HTTP_CONFLICT, pod1)
+        .once();
+    server.expect()
+        .delete()
+        .withPath("/api/v1/namespaces/ns1/pods/pod1")
+        .andReturn(HttpURLConnection.HTTP_OK, pod1)
+        .once();
+    server.expect()
+        .post()
+        .withPath("/api/v1/namespaces/ns1/pods")
+        .andReturn(HttpURLConnection.HTTP_BAD_REQUEST, pod1)
+        .once();
     Resource<Pod> podOperation = client.resource(pod1).inNamespace("ns1");
     podOperation.delete();
     // When
@@ -180,12 +225,12 @@
 
   @Test
   void testRequire() {
-    server.expect().get().withPath("/api/v1/namespaces/ns1/pods/pod1").andReturn(HttpURLConnection.HTTP_NOT_FOUND, "").once();
-<<<<<<< HEAD
+    server.expect()
+        .get()
+        .withPath("/api/v1/namespaces/ns1/pods/pod1")
+        .andReturn(HttpURLConnection.HTTP_NOT_FOUND, "")
+        .once();
     PodResource podOp = client.pods().inNamespace("ns1").withName("pod1");
-=======
-    PodResource<Pod> podOp = client.pods().inNamespace("ns1").withName("pod1");
->>>>>>> 49db1af4
 
     Assertions.assertThrows(ResourceNotFoundException.class, podOp::require);
   }
@@ -213,16 +258,20 @@
     Pod pod1 = new PodBuilder().withNewMetadata()
         .withName("pod1")
         .withResourceVersion("1")
-        .withNamespace("test").and().build();
+        .withNamespace("test")
+        .and()
+        .build();
 
     server.expect().get().withPath("/api/v1/namespaces/test/pods").andReturn(200, pod1).once();
     server.expect().post().withPath("/api/v1/namespaces/test/pods").andReturn(201, pod1).once();
 
-    server.expect().get()
+    server.expect()
+        .get()
         .withPath("/api/v1/namespaces/test/pods?fieldSelector=metadata.name%3Dpod1&allowWatchBookmarks=true&watch=true")
         .andUpgradeToWebSocket()
         .open()
-        .waitFor(1000).andEmit(new WatchEvent(pod1, "DELETED"))
+        .waitFor(1000)
+        .andEmit(new WatchEvent(pod1, "DELETED"))
         .done()
         .always();
 
@@ -248,18 +297,23 @@
     Pod pod1 = new PodBuilder().withNewMetadata()
         .withName("pod1")
         .withResourceVersion("1")
-        .withNamespace("test").and().build();
+        .withNamespace("test")
+        .and()
+        .build();
 
     Pod noReady = createReadyFrom(pod1, "False", "2");
     Pod ready = createReadyFrom(pod1, "True", "3");
 
     list(noReady);
 
-    server.expect().get().withPath(
-        "/api/v1/namespaces/test/pods?fieldSelector=metadata.name%3Dpod1&resourceVersion=1&allowWatchBookmarks=true&watch=true")
-        .andUpgradeToWebSocket()
-        .open()
-        .waitFor(500).andEmit(new WatchEvent(ready, "MODIFIED"))
+    server.expect()
+        .get()
+        .withPath(
+            "/api/v1/namespaces/test/pods?fieldSelector=metadata.name%3Dpod1&resourceVersion=1&allowWatchBookmarks=true&watch=true")
+        .andUpgradeToWebSocket()
+        .open()
+        .waitFor(500)
+        .andEmit(new WatchEvent(ready, "MODIFIED"))
         .done()
         .always();
 
@@ -286,20 +340,28 @@
     Pod pod1 = new PodBuilder().withNewMetadata()
         .withName("pod1")
         .withResourceVersion("1")
-        .withNamespace("test").and().build();
+        .withNamespace("test")
+        .and()
+        .build();
 
     Pod noReady = createReadyFrom(pod1, "False", "1");
     Pod ready = createReadyFrom(pod1, "True", "2");
 
     // and again so that "periodicWatchUntilReady" successfully begins
-    server.expect().get().withPath("/api/v1/namespaces/test/pods?fieldSelector=metadata.name%3Dpod1").andReturn(200, noReady)
+    server.expect()
+        .get()
+        .withPath("/api/v1/namespaces/test/pods?fieldSelector=metadata.name%3Dpod1")
+        .andReturn(200, noReady)
         .times(2);
 
-    server.expect().get().withPath(
-        "/api/v1/namespaces/test/pods?fieldSelector=metadata.name%3Dpod1&resourceVersion=1&allowWatchBookmarks=true&watch=true")
-        .andUpgradeToWebSocket()
-        .open()
-        .waitFor(100).andEmit(new WatchEvent(ready, "MODIFIED"))
+    server.expect()
+        .get()
+        .withPath(
+            "/api/v1/namespaces/test/pods?fieldSelector=metadata.name%3Dpod1&resourceVersion=1&allowWatchBookmarks=true&watch=true")
+        .andUpgradeToWebSocket()
+        .open()
+        .waitFor(100)
+        .andEmit(new WatchEvent(ready, "MODIFIED"))
         .done()
         .always();
 
@@ -312,20 +374,17 @@
     Pod pod1 = new PodBuilder().withNewMetadata()
         .withName("pod1")
         .withResourceVersion("1")
-        .withNamespace("test").and().build();
-
-<<<<<<< HEAD
-    Pod noReady = createReadyFrom(pod1, "False");
-    Pod ready = createReadyFrom(pod1, "True");
-
-    Pod withConditionBeingFalse = new PodBuilder(pod1).withNewStatus()
-=======
+        .withNamespace("test")
+        .and()
+        .build();
+
     Pod noReady = createReadyFrom(pod1, "False", "1");
     Pod ready = createReadyFrom(pod1, "True", "3");
 
-    Pod withConditionBeingFalse = new PodBuilder(pod1).editMetadata().withResourceVersion("2").endMetadata()
+    Pod withConditionBeingFalse = new PodBuilder(pod1).editMetadata()
+        .withResourceVersion("2")
+        .endMetadata()
         .withNewStatus()
->>>>>>> 49db1af4
         .addNewCondition()
         .withType("Ready")
         .withStatus("True")
@@ -337,12 +396,10 @@
         .endStatus()
         .build();
 
-<<<<<<< HEAD
-    Pod withConditionBeingTrue = new PodBuilder(pod1).withNewStatus()
-=======
-    Pod withConditionBeingTrue = new PodBuilder(pod1).editMetadata().withResourceVersion("4").endMetadata()
+    Pod withConditionBeingTrue = new PodBuilder(pod1).editMetadata()
+        .withResourceVersion("4")
+        .endMetadata()
         .withNewStatus()
->>>>>>> 49db1af4
         .addNewCondition()
         .withType("Ready")
         .withStatus("True")
@@ -357,21 +414,29 @@
     // at first the pod is non-ready
     list(noReady);
 
-    server.expect().get().withPath(
-        "/api/v1/namespaces/test/pods?fieldSelector=metadata.name%3Dpod1&resourceVersion=1&allowWatchBookmarks=true&watch=true")
-        .andUpgradeToWebSocket()
-        .open()
-        .waitFor(1000).andEmit(new WatchEvent(ready, "MODIFIED"))
-        .waitFor(2000).andEmit(new WatchEvent(withConditionBeingFalse, "MODIFIED"))
-        .waitFor(2500).andEmit(new WatchEvent(withConditionBeingTrue, "MODIFIED"))
+    server.expect()
+        .get()
+        .withPath(
+            "/api/v1/namespaces/test/pods?fieldSelector=metadata.name%3Dpod1&resourceVersion=1&allowWatchBookmarks=true&watch=true")
+        .andUpgradeToWebSocket()
+        .open()
+        .waitFor(1000)
+        .andEmit(new WatchEvent(ready, "MODIFIED"))
+        .waitFor(2000)
+        .andEmit(new WatchEvent(withConditionBeingFalse, "MODIFIED"))
+        .waitFor(2500)
+        .andEmit(new WatchEvent(withConditionBeingTrue, "MODIFIED"))
         .done()
         .always();
 
-    Pod p = client.pods().withName("pod1").waitUntilCondition(
-        r -> r.getStatus().getConditions()
-            .stream()
-            .anyMatch(c -> "Dummy".equals(c.getType()) && "True".equals(c.getStatus())),
-        8, SECONDS);
+    Pod p = client.pods()
+        .withName("pod1")
+        .waitUntilCondition(
+            r -> r.getStatus()
+                .getConditions()
+                .stream()
+                .anyMatch(c -> "Dummy".equals(c.getType()) && "True".equals(c.getStatus())),
+            8, SECONDS);
 
     assertThat(p.getStatus().getConditions())
         .extracting("type", "status")
@@ -383,7 +448,9 @@
     Pod pod1 = new PodBuilder().withNewMetadata()
         .withName("pod1")
         .withResourceVersion("1")
-        .withNamespace("test").and().build();
+        .withNamespace("test")
+        .and()
+        .build();
 
     Pod noReady = createReadyFrom(pod1, "False", "2");
     Pod ready = createReadyFrom(pod1, "True", "3");
@@ -395,12 +462,16 @@
     // once not ready, to begin watch
     list(noReady);
 
-    server.expect().get().withPath(
-        "/api/v1/namespaces/test/pods?fieldSelector=metadata.name%3Dpod1&resourceVersion=1&allowWatchBookmarks=true&watch=true")
-        .andUpgradeToWebSocket()
-        .open()
-        .waitFor(500).andEmit(new WatchEvent(status, "ERROR"))
-        .waitFor(500).andEmit(new WatchEvent(ready, "MODIFIED"))
+    server.expect()
+        .get()
+        .withPath(
+            "/api/v1/namespaces/test/pods?fieldSelector=metadata.name%3Dpod1&resourceVersion=1&allowWatchBookmarks=true&watch=true")
+        .andUpgradeToWebSocket()
+        .open()
+        .waitFor(500)
+        .andEmit(new WatchEvent(status, "ERROR"))
+        .waitFor(500)
+        .andEmit(new WatchEvent(ready, "MODIFIED"))
         .done()
         .once();
 
@@ -413,7 +484,9 @@
     Pod pod1 = new PodBuilder().withNewMetadata()
         .withName("pod1")
         .withResourceVersion("1")
-        .withNamespace("test").and().build();
+        .withNamespace("test")
+        .and()
+        .build();
 
     Pod noReady = createReadyFrom(pod1, "False", "2");
     Pod ready = createReadyFrom(pod1, "True", "3");
@@ -425,19 +498,25 @@
     // once not ready, to begin watch
     list(noReady);
 
-    server.expect().get().withPath(
-        "/api/v1/namespaces/test/pods?fieldSelector=metadata.name%3Dpod1&resourceVersion=1&allowWatchBookmarks=true&watch=true")
-        .andUpgradeToWebSocket()
-        .open()
-        .waitFor(500).andEmit(new WatchEvent(status, "ERROR"))
-        .done()
-        .once();
-
-    server.expect().get().withPath(
-        "/api/v1/namespaces/test/pods?fieldSelector=metadata.name%3Dpod1&resourceVersion=1&allowWatchBookmarks=true&watch=true")
-        .andUpgradeToWebSocket()
-        .open()
-        .waitFor(500).andEmit(new WatchEvent(ready, "MODIFIED"))
+    server.expect()
+        .get()
+        .withPath(
+            "/api/v1/namespaces/test/pods?fieldSelector=metadata.name%3Dpod1&resourceVersion=1&allowWatchBookmarks=true&watch=true")
+        .andUpgradeToWebSocket()
+        .open()
+        .waitFor(500)
+        .andEmit(new WatchEvent(status, "ERROR"))
+        .done()
+        .once();
+
+    server.expect()
+        .get()
+        .withPath(
+            "/api/v1/namespaces/test/pods?fieldSelector=metadata.name%3Dpod1&resourceVersion=1&allowWatchBookmarks=true&watch=true")
+        .andUpgradeToWebSocket()
+        .open()
+        .waitFor(500)
+        .andEmit(new WatchEvent(ready, "MODIFIED"))
         .done()
         .once();
 
@@ -450,7 +529,9 @@
     Pod pod1 = new PodBuilder().withNewMetadata()
         .withName("pod1")
         .withResourceVersion("1")
-        .withNamespace("test").and().build();
+        .withNamespace("test")
+        .and()
+        .build();
 
     Pod noReady = createReadyFrom(pod1, "False", "2");
     Pod ready = createReadyFrom(pod1, "True", "3");
@@ -467,7 +548,9 @@
     Pod pod1 = new PodBuilder().withNewMetadata()
         .withName("pod1")
         .withResourceVersion("1")
-        .withNamespace("test").and().build();
+        .withNamespace("test")
+        .and()
+        .build();
 
     Pod noReady = createReadyFrom(pod1, "False", "2");
     Pod ready = createReadyFrom(pod1, "True", "3");
@@ -479,11 +562,14 @@
     // once not ready, to begin watch
     list(noReady);
 
-    server.expect().get().withPath(
-        "/api/v1/namespaces/test/pods?fieldSelector=metadata.name%3Dpod1&resourceVersion=1&allowWatchBookmarks=true&watch=true")
-        .andUpgradeToWebSocket()
-        .open()
-        .waitFor(500).andEmit(new WatchEvent(status, "ERROR"))
+    server.expect()
+        .get()
+        .withPath(
+            "/api/v1/namespaces/test/pods?fieldSelector=metadata.name%3Dpod1&resourceVersion=1&allowWatchBookmarks=true&watch=true")
+        .andUpgradeToWebSocket()
+        .open()
+        .waitFor(500)
+        .andEmit(new WatchEvent(status, "ERROR"))
         .done()
         .once();
 
@@ -497,7 +583,9 @@
     Pod ready = new PodBuilder().withNewMetadata()
         .withName("pod1")
         .withResourceVersion("1")
-        .withNamespace("test").and().withNewStatus()
+        .withNamespace("test")
+        .and()
+        .withNewStatus()
         .addNewCondition()
         .withType("Ready")
         .withStatus("True")
@@ -507,11 +595,14 @@
 
     list(ready);
 
-    server.expect().get().withPath(
-        "/api/v1/namespaces/test/pods?fieldSelector=metadata.name%3Dpod1&resourceVersion=1&allowWatchBookmarks=true&watch=true")
-        .andUpgradeToWebSocket()
-        .open()
-        .waitFor(1000).andEmit(new WatchEvent(ready, "DELETED"))
+    server.expect()
+        .get()
+        .withPath(
+            "/api/v1/namespaces/test/pods?fieldSelector=metadata.name%3Dpod1&resourceVersion=1&allowWatchBookmarks=true&watch=true")
+        .andUpgradeToWebSocket()
+        .open()
+        .waitFor(1000)
+        .andEmit(new WatchEvent(ready, "DELETED"))
         .done()
         .once();
 
@@ -524,7 +615,9 @@
     Pod pod1 = new PodBuilder().withNewMetadata()
         .withName("pod1")
         .withResourceVersion("1")
-        .withNamespace("test").and().build();
+        .withNamespace("test")
+        .and()
+        .build();
 
     Pod noReady = createReadyFrom(pod1, "False", "2");
     Pod ready = createReadyFrom(pod1, "True", "3");
@@ -532,11 +625,14 @@
     list(noReady);
     server.expect().post().withPath("/api/v1/namespaces/test/pods").andReturn(201, noReady).once();
 
-    server.expect().get().withPath(
-        "/api/v1/namespaces/test/pods?fieldSelector=metadata.name%3Dpod1&resourceVersion=1&allowWatchBookmarks=true&watch=true")
-        .andUpgradeToWebSocket()
-        .open()
-        .waitFor(1000).andEmit(new WatchEvent(ready, "MODIFIED"))
+    server.expect()
+        .get()
+        .withPath(
+            "/api/v1/namespaces/test/pods?fieldSelector=metadata.name%3Dpod1&resourceVersion=1&allowWatchBookmarks=true&watch=true")
+        .andUpgradeToWebSocket()
+        .open()
+        .waitFor(1000)
+        .andEmit(new WatchEvent(ready, "MODIFIED"))
         .done()
         .always();
 
@@ -568,29 +664,28 @@
     final Pod conditionNotMetPod = new PodBuilder().withNewMetadata()
         .withName("pod")
         .withNamespace("test")
-<<<<<<< HEAD
-=======
-        .withResourceVersion("1")
->>>>>>> 49db1af4
+        .withResourceVersion("1")
         .addToLabels("CONDITION", "NOT_MET")
-        .endMetadata().build();
+        .endMetadata()
+        .build();
     final Pod conditionMetPod = new PodBuilder().withNewMetadata()
         .withName("pod")
         .withNamespace("test")
-<<<<<<< HEAD
-        .withResourceVersion("1")
-=======
         .withResourceVersion("2")
->>>>>>> 49db1af4
         .addToLabels("CONDITION", "MET")
         .endMetadata()
         .build();
     list(conditionNotMetPod);
-    server.expect().get().withPath(
-        "/api/v1/namespaces/test/pods?fieldSelector=metadata.name%3Dpod&resourceVersion=1&allowWatchBookmarks=true&watch=true")
-        .andUpgradeToWebSocket().open()
-        .immediately().andEmit(new WatchEvent(conditionNotMetPod, "MODIFIED"))
-        .waitFor(10).andEmit(new WatchEvent(conditionMetPod, "MODIFIED"))
+    server.expect()
+        .get()
+        .withPath(
+            "/api/v1/namespaces/test/pods?fieldSelector=metadata.name%3Dpod&resourceVersion=1&allowWatchBookmarks=true&watch=true")
+        .andUpgradeToWebSocket()
+        .open()
+        .immediately()
+        .andEmit(new WatchEvent(conditionNotMetPod, "MODIFIED"))
+        .waitFor(10)
+        .andEmit(new WatchEvent(conditionMetPod, "MODIFIED"))
         .done()
         .once();
     // When
@@ -617,12 +712,9 @@
 
   static Pod createReadyFrom(Pod pod, String status, String resourceVersion) {
     return new PodBuilder(pod)
-<<<<<<< HEAD
-=======
         .editMetadata()
         .withResourceVersion(resourceVersion)
         .endMetadata()
->>>>>>> 49db1af4
         .withNewStatus()
         .addNewCondition()
         .withType("Ready")
