## CHANGELOG

### 6.4-SNAPSHOT

#### Bugs

#### Improvements

#### Dependency Upgrade

#### New Features

#### _**Note**_: Breaking changes
<<<<<<< HEAD
* Fix #3972: deprecated Parameterizable and methods on Serialization accepting parameters - that was only needed as a workaround for non-string parameters.  You should instead include those parameter values in the map passed to processLocally.
* Fix #3972: OpenShiftClient.load will no longer implicitly process templates.  Use OpenShiftClient.templates().load instead.
* Fix #3972: WARNING: future client versions will not provide the static yaml and json ObjectMappersSerialization.
=======
* Fix #4574: fromServer has been deprecated - it no longer needs to be called.  All get() operations will fetch the resource(s) from the api server.  If you need the context item that was passed in from a resource, load, or resourceList methods, use the item or items method.
>>>>>>> dfca74ef

### 6.3.1 (2022-12-15)

#### Bugs
* Fix #4666: fixed okhttp calls not explicitly closing
* Fix #4673: fixes a regression in sharing the OpenShiftOAuthInterceptor token
* Fix #4677: [java-generator] Fix default encoding of enums

### 6.3.0 (2022-12-12)

#### Bugs
* Fix #4159: ensure the token refresh obeys how the Config was created
* Fix #4447: `isSupported` doesn't check all of the applicable API Groups
* Fix #4473: correcting backoff interval regression introduced in #4365 (6.2.0)
* Fix #4491: added a more explicit shutdown exception for okhttp
* Fix #4509: do not reuse KeyFactory instance after a failure
* Fix #4510: Fix StackOverflow on cyclic references involving collections
* Fix #4534: Java Generator CLI default handling of skipGeneratedAnnotations
* Fix #4535: The shell command string will now have single quotes sanitized
* Fix #4543: (Java Generator) additionalProperties JsonAny setter method generated as setAdditionalProperty
* Fix #4590: only using a builder if there are visitors
* Fix #4540: treating GenericKubernetesResource and RawExtension as buildable
* Fix #4547: preventing timing issues with leader election cancel
* Fix #4569: fixing jdk httpclient regression with 0 timeouts
* Fix #4581: "float" types in spec for CRD generator are supported
* Fix #4610: inconsistent additionalPrinterColumns jsonPath
* Fix #4641: fixed regression with missing initial watch event

#### Improvements
* Fix #4014: added support for OpenShift Build log version.
* Fix #4201: Removed sendAsync from the individual http client implementations
* Fix #4355: for exec, attach, upload, and copy operations the container id/name will be validated or chosen prior to the remote call.  You may also use the kubectl.kubernetes.io/default-container annotation to specify the default container.
* Fix #4530: generalizing the Serialization logic to allow for primitive values and clarifying the type expectations.
* Fix #4363: exposed ResourceCompare.metadataChanged

#### New Features
* Fix #4136: added support for fieldValidation as a dsl method for POST/PUT/PATCH operations
* Fix #3896: added dsl support for server side apply
* Fix #4582: updated [client.secrets] createOrReplace document
* Fix #4516: added support for blocking delete operations using the withTimeout methods: op.withTimeout(1, TimeUnit.MINUTE).delete() - will wait for up to 1 minute for the resources to be fully deleted. This makes for a more concise replacement of the deletingExisting method.

#### _**Note**_: Breaking changes
* Fix #3923: removed KubernetesResourceMappingProvider - a META-INF/services/io.fabric8.kubernetes.api.model.KubernetesResource list of resources is used instead.
* Fix #4515: files located at the root of jars named model.properties, e.g. core.properties, have been removed
* Fix #4579: the implicit registration of resource and list types that happens when using the resource(class) methods has been removed. This makes the behavior of the client more predictable as that was an undocumented side-effect.  If you expect to see instances of a custom type from an untyped api call - typically KubernetesClient.load, KubernetesClient.resourceList, KubernetesClient.resource(InputStream|String), then you must either create a META-INF/services/io.fabric8.kubernetes.api.model.KubernetesResource file (see above #3923), or make calls to KubernetesDeserializer.registerCustomKind - however since KubernetesDeserializer is an internal class that mechanism is not preferred.
* Fix #4597: remove the deprecated support for `javax.validation.constraints.NotNull` in the `crd-generator`, to mark a property as `required` it needs to be annotated with `io.fabric8.generator.annotation.Required`
* Fix #4363: deprecated existing ResourceCompare methods such as compareKubernetesResource as they are not for general use

### 6.2.0 (2022-10-20)

#### Bugs
* Fix #3733: The authentication command from the .kube/config won't be discarded if no arguments are specified
* Fix #4312: fix timestamp can't be deserialized for IstioCondition
* Fix #4369: Informers will retry with a backoff on list/watch failure as they did in 5.12 and prior.
* Fix #4350: SchemaSwap annotation is now repeatable and is applied multiple times if classes are used more than once in the class hierarchy.
* Fix #3733: The authentication command from the .kube/config won't be discarded if no arguments are specified
* Fix #4441: corrected patch base handling for the patch methods available from a Resource - resource(item).patch() will be evaluated as resource(latest).patch(item). Also undeprecated patch(item), which is consistent with leaving patch(context, item) undeprecated as well. For consistency with the other operations (such as edit), patch(item) will use the context item as the base when available, or the server side item when not. This means that patch(item) is only the same as resource(item).patch() when the patch(item) is called when the context item is missing or is the same as the latest.
* Fix #4442: TokenRefreshInterceptor doesn't overwrite existing OAuth token with empty string
* Fix #4350: SchemaSwap annotation is now repeatable and is applied multiple times if classes are used more than once in the class hierarchy.
* Fix #4459: Fixed OSGi startup exceptions while using KubernetesClient/OpenShiftClient
* Fix #4460: removing split packages. Converting Default clients into adapters rather than real instances.
* Fix #4473: Fix regression in backoff interval introduced in #4365
* Fix #4478: Removing the resourceVersion bump with null status
* Fix #4482: Fixing blocking behavior of okhttp log watch
* Fix #4487: Schema for multimaps is now generated correctly
* Fix #4496: Removing watch handling of lists

#### Improvements
* Fix #4471: Adding KubernetesClientBuilder.withHttpClientBuilderConsumer to further customize the HttpClient for any implementation.
* Fix #4348: Introduce specific annotations for the generators
* Fix #4441: refactoring `TokenRefreshInterceptor`
* Fix #4365: The Watch retry logic will handle more cases, as well as perform an exceptional close for events that are not properly handled. Informers can directly provide those exceptional outcomes via the SharedIndexInformer.stopped CompletableFuture.
* Fix #4396: Provide more error context when @Group/@Version annotations are missing
* Fix #4384: The Java generator now supports the generation of specific annotations (min, max, pattern, etc.), as defined by #4348
* Fix #4408: Allowing informers started via the start() method to have configurable exception / retry handling.
* Fix #3864: Change ManagedOpenShiftClient OSGi ConfigurationPolicy to REQUIRE
* Fix #4414: RawExtension as default fall-back type for KubernetesResource deserialization
* Fix #4470: Added timestamps support for deployment logs and other resources.
* Fix #4476: \[crd-generator\] Support custom `Annotations` and `Labels` to be emitted in the CRD

#### Dependency Upgrade
* Fix #4243: Update Tekton pipeline model to v0.39.0
* Fix #4243: Update Tekton triggers model to v0.20.2
* Fix #4383: bump snakeyaml from 1.30 to 1.31
* Fix #4347: Update Kubernetes Model to v1.25.0
* Fix #4413: Update sundrio to 0.93.1

#### New Features
* Fix #4398: add annotation @PreserveUnknownFields for marking generated field have `x-kubernetes-preserve-unknown-fields: true` defined
* Fix #4351: add `javax.annotation.processing.Generated` to classes generated with the `java-generator`

#### _**Note**_: Breaking changes in the API
* Fix #4350: SchemaSwap's fieldName parameter now expects a field name only, not a method or a constructor.
* Module `io.fabric8:tekton-model-triggers` which contained Tekton triggers v1alpha1 model has been removed. We have introduced separate modules `io.fabric8:tekton-model-v1alpha1` and `io.fabric8:tekton-model-v1beta1` for Tekton triggers v1alpha1 and v1beta1 apigroups respectively. Users who are using `io.fabric8:tekton-client` dependency directly should be unaffected by this change.
* Fix #3864: Now it's compulsory to provide `etc/io.fabric8.openshift.client.cfg` file in order to load ManagedOpenShiftClient in OSGi environment.
* Fix #3924: Extension Mock modules have been removed
* Fix #4384: javax.validation.* annotations are no longer added by the Java generator.
* Fix #3906: removed BaseKubernetesList, use KubernetesList instead
* Fix #4408: deprecated SharedInformerFactory.addSharedInformerEventListener, instead use the SharedIndexInformer.stopped method.  Also the signature of SharedIndexInformer.start was changed to a CompletionStage rather than a CompletableFuture.

### 5.12.4 (2022-09-30)

#### Bugs
* Fix #2271: Support periodic refresh of access tokens before they expire
* Fix #3733: The authentication command from the .kube/config won't be discarded if no arguments are specified
* Fix #4206: KubernetesDeserializer can now handle any valid object. If the object lacks type information, it will be deserialized as a GenericKubernetesResource.
* Fix #4365: backport of stopped future for informers to obtain the termination exception
* Fix #4383: bump snakeyaml from 1.28 to 1.33
* Fix #4442: TokenRefreshInterceptor doesn't overwrite existing OAuth token with empty string

#### _**Note**_: Behavior changes
* Fix #4206: The Serialization utility class will throw an Exception, instead of returning null, if an untyped unmarshall method is used on something that lacks type information

### 6.1.1 (2022-09-01)

#### Bugs
fix #4373: NO_PROXY should allow URIs with hyphens ("circleci-internal-outer-build-agent")

### 6.1.0 (2022-08-31)

#### Bugs
* Fix #4109: Templates with parameters can be retrieved from OpenShift
* Fix #4206: KubernetesDeserializer can now handle any valid object. If the object lacks type information, it will be deserialized as a GenericKubernetesResource
* Fix #4247: NO_PROXY with invalid entries throws exception
* Fix #4256: crd-generator-apt pom.xml includes transitive dependencies
* Fix #4294: crd-generator respects JsonIgnore annotations on enum properties
* Fix #4320: corrected leader transitions field on leader election leases
* Fix #4360: JUnit dependencies aren't leaked in child modules

#### Improvements
* Fix #887: added KubernetesClient.visitResources to search and perform other operations across all resources.
* Fix #3960: adding a KubernetesMockServer.expectCustomResource helper method and additional mock crd support
* Fix #4041: adding Quantity.getNumericalAmount with an explanation about bytes and cores.
* Fix #4241: added more context to informer logs with the endpoint path
* Fix #4250: allowing for deserialization of polymorphic unwrapped fields
* Fix #4254: adding debug logging for exec stream messages
* Fix #4259: Java Generator's CR should have Lombok's `@EqualsAndHashCode` with `callSuper = true`
* Fix #4287: added WorkloadGroup for Istio v1alpha3 extension generator
* Fix #4318: implemented LeaderElection releaseOnCancel
* Fix #4359: Remove manual model classes with fields name `class`

#### Dependency Upgrade
* Fix #3967: Update chaos-mesh extension to v2.1.3. Add PodHttpChaos, GCPChaos, BlockChaos and PhysicalMachineChaos.
* Fix #4352: Update Knative model to v0.34.0
* Fix #4356: Update Apache CamelK to v1.9.2
* Fix #4361: Bump Cert-Manager to v1.9.0-beta.1.0.20220829113803-8465f1223efb

#### New Features
* Fix #2271: Support periodic refresh of access tokens before they expire
* Fix #4333: Implement "attach to pod" functionality

#### _**Note**_: Breaking changes in the API
* Fix #4206: The Serialization utility class will throw an Exception, instead of returning null, if an untyped unmarshall method is used on something that lacks type information
* In ChaosMesh Model, some types have been renamed. These are
  - `io.fabric8.chaosmesh.v1alpha1.AwsChaos` => `io.fabric8.chaosmesh.v1alpha1.AWSChaos`
  - `io.fabric8.chaosmesh.v1alpha1.IoChaos` => `io.fabric8.chaosmesh.v1alpha1.IOChaos`
  - `io.fabric8.chaosmesh.v1alpha1.PodIoChaos` => `io.fabric8.chaosmesh.v1alpha1.PodIOChaos`

### 5.12.3 (2022-07-27)

#### Bugs
* Fix #3969: relist will not trigger sync events
* Fix #4049: properly populate exception metadata with resource information if available
* Fix #4222: backport of #4082 - to not process events until the cache is complete
* Fix #4246: KubernetesClientException is swallowed in LeaderElector
* Fix #4295: Configure SnakeYaml to ignore converting timestamps to Date objects

### 6.0.0 (2022-07-13)

#### Bugs
* Fix #2811: Approve/Reject CSR not supported in v1beta1 CertificateSigningRequest API
* Fix #4216: Update metadata when `replaceStatus()` is called
* Fix #4217: patchStatus doesn't increment metadata.generation field in Kubernetes Mock Server (CRUD)
* Fix #4234: corrected the skip method for base64 inputstream

#### Improvements
* Fix #3227 : Move `config.openshift.io` apiGroup resources out of `openshift-model/`
* Fix #4006: Remove outdated shared test classes in `kubernetes-client/` and `openshift-client/` modules

### 6.0.0-RC1 (2022-06-13)

#### Bugs
* Fix #2860: ensure that lockexceptions won't inhibit notification
* Fix #3300: addressed race connection with watch reconnects
* Fix #3745: the client will throw better exceptions when a namespace is not discernible for an operation
* Fix #3832 #1883: simplifying the isHttpsAvailable check
* Fix #3990: Throw exception when `HasMetadata` is used in `resources(...)` API
* Fix #4081: moving Versionable.withResourceVersion to a method on WatchAndWaitable and removing Waitable from the return type
* Fix #4106: removed listing from projectrequests
* Fix #4140: changed StatefulSet rolling pause / resume to unsupported.  Also relying on default rolling logic to Deployments and StatefulSets
* Fix #4139: status changes don't increment metadata.generation field
* Fix #4149: port forwarding can accept both blocking and non-blocking channels
* Fix #4171: allowing any object in clone

#### Improvements
* Fix #1285: removed references to manually calling registerCustomKind
* Fix #2207: added LeaderElector.start to provide a CompletableFuture for easy cancellation
* Fix #3334: adding basic support for server side apply.  Use patch(PatchContext.of(PatchType.SERVER_SIDE_APPLY), service), or new PatchContext.Builder()withPatchType(PatchType.SERVER_SIDE_APPLY).withForce(true).build() to override conflicts
* Fix #3486: using a common jsonschema2pojo annotator - see the migration guide for possible changes to extension models
* Fix #3625: adds default maps to mostly prevent the need for null checks on things like annotations and labels
* Fix #3758: VersionInfo in KubernetesMockServer can be overridden
* Fix #3806: Remove `setIntVal`, `setStrVal`, `setKind` setters from `IntOrString` class to avoid invalid combinations
* Fix #3852: Deserializing kamelets fails with UnrecognizedPropertyException
* Fix #3889: remove piped stream for file download
* Fix #3968: SharedIndexInformer.initialState can be used to set the store state before the informer starts
  SharedIndexInformer allows for the addition and removal of indexes even after starting, and you can remove the default namespace index if you wish.
  And Store.getKey can be used rather than directly referencing static Cache functions.
* Fix #3969: relist will not trigger sync events
* Fix #4065: Client.getAPIResources("v1") can be used to obtain the core/legacy resources
* Fix #4082: improving informOnCondition to test the initial list instead of individual add events
* Fix #4093: adding a possibility to get a log as an `InputStream` from the `Loggable` resources
* Fix #4142: Added patch() and patch(PatchContext) methods for use with resource and load
* Fix #4146: ManagedKubernetesClient and ManagedOpenShiftClient as delayed OSGi services

#### Dependency Upgrade
* Fix #3788: Point CamelK Extension model to latest released version v1.8.0
* Fix #3813: Handle exit code status messages with pod uploads
* Fix #3947: Point CamelK Extension model to latest released version v1.8.2
* Fix #4031: Update Kubernetes Model to v1.24.0
* Fix #4100: Update Tekton Pipeline Model to v0.35.0

#### New Features
* Fix #3407 #3973: Added resource(item) to directly associate a resource with the DSL.  It can be used as an alternative to Loadable.load when you already have the item
  There is also client.resourceList(...).resources() and client.configMaps().resources() - that will provide a Resource stream.
  This allows you to implement composite operations easily with lambda: client.secrets().resources().forEach(r -> r.delete());
* Fix #3472 #3587: Allowing for customization of the Informer store/cache key function and how state is stored. See BasicItemStore and ReducedStateItemStore and the SharedIndexInformer.itemStore function
* Fix #3855: Created a new kubernetes-httpclient-jdk module with an HttpClient implementation based on the Java HttpClient
* Fix #3922: added Client.supports and Client.hasApiGroup methods
* Fix #3966: KubernetesMockServer has new methods - unsupported and reset - to control what apis are unsupported and to reset its state
* Fix #4112: Added TtyExecErrorable.terminateOnError to produce an exceptional outcome to the exitCode when a message is seen on stdErr
* Fix #3854: Camel-K: Missing method for manipulating KameletBindings
* Fix #4117: Created new kubernetes-junit-jupiter module, adds a JUnit5 extension for Kubernetes
* Fix #4180: Created a new kubernetes-httpclient-jetty module with an HttpClient implementation based on Eclipse Jetty

#### _**Note**_: Breaking changes in the API
Please see the [migration guide](doc/MIGRATION-v6.md)

### 5.12.2 (2022-04-06)

#### Bugs
* Fix #3582: SSL truststore can be loaded in FIPS enabled environments
* Fix #3797: Implement SchemaSwap; generate CRD from model not owned
* Fix #3811: Reintroduce `Replaceable` interface in `NonNamespaceOperation`
* Fix #3818: adding missing throws to launderThrowable
* Fix #3848: Supports Queue (cluster) API for Volcano extension
* Fix #3859: refined how a deserialization class is chosen to not confuse types with the same kind
* Fix #3880: Synchronize access to map in KubernetesCrudDispatcher
* Fix #3936: Kubernetes Mock Server .metadata.generation field is an integer
* Fix #3957: Lister `onOpen` should be called before marking the connection as open
* Fix #4022: Reintroduce `Deletable` interface in `NonNamespaceOperation`
* Fix #4009: updating readiness to consider 0 replicas

#### _**Note**_:
- `Config#autoConfigure(String context)`: Has been changed to only trigger the autoConfigure method once. Previously, providing a wrong context argument would not be a problem since an initial context-less autoConfigure would have already been invoked to provide a valid initial Config.

### 5.12.1 (2022-02-04)

#### Bugs
* Fix #3786: Deserialize WatchEvents using the specific object type
* Fix #3776: VerticalPodAutoscaler cannot load yaml with "controlledResources"
* Fix #3796: Limit usage of YAML Serializer
* Fix #3772: `edit()` should not be allowed as a NonNamespaceOperation
* Fix #3477: Handle exit code status messages with pod uploads

#### _**Note**_:
- `Config#autoConfigure(String context)`: Has been changed to only trigger the autoConfigure method once. Previously, providing a wrong context argument would not be a problem since an initial context-less autoConfigure would have already been invoked to provide a valid initial Config.

### 5.12.0 (2022-01-24)

#### Bugs
* Fix #3683: Handle JsonNode fields by adding x-kubernetes-preserve-unknown-fields
* Fix #3697: addresses response that aren't closed by interceptors that issue new requests
* Fix #3255: adding basic crud mock resourceVersion support - the field will be set and updated, but not utilized by list/watch queries
* Fix #3568: Pod file upload fails if the path is `/`
* Fix #3588: `openshift-server-mock` is not listed in dependencyManagement in main pom
* Fix #3648: `Serialization.unmarshal` fails to deserialize YAML with single document in presence of document delimiter(`---`)
* Fix #3679: output additionalProperties field with correct value type for map-like fields (CRD Generator)
* Fix #3671: HTTP(s) Proxy port is not defaulted or validated
* Fix #3712: properly return the full resource name for resources with empty group
* Fix #3761: Extension Jar packages don't contain the META-INF/jandex.idx index file
* Fix #3763: A Java Long should generate a field of type integer in the CRD
* Fix #3769: Fix for ClassCastException from SchemaFrom
* Fix #3756 prevent modifications by standard operations to user objects

#### Improvements
* Fix #3674: allows the connect and websocket timeouts to apply to watches instead of a hardcoded timeout
* Fix #3651: Introduce SchemaFrom annotation as escape hatch (CRD Generator)
* Fix #3587: adding inform support for limit/batch fetching
* Fix #3734: extract static finalizer validation method

#### Dependency Upgrade
* Fix #3637: Update Fabric8 Kubernetes Model to v1.23.0
* Fix #3670: Point CamelK Extension model to latest released version v1.7.0
* Fix #3725: Bump sundrio to v0.50.3

#### New Features
* Fix #3721: Add support for uploading file via InputStream
* Fix #3234: Allow specifying specific localhost while port-forwarding
* Fix #3506: Add support for Open Cluster Management extension

### 5.10.2 (2022-01-07)

#### Bugs
* Fix #3653: SnakeYAML uses only standard Java types

### 5.11.2 (2022-01-05)

#### Bugs
* Fix #3653: SnakeYAML uses only standard Java types
* Fix #3697: addresses response that aren't closed by interceptors that issue new requests

### 5.8.1 (2022-01-05)

#### Bugs
* Fix #3653: SnakeYAML uses only standard Java types

### 5.7.4 (2022-01-05)

#### Bugs
* Fix #3653: SnakeYAML uses only standard Java types

### 5.4.2 (2022-01-05)

#### Bugs
* Fix #3653: SnakeYAML uses only standard Java types

### 5.3.2 (2022-01-05)

#### Bugs
* Fix #3653: SnakeYAML uses only standard Java types

### 5.1.2 (2022-01-05)

#### Bugs
* Fix #3653: SnakeYAML uses only standard Java types

### 5.0.3 (2022-01-05)

#### Bugs
* Fix #3653: SnakeYAML uses only standard Java types

### 5.11.1 (2021-12-24)

#### Bugs
* Fix #3672: Native image builds of Fabric8 work (commons-codec no longer required)
* Fix #3639: Support for NodeMetrics and PodMetrics informers
* Fix #3662: NodeMetrics should be marked as Cluster scoped resource
* Fix #3686: Ignore fields annotated with JsonIgnore during CRD generation
* Fix #3652: Avoid a StackOverflow and properly fail on cyclic references in CRD generation

### 5.11.0 (2021-12-17)

#### Bugs
* Fix #3538: Update Plural rule to work with Prometheus
* Fix #3555: using the new builder for generic resources
* Fix #3535: ensure clientKeyAlgo is set properly when loading config YAML from `fromKubeconfig`
* Fix #3598: applying cancel to the correct future for waitUntilCondition and waitUntilReady
* Fix #3609: adding locking to prevent long running Watcher methods from causing reconnects with concurrent processing
* Fix #3629: correcting the watch 200/503 exception handling 
* Fix #3606: Template getObjects doesn't throw NPE when objects is null
* Fix #3620: throw a meaningful exception if no kind/plural is on a ResourceDefinitionContext, default plural if possible
* Fix #3636: ensure proper handling of LogWatch closure wrt its streams

#### Improvements
* Fix #3615: opt into bookmarks by default
* Fix #3600: add owner references support to HasMetadata

#### Dependency Upgrade
* Fix #3505: Update OpenShift Model to latest version (4.9.x)

#### New Features
* Fix #3579: Add support for Volcano extension
* Fix #3593: Add support for Istio extension

#### _**Note**_: Breaking changes in the API
* If you do not wish to receive bookmarks, then set ListOptions.allowWatchBookmarks=false - otherwise all Watches will default to requesting bookmarks.  If supported by the api-server, bookmarks will avoid 410 exceptions and keep the watch alive longer.  If you are using the mock framework with explicit uris, you may need to update your expected watch endpoints to include the parameter allowWatchBookmarks=true
* Refactoring #3547: due to an abstraction layer added over okHttp, the following api changes were made:
    * OperationContext withOkHttpClient was removed, it should be needed to be directly called
    * PatchType.getMediaType was replaced with PatchType.getContentType
    * ExecListener no longer passes the okhttp3.Response to onOpen.  onFailure will pass a simplified ExecListener.Response when possible.
    * okhttp3.TlsVersions has been replaced by io.fabric8.kubernetes.client.http.TlsVersion
    * HttpClientUtils.createHttpClient(config, additionalConfig) has been deprecated and now returns an OkHttpClientImpl
    * The client is no longer adaptable to an OkHttpClient, use Client.getHttpClient instead

### 5.10.1 (2021-11-12)

#### Bugs
* Fix #3583: Add KubernetesMockServer accessor to JUnit4 KubernetesServer rules
* Fix #3584: Add GenericKubernetesResourceBuilder to Kubernetes Model Core

### 5.10.0 (2021-11-11)

#### Bugs
* Fix #3408: quote pod upload file paths to support special chars
* Fix #3561: ensure okhttp resources are closed
* Fix #3570: added a setter for additionalProperties for proper builder support

#### Improvements
* Fix #3562: Kubernetes Mock Server improvements
* Fix #3406: Add support for approve/deny CertificateSigningRequests
* Fix #3460: support for deserializing templates with non-string params
* Fix #3574: support for deserialization of properties that don't match the target field's type
* Fix #3511: Improve selectors support in OperationContext

#### Dependency Upgrade
* Fix #3562: Bump MockWebServer

#### New Features
* Fix #3430: Support Vertical Pod Autoscaler

#### _**Note**_: Breaking changes in the API
##### Tools Changes:
- Serialization: Those KubernetesResources that include entries in the additionalProperties Map that override a field
  of the resource instance, will no longer be duplicated. The values present in the additionalProperties Map take
  precedence.

### 5.9.0 (2021-10-14)

#### Bugs
* Fix #3482: sanitizeName now truncate names to be less than 63 chars and makes sure first and last charaters are letters
* Fix #3353: addressing extra quoting in quantity serialization
* Fix #3509: notify reader when something is written in ExecWebSocketListener
* Fix #3501: addressed NPE with default BuildConfig operations

#### Improvements
* Fix #3448 added methods for getting specific version information - `KubernetesClient.getKubernetesVersion`, `OpenShiftClient.getOpenShiftV3Version`, and `OpenShiftClient.getOpenShiftV3Version`
* Fix #3404 supporting generic resources in resource/resourceList with minimal metadata, as well as a new entry point `KubernetesClient.genericKubernetesResources(String apiVersion, String kind)`
* Fix #3390: Make mock server support JSON_MERGE_PATCH
* Fix #2171: Support BOOKMARK (Watcher) events

#### New Features
* Fix #3294: Support fetching APIGroupList
* Fix #3303: Support fetching APIResourceList

#### _**Note**_: Breaking changes in the API
* OpenShiftConfig#openshiftApiGroupsEnabled is deprecated and no longer used.
* OpenShiftConfig#disableApiGroupCheck is used only to determine if a client is adaptable to the OpenShiftClient and is generally only needed in mock scenarios.  It will be set automatically on clients obtained from an openshift mock server.
* `KubernetesClient.getVersion` has been deprecated, please use one of the more specific methods introduced by #3448 - `KubernetesClient.getKubernetesVersion`, `OpenShiftClient.getOpenShiftV3Version`, and `OpenShiftClient.getOpenShiftV3Version`

### 5.8.0 (2021-09-23)

#### Bugs
* Fix #3445: TokenRefreshInterceptor throws when running incluster config
* Fix #3456: io.fabric8:crd-generator README should reference crd-generator-apt instead of now removed crd-generator artifact
* Fix #3384: preventing NPE from being logged with pod execs.
* Fix #3484: Ensuring that the informer isWatching flag is correctly reported

#### Improvements
* Fix #3468: Add method to get non-running `Informer` from context specific dsl
* Fix #3398: Added javadocs explaining the wait parameter
* Fix #3491: Add more metadata to `KubernetesClientException` when possible
* Fix #3465: Allowing for more super class event handlers

#### Dependency Upgrade
  * Fix #3326: Upgrade Kubernetes Model to v1.22.1

### 5.7.3 (2021-09-09)

#### Bugs
* Fix #3433: Extension annotator doesn't generate XxxEditable classes
* Fix #3450: CRD generator fails with ClassCastException in some cases
* Fix #3442: make sure new CRDGenerator instances start with a clean generation context

#### Dependency Upgrade
* Fix #3438: Upgrade Sundrio to 0.50.1

### 5.7.2 (2021-09-02)

#### Dependency Upgrade
* Fix #3441: Revert #3427 bump jandex from 2.3.1.Final to 2.4.0.Final

### 5.7.1 (2021-09-01)

#### Bugs
* Fix #3411: enum values should honor JsonProperty annotations during CRD generation
* Fix #3431: required list properly uses renamed properties during CRD generation
* Fix #3429: KubernetesCrudDispatcher throw ConcurrentModificationException when using WatchEventsListener

#### Improvements
* Fix #3414: Add equals and hashCode implementations for CustomResource
* Fix #3287: Add support for field descriptions in CRD Generator

### 5.7.0 (2021-08-12)

#### Bugs
* Fix #3325: All Cluster Scoped Kubernetes resources should use NonNamespacedOperation
* Fix #3346: https configuration ignored for OpenShiftServer in CRUD mode
* Fix #3347: OpenShiftConfig missing some configurations from provided Config
* Fix #3379: using updateStatus rather than patchStatus in the Raw logic

#### Improvements
* Fix #3390: Make mock server to work again with updateStatus by handling JSON_MERGE_PATCH
* Fix #3316: allow locking deletion to resource version
* Fix #3350: Replace references to impls with interfaces in several places in the the dsl
* Fix #3327: Removed generated ResourceHandlers
* Fix #3349: ensuring that dsl context values always are applied over user ListOptions
* Fix #3372: Add generatePackageSuffix option to Model Generator to allow flexible package names for generated model
* Fix #3336: Add ConversionReview in Kubernetes API Extensions model
* Fix #3367: Let CRDGenerator clients handle output (#3366, #3371)

#### New Features
* Fix #3380: Update chaos-mesh extension to v1.2.3. Add AwsChaos.

#### _**Note**_: Breaking changes in the API
##### DSL Changes:
- #3327 DSL methods mentioning customResources have been deprecated: `KubernetesClient.customResources`, `SharedIndexInformerFactory.sharedIndexInformerForCustomResource`.  See replacement resources and sharedIndexInformerFor methods instead.  Also `CustomeResourceDefinitionContext` has been replaced by `ResourceDefinitionContext` - for example in `KubernetesClient.genericKubernetesResources`.
- #3358 DSL return type replacements - `NamespacedCreateOnlyResourceOperationsImpl` has been replaced by `NamespacedInOutCreateable`, `ImageSignatureOperationsImpl` has been replaced by `NameableCreateOrDeleteable`
- #3364 `VisitFromServerGetWatchDeleteRecreateWaitApplicable` now implements `Editable` to replace the `Visitable` methods.  `ApplicableAnd` and `Recreatable` have also been deprecated.
- #3386 `KubernetesClient.customResource(CustomResourceDefinitionContext)` has been deprecated.  Please use the GenericKubernetesResource via `KubernetesClient.genericKubernetesResource(ResourceDefinitionContext)`

### 5.6.0 (2021-07-21)

#### Bugs
* Fix #3304: Prevent NPE in after informer stop
* Fix #3083: CertificateException due to PEM being decoded in CertUtils
* Fix #3295: Fix wrong kind getting registered in KubernetesDeserializer in SharedInformerFactory
* Fix #3318: Informer relist add/update should not always be sync events
* Fix #3328: Allow for generic watches of known types
* Fix #3240: MicroTime serialises incorrectly; add custom serializer/deserializer for MicroTime
* Fix #3329: Moved the parsing of resource(String) to the common base client
* Fix #3330: Added usage of the openshift specific handlers for resource(String/HasMetadata) to pickup the right Readiness

#### Improvements
* Fix #3285: adding waiting for list contexts `Informable.informOnCondition`
* Fix #3284: refined how builders are obtained / used by HasMetadataOperation
* Fix #3314: Add more detailed information about what is generated by the CRD generator
* Fix #3307: refined the support for `Readiable.isReady`
* Fix #2887: Create Docker Registry secrets
* Fix #3314: add detailed information on CRD generation

#### Dependency Upgrade
* Fix #3290: Update Tekton Pipeline Model to v0.25.0

#### New Features
* Fix #3291: Retrying the HTTP operation in case of IOException too
* Fix #2712: Add support for watching logs in multi-container Controller resources (Deployments, StatefulSets, ReplicaSet etc)

#### _**Note**_: Breaking changes in the API
##### DSL Changes:
- #3307 `Readiable.isReady` returns a boolean rather than a Boolean

### 5.5.0 (2021-06-30)

#### Bugs
* Fix #3064: KubernetesMockServer should not read local `.kube/config` while initializing client
* Fix #3126: a KubernetesClientException will be thrown from patch/replace rather than a null being returned when the item does not exist
* Fix #3121: ServiceOperationImpl replace will throw a KubernetesClientException rather than a NPE if the item doesn't exist
* Fix #3189: VersionInfo contains null data in OpenShift 4.6
* Fix #3190: Ignore fields with name "-" when using the Go to JSON schema generator
* Fix #3144: walking back the assumption that resource/status should be a subresource for the crud mock server, now it will be only if a registered crd indicates that it should be
* Fix #3194: the mock server will now infer the namespace from the path
* Fix #3076: the MetadataObject for CustomResource is now seen as Buildable
* Fix #3216: made the mock server aware of apiVersions
* Fix #3225: Pod metric does not have corresponding label selector variant
* Fix #3243: pipes provided to exec command are no longer closed on connection close, so that client can fully read the buffer after the command finishes.
* Fix #3272: prevent index npe after informer sees an empty list
* Fix #3275: filter related dsl methods withLabel, withField, etc. should not modify the current context.  If you need similar behavior to the previous use `Filterable.withNewFilter`.
* Fix #3271: waitUntilReady and waitUntilCondition should handle resource too old
* Fix #3278: `Waitable` methods should not be available at a list context

#### Improvements
* Fix #3078: adding javadocs to further clarify patch, edit, replace, etc. and note the possibility of items being modified.
* Fix #3149: replace(item) will consult the item's resourceVersion for the first PUT attempt when not specifically locked on a resourceVersion
* Fix #3135: added mock crud support for patch status, and will return exceptions for unsupported patch types
* Fix #3072: various changes to refine how threads are handled by informers.  Note that the SharedInformer.run call is now blocking when starting the informer.
* Fix #3143: a new SharedInformerEventListener.onException(SharedIndexInformer, Exception) method is available to determine which informer could not start.
* Fix #3170: made HttpClientUtils.createHttpClient(Config, Consumer<OkHttpClient.Builder>) public to allow overriding custom http client properties 
* Fix #3202: make pod upload connection and request timeouts configurable
* Fix #3185: Introduce GenericKubernetesResource, used as delegate in RawCustomResourceOperationsImpl
* Fix #3001: WatchConnectionManager logs that provide little information are now logged at a lower level
* Fix #3186: WebSockets and HTTP connections are closed as soon as possible for Watches.
* Fix #2937: Add `SharedInformerFactory#getExistingSharedIndexInformers` method to return list of registered informers
* Fix #3239: Add the `Informable` interface for context specific dsl methods to create `SharedIndexInformer`s.
* Fix #3101: making isWatching a health check for the informer

#### Dependency Upgrade
* Fix #2741: Update Knative Model to v0.23.0

#### New Features
* Fix #3133: Add DSL Support for `authorization.openshift.io/v1` resources in OpenShiftClient
* Fix #3166: Add DSL Support for `machineconfiguration.openshift.io/v1` resources in OpenShiftClient
* Fix #3142: Add DSL support for missing resources in `operator.openshift.io` and `monitoring.coreos.com` apiGroups
* Fix #2565: Add support for CertManager extension
* Fix #3150: Add DSL support for missing resources in `template.openshift.io`, `helm.openshift.io`, `network.openshift.io`, `user.openshift.io` apigroups
* Fix #3087: Support HTTP operation retry with exponential backoff (for status code >= 500)
* Fix #3193:Add DSL support for `autoscaling.openshift.io` resources in OpenShiftClient
* Fix #3209: Add DSL support for PodSecurityPolicySubjectReview, PodSecurityPolicyReview, PodSecurityPolicySelfSubjectReview in `security.openshift.io/v1` apiGroup to OpenShiftClient
* Fix #3207: Add DSL support for OperatorCondition, Operator, PackageManifest in `operators.coreos.com` apiGroup to OpenShiftClient 
* Fix #3201: Add support for `tuned.openshift.io` apiGroup in OpenShiftClient DSL
* Fix #3205: Add DSL support for ConsolePlugin and ConsoleQuickStart in `console.openshift.io` apiGroup
* Fix #3222: Add DSL support for `user.openshift.io/v1` Identity in OpenShiftClient DSL
* Fix #3222: Add DSL support for OpenShift Whereabouts CNI Model `whereabouts.cni.cncf.io` to OpenShiftClient DSL
* Fix #3224: Add DSL support for OpenShift Kube Storage Version Migrator resources in OpenShiftClient DSL
* Fix #3228: Add support for Dynamic informers for custom resources in KubernetesClient
* Fix #3270: Add DSL support for ClusterInterceptors to TektonClient

#### _**Note**_: Breaking changes in the API
##### DSL Changes:
- #3127 `StatusUpdatable.updateStatus` deprecated, please use patchStatus, editStatus, or replaceStatus
- #3239 deprecated methods on SharedInformerFactory directly dealing with the OperationContext, withName, and withNamespace - the Informable interface should be used instead.
- #3271 `Waitable.waitUntilReady` and `Waitable.waitUntilCondition` with throw a KubernetesClientTimeoutException instead of an IllegalArgumentException on timeout.  The methods will also no longer throw an interrupted exception.
  `Waitable.withWaitRetryBackoff` and the associated constants are now deprecated.

##### Util Changes:
- #3197 `Utils.waitUntilReady` now accepts a Future, rather than a BlockingQueue
- #3169 `Utils.shutdownExecutorService` removed in favor of direct usage of shutdownNow where appropriate.  
  The stream pumper related classes were also simplified to utility methods on InputStreamPumper.

### 5.4.1 (2021-06-01)

#### Bugs
* Fix #3181: Properly handling of JsonProperty when generating CRDs
* Fix #3172: Use File.toURI() to create the generated CRD URI
* Fix #3152: Retry only Non-Restful Create-only resources in OpenShiftOAuthInterceptor
* Fix #3189: VersionInfo contains null data in OpenShift 4.6

### 5.4.0 (2021-05-19)

#### Bugs
* Fix #3040: Consistently order printer columns by JSON path to prevent undue changes in generated CRDs
* Fix #3041: Properly output `additionalProperties` field for Maps, output warning for unsupported complex maps
* Fix #3036: Fix file descriptor leak when loading cacerts file
* Fix #3038: Upgrade TLS versions in mock servers to 1.2.
* Fix #3037: Account for JsonProperty annotations when computing properties' name
* Fix #3014: Resync Future is canceled and resync executor is shutdown on informer stop
* Fix #2529: SelfSubjectAccessReview not working with OpenShiftClient
* Fix #2978: Fix SharedInformer NPE on initial requests while syncing
* Fix #2989: serialization will generate valid yaml when using subtypes
* Fix #2991: reduced the level of ReflectWatcher event received log
* Fix #2992: allowing Watch auto-reconnect for shared informers
* Fix #2994: updating the SharedIndexInformer indexer state for a delete event generated by resync
* Fix #2996: Generating CRDs from the API should now properly work
* Fix #3000: Set `no_proxy` in the okhttp builder in case the `proxy_url` is null
* Fix #3011: properly handle enum types for additional printer columns
* Fix #3020: annotations should now properly have their associated values when processing CRDs from the API
* Fix #3016: Use scheduleWithFixedDelay for resync task execution
* Fix #2991: reduced the level of ReflectWatcher event received log
* Fix #3027: fix NPE when sorting events in KubernetesResourceUtil
* Fix #3054:  missing entry for Trigger in TektonTriggersResourceMappingProvider
* Fix #3047: NPE when getting version when there is no build date
* Fix #3024: stopAllRegisteredInformers will not call startWatcher
* Fix #3067: Added a patch(PatchContext, item) operation to be more explicit about patching and diffing behavior
* Fix #3097: refresh token with autoconfigure even if authprovider is null

#### Improvements
* Fix #2788: Support FIPS mode in kubernetes-client with BouncyCastleFipsProvider
* Fix #2910: Move crd-generator tests from kubernetes-itests to kubernetes-tests
* Fix #3005: Make it possible to select which CRD version is generated / improve output
* Fix #3015: Thread interruption in a nominal case (like closing the client) are now logged in debug
* Fix #3057: Removed debug calls for CustomResource during deserialization
* Fix #3050: More enforcement of the informer lifecycle
* Fix #3061: Removed the deltafifo from the informer logic
* Fix #3081: Use apiGroupName in generated package for OpenShiftClient Handler/OperationsImpl classes
* Fix #3089: Allowing patch/edit to infer context from the item
* Fix #3066: Added replaceStatus (PUT), editStatus (JSON PATCH), and patchStatus (JSON MERGE PATCH) methods to support non-locking status updates

#### Dependency Upgrade
* Fix #2979: Update Kubernetes Model to v1.21.0
* Fix #3099: Update Tekton Triggers Model to v0.13.0
* Fix #3118: Update to sundrio 0.40.1

#### New Features
* Fix #2984: Add support for `flowcontrol.apiserver.k8s.io/v1beta1` FlowSchema and PriorityLevelConfiguration
* Fix #2980: Add DSL Support for `apps/v1#ControllerRevision` resource
* Fix #2981: Add DSL support for `storage.k8s.io/v1beta1` CSIDriver, CSINode and VolumeAttachment
* Fix #2912: Add DSL support for `storage.k8s.io/v1beta1` CSIStorageCapacity
* Fix #2701: Better support for patching in KuberntesClient
* Fix #3034: Added a SharedInformer.isRunning method
* Fix #3088: mock server will assume /status is a subresource, and other refinements to match kube behavior
* Fix #3111: Add DSL Support for `config.openshift.io/v1` resources in OpenShiftClient 

#### _**Note**_: Breaking changes in the API
##### DSL Changes:
- `client.batch().jobs()` deprecated, suggestion to move to `client.batch().v1().jobs()`
- `client.batch().cronjobs()` deprecated, suggestion to move to `client.batch().v1().cronjobs()` or `client.batch().v1beta1().cronjobs()`
- `client.policy().podSecurityPolicies()` deprecated, suggestion to move to `client.policy().v1beta1().podSecurityPolicies()`
- `client.policy().podDisruptionBudget()` deprecated, suggestion to move to `client.policy().v1().podDisruptionBudget()` or `client.policy().v1beta1().podDisruptionBudget()`

##### Model Changes:
- Classes in `io.fabric8.kubernetes.api.model.batch` have been moved to `io.fabric8.kubernetes.api.model.batch.v1` and `io.fabric8.kubernetes.api.model.batch.v1beta1`
- Classes in `io.fabric8.kubernetes.api.model.policy` have been moved to `io.fabric8.kubernetes.api.model.policy.v1` and `io.fabric8.kubernetes.api.model.policy.v1beta1`

### 5.3.1 (2021-04-26)

#### Bugs
* Fix #2991: reduced the level of ReflectWatcher event recieved log
* Fix #2992: allowing Watch auto-reconnect for shared informers
* Fix #2994: updating the SharedIndexInformer indexer state for a delete event generated by resync
* Fix #2910: Move crd-generator tests from kubernetes-itests to kubernetes-tests
* Fix #3005: Make it possible to select which CRD version is generated / improve output
* Fix #3011: properly handle enum types for additional printer columns
* Fix #3020: annotations should now properly have their associated values when processing CRDs from the API

### 4.13.3 (2021-04-22)

#### Bugs
* Fix: Set no_proxy in the okhttp builder in case the proxy_url is null
* Fix #3027: fix NPE when sorting events in KubernetesResourceUtil

### 5.3.0 (2021-04-08)

#### Bugs
* Fix #2620: Add support for `config.openshift.io/v1` Ingress
* Fix #2784: Not able to deserialize ClusterServiceVersion
* Fix #2935: CRD generator no longer treat enum values as properties (performance)
* Fix #2812: SharedIndexInformer EventHandler sees double updates at resync interval
* Fix #2937: SharedInformerFactory#getExistingSharedIndexInformer returns null when @Kind is configured
* Fix #2924: Creating a CustomResourceInfo from a class doesn't result in the expected information
* Fix #2967: Copy to/from pods: fixed error message; removed debug output
* Fix #2923: Edit a CustomResource should result in a patch

#### Improvements
* Fix #2950: RawCustomResourceOperationsImpl should also work with standard resources
* Fix #2938: Make it possible to manage Tekton Triggers directly
* Fix #2921: Kubernetes server mock will generate missing metadata fields
* Fix #2946: Kubernetes server mock watch will generate initial `ADDED` events
* Fix #2925: Add CustomResource.getShortNames(Class) method

#### Dependency Upgrade
* Fix #2971: Upgrade to sundrio 0.30.0

#### New Features
* Fix #2837: Add Support for `events.k8s.io` APIGroup DSL
* Fix #2854: Introduce CamelK extension

### 5.2.1 (2021-03-16)

#### Bugs
* Fix #2905: NullPointerException when attempting to generate non-parameterized CustomResources
* Fix #2900: Improve handling of complex CR hierarchies, falling back to ignoring status replicas instead of skipping CRD generation altogether

### 5.2.0 (2021-03-12)

#### Bugs
* Fix #2802: NullPointerException in HasMetadataOperation patch/replace when using KubernetesMockServer
* Fix #2828: Remove automatic instantiation of CustomResource spec and status as this feature was causing more issues than it was solving
* Fix #2857: Fix the log of an unexpected error from an Informer's EventHandler
* Fix #2853: Cannot change the type of the Service from ClusterIP to ExternalName with PATCH
* Fix #2855: `.withPropagationPolicy` and `.withGracePeriod` DSL methods can't be combined for Resource API deletion operations
* Fix #2783: OpenIDConnectionUtils#persistKubeConfigWithUpdatedToken persists access token instead of refresh token
* Fix #2871: Change longFileMode to LONGFILE\_POSIX for creating tar in PodUpload, improve exception handling in PodUpload.
* Fix #2746: SharedInformerFactory should use key formed from OperationContext
* Fix #2736: Move CRD annotations to kubernetes-model-common module for greater coherence
* Fix #2836: Make CRD generation usable at runtime, split the generator into api and apt modules, 
  the `crd-generator-apt` artifact corresponding to the previous `crd-generator` artifact, while the
  `crd-generator-api` artifact can be consumed directly to generate the CRDs at runtime.

#### Improvements
* Fix #2781: RawCustomResourceOperationsImpl#delete now returns a boolean value for deletion status
* Fix #2780: Refactor RawCustomResourceOperationsImpl#delete(String)

#### New Features
* Fix #2818: Update chaos-mesh extension to v1.1.1. Add PodIoChaos, JVMChaos, HTTPChaos and DNSChaos.
* Fix #2699: Add support for `@EnableOpenShiftMockClient` for OpenShiftClient
* Fix #2588: Support for Server side dry runs

### 5.1.1 (2021-02-24)

#### Bugs
* Fix #2747: Apiextensions DSL should use NonNamespaceOperation for CustomResourceDefinitions
* Fix #2819: simple enums are now supported when generating CRDs
* Fix #2827: CNFE when initializing CustomResource instances
* Fix #2815: `client.isAdaptable(OpenShiftClient.class)` doesn't work on OpenShift 4
* Fix #2833: Knative model generator is now aligned with all other generators

### 5.1.0 (2021-02-17)

#### Bugs
* Fix #2748: Pass custom headers in kubernetes-client to watch api by modify WatchConnectionManager
* Fix #2745: Filtering Operations can't configure PropagationPolicy
* Fix #2672: WaitUntilReady for Service resource throws IllegalArgumentException

#### Improvements
* Fix #2662: Allow option to containerize Go Model Schema generation builds 
* Fix #2717: Remove edit() methods from RawCustomResourceOperationsImpl taking InputStream arguments
* Fix #2757: add `storage` and `served` to `Version` annotation
* Fix #2759: add `ShortNames` annotation to specify short names for CRD generation
* Fix #2694: Remove deprecated methods from KubernetesClient DSL
* Fix #2716: Add a property to disable BackwardCompatibilityInterceptor

#### Dependency Upgrade
* Fix #2706: update Tekton Triggers model to v0.11.1
* Fix #2684: Upgrade Kubernetes Model to v1.20.2

#### New Features
* Fix #2702: Add support for discovery.k8s.io/v1beta1 EndpointSlice in KubernetesClient DSL
* Fix #2703: Add support for `certificates.k8s.io` v1 and v1beta1 API in KubernetesClient DSL
* Fix #2708: Update CSI Volume Snapshot API to v1
* Fix #2789: Use thread context class loader instead of `Class.forName`
* Fix #2779: Add DSL support for `scheduling.k8s.io` `v1` and `v1beta1` to SchedulingAPIGroupDSL
* Fix #2776: Preview release of CRD generator based on annotations
  - Classes extending the `CustomResource` class can now be used as the basis for CRD generation
  - Several annotations are available to override the default behavior if it doesn't fit your needs
  - Validation schema is automatically derived from your class' spec implementation (or from the CR
    class, if no spec is present)
  - CRDs are automatically generated at compile-time if you include the `io.fabric8:crd-generator`
    dependency to your project (with the suggested `compile` scope)
  - CRDs are generated for both `v1beta1` and `v1` versions of the specification at this point
  - One CRD manifest is generated per CRD using the CRD name (e.g. `mycrplural.group.example.com`)
    suffixed with the specification version, e.g. `mycrplural.group.example.com-v1.yml`
  - The CRD files are generated in the `target/META-INF/fabric8` directory of your project

#### _**Note**_: Breaking changes in the API
##### DSL Changes:
- `client.settings()` DSL has been removed since PodPreset v1alpha1 API is no longer present in Kubernetes 1.20.x
- `client.customResourceDefinitions()` has been removed. Use `client.apiextensions().v1beta1().customResourceDefinitions()` instead
- `client.events()` has been removed. Use `client.v1().events()` instead
- `client.customResource(...)` method is removed. Use `client.customResources(...)` with CustomResource configuration in annotations inside POJOs

##### Model Changes:
- Classes in `io.fabric8.kubernetes.api.model.scheduling` have been moved to `io.fabric8.kubernetes.api.model.scheduling.v1` and `io.fabric8.kubernetes.api.model.scheduling.v1beta1`
- Classes in `io.fabric8.kubernetes.api.model.admission` have been moved to `io.fabric8.kubernetes.api.model.admission.v1` and `io.fabric8.kubernetes.api.model.admission.v1beta1`
- Classes in `io.fabric8.kubernetes.api.model.certificates` have been moved to `io.fabric8.kubernetes.api.model.certificates.v1` and `io.fabric8.kubernetes.api.model.certificates.v1beta1`
- Classes in `io.fabric8.kubernetes.api.model.events` have been moved to `io.fabric8.kubernetes.api.model.events.v1` and `io.fabric8.kubernetes.api.model.events.v1beta1`

### 4.11.2 (2021-02-09)

#### Bugs
* Fix #2715: CVE-2021-20218 vulnerable to a path traversal leading to integrity and availability compromise

### 4.7.2 (2021-02-09)

#### Bugs
* Fix #2715: CVE-2021-20218 vulnerable to a path traversal leading to integrity and availability compromise

### 5.0.2 (2021-02-08)

#### Bugs
* Fix #2715: CVE-2021-20218 vulnerable to a path traversal leading to integrity and availability compromise

### 4.13.2 (2021-02-05)

#### Bugs
* Fix #2715: CVE-2021-20218 vulnerable to a path traversal leading to integrity and availability compromise

### 5.0.1 (2021-01-27)

#### Bugs
* Fix #2687: RawCustomResourceOperationsImpl ignores config
* Fix #2612: add support for checking latest kubeconfig in Interceptor

#### Improvements

* Fix #2723: Dependency cleanup
 - Remove javax.annotation-api 
 - Remove jaxb-api
 - Remove jackson-module-jaxb-annotations
* Fix #2744: Automatically instantiates spec and status fields on `CustomResource` when possible.
  `initSpec` and `initStatus` methods are also provided to allow for overriding of the default implementation.

#### Dependency Upgrade

* Fix #2723: Upgrade sundrio.version to 0.24.1

### 4.13.1 (2021-01-20)

#### Bugs
* Fix #2734: (Backport #2596) Add buildable ref for container, port and volume

### 5.0.0 (2020-12-30)

#### Bugs
* Fix #2695: fromCustomResourceType should be of type `CustomResource`

### 5.0.0-beta-1 (2020-12-21)

#### Bugs
* Fix #2671: Reliability improvements to watchers
* Fix #2592: ConcurrentModificationException in CRUD KubernetesMockServer
* Fix #2510: Yaml containing aliases rejected due to FasterXML bug
* Fix #2651: SharedInformers should ignore resync on zero resyncPeriod
* Fix #2656: Binding operations can be instantiated

#### Improvements
* Fix #2676: Allow specifying PropagationPolicy when using deleteExisting
* Fix #2678: Adds a convenience method for referring to Cache keys by namespace and name rather than item
* Fix #2665: CustomResourceDefinitionContext.fromCrd support for v1 CustomResourceDefinition
* Fix #2642: Update kubernetes-examples to use apps/v1 Deployment rather than extensions/v1beta1
* Fix #2666: Align SharedIndexInformer API with Custom Resource Improvements

#### New Features
* Fix #2611: Support for Custom Resource and Custom Resource Definitions has been improved
  - New annotations have been introduced for users to specify group, version, singular and plural
    properties for `CustomResource` instances
  - `CustomResource` instances must now be annotated with `@Version` and `@Group` so that the 
    associated information can be automatically computed
  - `HasMetadata` provides default implementations for `getApiVersion` and `getKind` based on the 
    presence (or not) of annotations on the target class
  - Static methods have been introduced on `HasMetadata` and `CustomResource` to encapsulate the 
    logic used to resolve `Kind`, `ApiVersion`, `Group`, `Version`, `Plural`, `Singular` and `CRD Name`
    properties
  - New `v1CRDFromCustomResourceType` and `v1beta1CRDFromCustomResourceType` methods have been 
    introduced on `CustomResourceDefinitionContext` to initialize a `CustomResourceDefinitionBuilder`
    with the information provided by a specific `CustomResource` implementation, making it much 
    easier to create CRDs if you already have defined your custom resource type
  - `CustomResource` is now parameterized by the spec and status types that it uses which further 
    removes boiler plate
* Rename `@ApiVersion` and `@ApiGroup` to simply `@Version` and `@Group`, respectively. This was done
  to unify annotations and also remove potential confusion between values provided to `@ApiVersion` 
  and what is returned by `HasMetadata#getApiVersion`

### 5.0.0-alpha-3 (2020-12-10)

#### Bugs
* Fix #2519: Generated schemas contains a valid meta-schema URI reference (`http://json-schema.org/draft-05/schema#`)
* Fix #2631: Handle null values when getting current context on OIDC interceptors
* Fix #2610: Remove deprecated module kubernetes-model-generator/model-generator-app

#### Improvements
* Fix #2628: Add `isFinalizerValid` method on `HasMetadata` to encapsulate validation logic
* Fix #2640: Edit method accepts Visitors

#### Dependency Upgrade
* Fix #2636: Upgrade sundrio.version to 0.23.0

### 5.0.0-alpha-2 (2020-11-24)

#### Improvements
* Fix #2614: Watcher.onClose has dedicated WatcherException as parameter.

### 5.0.0-alpha-1 (2020-11-18)

#### Bugs
* Fix #2596: Add buildable references for Container, Port and Volume

#### Improvements
* Fix #2571: Eliminated the use of Doneables and simplified the internal DSL implementation.
* Fix #2607: add isMarkedForDeletion and finalizer-related default methods to HasMetadata (@metacosm)
* Fix #2605: Provide a `customResources` alternative that simply accepts the resource type as an argument.

#### New Features
* Fix #2556: Chaos Mesh model based on Chaos Mesh v1.0.1

### 4.13.0 (2020-11-10)

#### Bugs
* Fix #2517: Replace does not work in CRUD mockwebserver
* Fix #2537: Checking for Readiness of DeploymentConfig
* Fix #2300: Remove job extensions/v1beta1 from backward compatibiliy interceptor
* Fix #2514: SharedIndexInformer watches only pods of its own namespace when run in the cluster

#### Improvements
* Fix #2507: Add a test for creating a Job with generateName
* Fix #2509: Reversed order + Add Kubernetes 1.16.0 + OpenShift 4.5.14 to Compatibility matrix
* Add cache in github actions for integration tests

#### Dependency Upgrade
* Fix #2513: Update Kubernetes Model to v1.19.1

#### New Features
* Fix #2531: Allow setting the maximum concurrent requests via system property / environment variable
* Fix #2534: Tekton model based on Tekton Pipeline 0.17.0
* Fix #2574: Add support for Condition type

_**Note**_: Breaking changes in the API
* Tekton Pipeline v1beta1 *sidecars* field from a task step is now a list of `io.fabric8.tekton.pipeline.v1beta1.Sidecar` instead of a list of `io.fabric8.tekton.pipeline.v1beta1.Step`

* `NetworkPolicy` moved to `io.fabric8.kubernetes.api.model.networking.v1.NetworkPolicy` from
  `io.fabric8.kubernetes.api.model.networking.NetworkPolicy`
* Fix #2557: add missing `OpenShiftReadiness.isReadinessApplicable`

### 4.12.0 (2020-10-02)

#### Bugs
* Fix #2442: Wrong resource kind in `ProjectRequestHandler` causes ClassCastException when handling Project resources.
* Fix #2467: OpenShiftClient cannot replace existing resource with API version =! v1
* Fix #2458: Creating new instance of the DefaultKubernetesClient is hanging
* Fix #2474: Config.fromKubeconfig throws NullPointerException
* Fix #2399: Cannot change the type of the Service from ClusterIP to ExternalName
* Fix #2479: KuberentesDeserializer works on OSGi runtime environments
* Fix #2488: Unable to derive module descriptors for kubernetes-model jars

#### Improvements
* Enable user to select custom address and port for KubernetesMockServer
* Fix #2473: Removed unused ValidationMessages.properties
* Fix #2408: Add documentation for Pod log options
* Fix #2141: Decouple OpenShift Model from Kubernetes Client
* Fix #2452: Make Readiness.isReady publicly available from a wrapper method in KubernetesResourceUtil

#### Dependency Upgrade
* Bump Knative Serving to v0.17.2 & Knative Eventing to v0.17.3 

#### New Features
* Fix #2340: Adding support for Knative Eventing Contrib 
* Fix #2111: Support automatic refreshing for expired OIDC tokens
* Fix #2146: Add Support for specifying CustomResourceDefinitionContext while initializing KubernetesServer
* Fix #2314: Fetch logs should wait for the job's associated pod to be ready
* Fix #2043: Support for Tekton Triggers
* Fix #2460: Querying for an event based on InvolvedObject fields

_**Note**_ Minor breaking changes:
* PR #2424 (#2414) slightly changes the API by adding the new `WatchAndWaitable` "combiner" interface.
  Most projects shouldn't require any additional changes.

### 4.11.1 (2020-09-02)

#### Bugs
* Fix #2445: ConfigMap and other resources are replaced

### 4.11.0 (2020-08-26)
#### Bugs
* Fix #2373: Unable to create a Template on OCP3
* Fix #2308: Fix kubernetes client `Config` loading KUBECONFIG with external authentication command
* Fix #2316: Cannot load resource from stream without apiVersion
* Fix #2354: Fix NullPointerException in ResourceCompare when no resource is returned from fromServer.get()
* Fix #2389: KubernetesServer does not use value from https in crud mode
* Fix #2306: Make KubernetesServer CRUD mode work with informers
* Fix #2418: CertificateSigningRequest doesn't implement Namespaced
* Fix #2265: InAnyNamespace uses invalid api endpoint for SelfSubjectAccessReviews
* Fix #2404: Readiness.isReady doesn't handle extensions/v1beta1 Deployment
* Fix #2389: KubernetesServer JUnit rule ignores value of https when using crud mode

#### Improvements
* Fix #2331: Fixed documentation for namespaced informer for all custom types implementing `Namespaced` interface
* Fix #2406: Add documentation for serializing resources to YAML
* Fix #2414: Allow withResourceVersion() to be followed by waitUntilCondition(), enabling recovery from HTTP 410 GONE errors.

#### Dependency Upgrade
* Fix #2360: bump mockito-core from 3.4.0 to 3.4.2
* Fix #2355: bump jandex from 2.1.3.Final to 2.2.0.Final 
* Fix #2353: chore: bump workflow action-setup versions + kubernetes to 1.18.6
* Fix #2292: Update createOrReplace to do replace when create fails with conflict
* Fix: Bump SnakeYaml to version 1.26 (as required for OSGi bundle for jackson-dataformat-yaml)
* Fix #2401: bump maven-resources-plugin from 3.1.0 to 3.2.0
* Fix #2405: bump mockito-core from 3.4.4 to 3.5.0

#### New Features
* CSI Volume Snapshot extension
* Fix #2311: Add Support for creating bootstrap project template
* Fix #2287: Add support for V1 and V1Beta1 CustomResourceDefinition
* Fix #2319: Create Config without using auto-configure functionality or setting env variables
* Fix #2284: Supports create and run a particular image in a pod operation using client
* Fix #2321: Add Support for new resources in OpenShift Model

_**Note**_: Some classes have been moved to other packages:
- CustomResourceDefinition has been moved to `io.fabric8.kubernetes.api.model.apiextensions.v1` and `io.fabric8.kubernetes.api.model.apiextensions.v1beta1`
- SubjectAccessReview, SelfSubjectAccessReview, LocalSubjectAccessReview and SelfSubjectRulesReview have been moved to `io.fabric8.kubernetes.api.model.authorization.v1` and `io.fabric8.kubernetes.api.model.authorization.v1beta1`
- `io.fabric8.tekton.pipeline.v1beta1.WorkspacePipelineDeclaration` is now `io.fabric8.tekton.pipeline.v1beta1.PipelineWorkspaceDeclaration`

### 4.10.3 (2020-07-14)
#### Bugs
* Fix #2285: Raw CustomResource API createOrReplace does not propagate exceptions from create
* Fix Raw CustomResource API path generation to not having trailing slash
* Fix #2131: Failing to parse CustomResourceDefinition with OpenAPIV3Schema using JSONSchemaPropOr\* fields
* Fix #2297: Resuscitate ProjectRequestHandler in openshift-client
* Fix #2328: Failure in deserialization while watching events
* Fix #2299: Improve error handling of RejectedExecutionException from ExecutorService
* Fix KubernetesAttributesExctractor to extract metadata from unregistered custom resources, such when using Raw CustomResource API 
* Fix #2296: No adapter available for type:interface io.fabric8.kubernetes.client.dsl.V1APIGroupDSL
* Fix #2269: Setting a grace period when deleting resource using `withPropagationPolicy()`
* Fix #2342: watchLogs for deployment is broken
* Fix #2309: Move HasMetadataComparator to exported package

#### Improvements
* Fix #2233: client.service().getUrl(..) should be able to fetch URL for ClusterIP based services
* Fix #2278: Added type parameters for KubernetesList in KubernetesClient + test verifying waitUntilCondition **always** retrieves resource from server
* Fix #2336: Test and fix for the wrong "Kind" declared on KubernetesListHandle
* Fix #2320: Added JUnit5 extension for mocking KubernetesClient in tests using @EnableKubernetesMockClient
* Fix #2332: Added PodExecOptions model
* Improve error handling on stream closing errors in S2I binary builds(#2032)
* Fix #2288: Adds configurable serializers and deserializers to json schema codegen

#### Dependency Upgrade
* Fix #2333: bump bouncycastle.version from 1.65 to 1.66
* Fix #2262: bump maven-shade-plugin from 3.2.3 to 3.2.4
* Fix #2261: bump exec-maven-plugin from 1.6.0 to 3.0.0
* Fix #2345: bump mockito-core from 3.3.3 to 3.4.0
* Fix #2260: bump tektoncd pipeline to v0.12.1

#### New Features
* Fix #1868: Add Support for rolling update
* Fix #2266: Support for APIServices in Kubernetes Client
* Fix #2215: `io.fabric8.kubernetes.client.Config` should expose all and the current context defined in kubeconfig

### 4.10.2 (2020-06-02)
#### Bugs
* Fix #2251: Modify KubernetesDeserializer for handling classes with same name but different apiVersions 
* Fix #2205: Event model classes from core v1 have been lost
* Fix #2226: SharedIndexInformer for non-namespaced resources not working
* Fix #2201: Uberjar doesn't contain model classes anymore
* Fix #2066: Uber Jar includes merged service entry for multiple implementations of the same interface
* Fix #2195: Annotation processors and build time dependencies transitive
* Fix #1760: The bundle version of kubernetes-client is missing ServiceLoader files
* Fix #2218: Uberjar: Package rewrite issues in `META-INF/services`
* Fix #2212: JDK8 always uses http/1.1 protocol (Prevent OkHttp from wrongly enabling http/2)

#### Improvements
* Fix #2199: KubernetesClient#customResources now accepts CustomResourceDefinitionContext
* Adds basic support for Pod Eviction API

#### Dependency Upgrade

#### New Features
* Added DSL support for `admissionregistration.k8s.io/v1beta1` resources
* Add support for Namespaced SharedInformers, fixed probelms with OperationContext argument
* Fix #1821: ListOptions now supported when watching a Kubernetes Resource

_**Note**_:
- Some classes have been renamed:
   - `io.fabric8.tekton.pipeline.v1beta1.WorkspacePipelineDeclaration` is now `io.fabric8.tekton.pipeline.v1beta1.PipelineWorkspaceDeclaration`
- Breaking changes in `KubernetesClient` `customResource()` typed API:
  - We've introduced a major breaking change in customResource(...) typed API. We have introduced a new interface `io.fabric8.kubernetes.api.model.Namespaced` which needs to
    be added to your Custom Types using typed API. For example, for a custom resource named `Animals` which is a [Namespaced](https://kubernetes.io/docs/concepts/overview/working-with-objects/namespaces/) resource; It should be declared like this:
    ```
    public class Animals extends CustomResource implements Namespaced { ... }
    ```
    You can also checkout an example in our test suite for this: [PodSet.java](https://github.com/fabric8io/kubernetes-client/blob/master/kubernetes-tests/src/test/java/io/fabric8/kubernetes/client/mock/crd/PodSet.java#L22)

### 4.10.1 (2020-05-06)
#### Bugs
* Fix #2189: Change package names of Resource Operation classes in order to avoid duplicates Operation classes

#### Improvements

#### Dependency Upgrade

#### New Features
* Fix #2165: Support for setting ListOptions while listing objects

### 4.10.0 (2020-05-04)
#### Bugs
* Feature #1456: Added Watch support on MockServer in Crud mode
* Fix #2163: fix kubernetes-client not support cert chain
* Fix #2144: CRD's schema Default fields do not handle boolean and are prefixed with Raw keyword
* KubernetesAttributeExtractor: handle possible /status subpath due to using status subresource on crd
* Fix #2124: Raw Watch on CustomResource does not work if name specified

#### Improvements
* Fix #2174: Change log level to warn for multiple `kubeconfig` warning
* Fix #2088: Support networking.k8s.io/v1beta1 alongside extensions/v1beta1
* Fix #2107: Set PropagationPolicy to Background by default
  (_Note: Deletion option `cascading(..)` has been marked as deprecated_)

#### Dependency Upgrade
* Updated Kubernetes Model to v1.18.0
* Fix #2145: Updated OkHttp to v3.12.11

#### New Features
* Fix #2115: Keep tekton v1alpha1 api
* Fix #2002: DSL Support for PodTemplate 
* Fix #2015: Add Support for v1, v2beta1, and v2beta2 apiVersions in case of HorizontalPodAutoscaler

### 4.9.2 (2020-05-19)
#### Bugs
* Fix #2212: JDK8 always uses http/1.1 protocol (Prevent OkHttp from wrongly enabling http/2)

#### Improvements

#### Dependency Upgrade

#### New Features

### 4.9.1 (2020-04-17)
#### Bugs
* Fix #2071: Fixed pvc example issue #2071
* Fix #1109: something drops '-' from Singular/Plural forms of CustomResources
* Fix #1586: Replace of Job should add extra selector property to the resource
* Fix #2034: Quantity.equals mishandles fractions
* Fix #2009: Regression `withoutLabel()` stopped to work
* Fix #2057: Fix jar and osgi bundle generation for extensions
* Fix #2075: KubernetesDeserializer registration for CustomResources
* Fix #2078: watchLog for Deployment and StatefulSet
* Fix #2046: OpenshiftClient getVersion returns null for Openshift ContainerPlatform v4
* Fix #2117: Knative Service.status is always null

#### Improvements
* Fix #1987: Added an example for Task and TaskRun with updated model
* Fix #2019: Added CustomResourceCrudTest
* Fix #2054: JobExample doesn't work
* Fix #2082:  Added filter node metrics via labels
* Generated List classes for Knative implement proper KubernetesResourceList interface
* Modify the dependency management of the generator of kubernetes-model to golang module

#### Dependency Upgrade
* Updated Knative model to v0.13.0
* Updated Tekton Model to v0.11.0

#### New Features

### 4.9.0 (2020-03-12)
#### Bugs

* Fix #2047: Readiness#isReady is unreliable for StatefulSet
* Fix #1247: URL parameters are not escaped.
* Fix #1961: Two SharedInformer issues related to kube-apiserver unavailable and relisting
* Fix #2023: Class RawCustomResourceOperationsImpl can't handle HTTP responses with empty body coming from the k8s 
cluster (Jackson deserialization error was throwed). This kind of response can be returned after executing operations 
like the delete of a custom resource.
* Fix #2017: Incorrect plural form for Endpoints kind
* Fix #2053: Fixed parsing of exponential values. Added multiplication to the amount during parsing exponential values.
* Fix #2058: NullPointerException with upload() websocket failures

#### Improvements

* Fix #2012: osgi: Allow the ManagedKubernetesClient to consume an available OAuthTokenProvider

#### Dependency Upgrade
* Updated Knative model to v0.12.0
* Updated Commons-Compress to v1.20 to avoid https://cve.mitre.org/cgi-bin/cvename.cgi?name=CVE-2019-12402

#### New Features
* Fix #1820: Override Createable.create(T) to avoid generic array creation

### 4.8.0 (14-02-2020)
#### Bugs
* Fix #1847: Remove resource-\*.vm files from \*-client.jar
* Fix #959: Support for double braced `${{ }}` template placeholders
* Fix #1964: Refactor Duration
* Fix #703: Fix NullPointerException in Config.tryKubeConfig
* Fix #2000: Unable to create jobs in OSGi environments

#### Improvements
* Fix #1874: Added unit tests verifying windows line-ends (CRLF) work
* Fix #1177: Added support for OpenID Connect token in kubeconfig

#### Dependency Upgrade
* Update Jackson Bom to 2.10.2
* Fix #1968: Support for PodSecurityPolicies in Kubernetes 1.17

#### New Features
* Fix #1948: LeaderElection Implementation (Lock Implementations: ConfigMap & Lease)


### 4.7.1 (24-01-2020)
#### Bugs
* Fix #1937: `Quantity.getAmountInBytes()` should be able to handle negative exponents
* Fix #1805: Unable to create Template on OCP4

#### Improvements
* Fix #1894: SharedInformer Improvements
* Fix #1963: Use Serialization not a default ObjectMapper in Watch
* Fix #1957: Build Failing on CI due to Central repository moving to HTTPS

#### Dependency Upgrade
* Fix #1962: chore(deps): bump karaf.version from 4.2.7 to 4.2.8
* Fix #1960: chore(deps): bump junit-bom from 5.5.2 to 5.6.0
* Fix #1939: chore(deps): bump sundrio.version from 0.20.0 to 0.21.0

#### New Features
* Fix #1917: Allow user to add custom Headers to client

### 4.7.0 (08-01-2020)
#### Bugs
* Fix #1850: Add option to disable timestamps in build logs on Openshift
* Fix #1902: Fix the usage of reflection, so that `getMetadata` is detected properly
* Fix #1925: Client should always read services from server during replace
* Fix #1486: Creating CRDs with schema validation is broken
* Fix #1707: HorizontalPodAutoscalerSpecBuilder found no metric method
* Fix #885: Quantity doesn't honour the unit
* Fix #1895: Parsing different quantity formats

#### Improvements
* Fix #1880: Remove use of reapers manually doing cascade deletion of resources, leave it upto Kubernetes APIServer
* Test coverage for ServiceCatalog
* Fix #1772: Add Javadocs for KubernetesClient class

#### Dependency Upgrade
* Fix #1889: update tekton from v0.7.0 to v0.9.0
* Fix #1872: Support for kubernetes 1.17

#### New Features
* Fix #417: Support Subresources
* Fix #1548: Allow user to update the status on CustomResources
* Fix #1282: Add Support for fetching Kubernetes metrics
* Fix #1917 Allow user to add custom headers to client

### 4.6.4 (20-11-2019)
#### Bugs
* Fix #1866: fix disabled Integration tests
* Fix #1859 - Pass caller's propagation-policy/cascade options to the underlying replicaset when deleting a deployment

#### Improvements
* Fix #1832: chore: refactor poms and update some dependencies
* SelfSubjectRulesReview test coverage

#### Dependency Upgrade
* Fix #1869: chore(deps): bump maven.surefire.plugin.version from 3.0.0-M3 to 3.0.0-M4
* Fix #1864: chore(deps): bump jackson-bom from 2.10.0 to 2.10.1

#### New Features
* Fix #1041: Support cascading delete on custom resources
* Fix #1765 Ability to upload files to a pod

### 4.6.3 (09-11-2019)
#### Bugs
* Fix #1838: Use the correct apiGroup for Knative in KnativeResourceMappingProvider
* Fix #1856: Prevent NPE loop when deleting locally loaded scaleable resource (e.g. statefulset).
* Fix #1853: Revert #1800 due to the concern pointed out [here](https://github.com/fabric8io/kubernetes-client/pull/1800#issuecomment-549561724)

#### Improvements

#### Dependency Upgrade
* chore(deps): bump maven-jar-plugin from 3.1.2 to 3.2.0
* chore(deps): bump maven-source-plugin from 3.1.0 to 3.2.0
* chore(deps): bump jackson-bom from 2.9.10 to 2.10.0

#### New Feature
* Fix #1188: Support for logs for Jobs

### 4.6.2 (01-11-2019)
#### Bugs
* Fix #1833: Respect the termination grace period from the Kubernetes resource by default
* Fix #1827: Fix `withGracePeriod` and `withPropagationPolicy` return type to safely chain further DSL methods and default GracePeriod to 30s
* Fix #1828: VersionInfo date parsing of year
* Fix #1844: KubernetesDeserializer can now handle ArrayNode.
* Fix #1853: Reverts changes introduced by #1800

#### Improvements
* Cleanup log4j dependency from project

#### Dependency Upgrade

#### New Feature
* Fix #1816: Support for Binding in k8-client dsl

### 4.6.1 (15-10-2019)
#### Bugs
* Fix #1796: Check if BouncyCastle provider is set
* Fix #1724: createOrReplace function does not work properly for Custom defined resources
* Fix #1775: KubernetesList.list().delete(resources) orphanDependents semantics change between 4.1.3 and 4.5.2
* Fix #1803: Missing "/" in request url while using customresource client
* Fix #1789: Create or replace on operation seems broken
* Fix #1782: Informer Deadlock; Fix lock typo in SharedProcessor
* Fix #1607: WaitUntilReady for lists

#### Improvements
* Fix #1797: Utils.waitUntilReady should record the stack trace of the caller before rethrowing an exception
* Add support for filtering labels by EXISTS/NOT_EXISTS via the single argument versions of `.withLabel` and `.withoutLabel`
* Schedule reconnect in case of HTTP_GONE when watching; the rescheduled connect will start from beginning of history by not specifying resourceVersion
* Example added for PortForward.

#### Dependency Upgrade
* Updated Knative Serving to v0.9.90
* Update Tekton to v0.7.0

#### New Feature
* Add support for watch in RawCustomResourceOperations

### 4.6.0 (20-09-2019)
#### Bugs
* Fix #1767: Removed fixed override for Okhttp client's `pingInterval`
* Fix #1758: generation of resource handlers for OpenShift
* Fix #1626: Scaling StatefulSets with waiting seems to fail

#### Improvements

#### Dependency Upgrade
* Updated Kubernetes Model to Kubernetes v1.15.3

#### New Feature
* Fix #1380: Support for ControllerRevision
* Added Template Instance Support
* Fix #1384: Initial draft for SharedInformer support.

### 4.5.2 (14-09-2019)
#### Bugs
* Fix #1759: Portforwarding is broken

#### Improvements

#### Dependency Upgrade

#### New Feature


### 4.5.1 (11-09-2019)

#### Improvements
  * Removed Bean Validation integration

### 4.5.0 (10-09-2019)

#### Bugs
  * Fix #1745: Calling getInputStreamFromDataOrFile function with correct parameter order
  * Fix #1730: Fix failing build on jdk11
  * Fix #1634: Cascade delete can't be overriden
  * Fixed Knative model so that it recognizes Container and Volume types as Buildable.
  * Remove lexicographic resource version check in WatchHTTPManager

#### Improvements
  * Added in kubernetes-server-mock (CRUD) the withoutLabel filter and respective tests
  * Removed @Valid annotation from all model class fields (improves quarkus integration).

#### New Feature
  * Allow user to set a propagation policy on deletion


### 4.4.2 (23-08-2019)
#### Bugs
  * Fix #1706: admissionregistration resources are now parsed correctly
  * Fix #1722: Service port forward are now done in the correct namespace
  * Fixed deserialize of `IntOrString` with correct `Kind` instead of `null`

#### Improvements
  * Test coverage for HorizontalPodAutoscaler
  * Added example for PersistentVolumeClaim
  * Added test coverage for ResourceQuota

#### Dependency Upgrade
  * Fix #1331: Migrated from JUnit 4 to JUnit 5

#### New Feature
  * Service Catalog extension


### 4.4.1 (08-08-2019)
####  Bugs
  * Fix #1690: Endpoints is always pluralized
  * Fix #1684: Fixed URL resolution algorithm for OpenShift resources without API Group name

#### Improvements
  * Fix #1650: Introduced `kubernetes.disable.autoConfig` system property to disable auto configuration in Config
  * Fix #1661: Remove generic parameter from KubernetesResource
  * Improved OpenShiftOperation.wrap method performance
  * RawCustomResourceOperationsImpl#makeCall now closes the created Response object

#### Dependency Upgrade

#### New Feature

### 4.4.0 (05-08-2019)
#### Bugs
  * Fix #1592: Corrected type returned by Config.builder()
  * Fix #1565: CRD's Enums are prefixed with Raw keyword
  * Fixed user/password authentication bug in OpenShift 4
  * Fix #1667: Origin header for watch requests had a port of -1 when no port specified

#### Improvements
   * Test coverage for PersistentVolumeClaim
   * Fix #1589: Move HorizontalPodAutoscaler to autoscaling/v1
   * Fix #1553: Allow to explicitly set non-matching field selectors using `withoutField`
   * Cleaned up kubernetes-model pom.xml
   * Removed deprecated KubernetesKind enum

#### Dependency Upgrade

#### New Feature
  * Knative extension
  * Tekton extension
  * Increased OpenShift 4.x compatibility

### 4.3.1 (19-07-2019)
#### Bugs
  * Fix #1592: Corrected type returned by Config.builder()
  * Set cascade deletion to true in case of list operations
  * Fix #1617: Multiple CA certificates with non-unique Subject DN not loaded
  * Fix #1634: Make map backing KubernetesDeserializer thread-safe

#### Improvements
  * Test coverage for Namespace.
  * Example added for NamespaceQuota
  * Example added for Endpoints.
  * Test coverage for Endpoints.
  * Fix #1589: Move HorizontalPodAutoscaler to autoscaling/v1
  * Fix #1553: Allow to explicitly set non-matching field selectors using withoutField
  * assertNotNull replaced with assertTrue for boolean statements in unit tests
  * Test coverage for PodPreset
  * Added test coverage for PersistentVolume
  * Fix #1290: Added github stale bot.
  * Add type parameter to make CustomResourceList.getItems() return a typed List.

#### Dependency Upgrade
  * Upgrade Jackson to version 2.9.9

#### New Feature
  * Fixes #973: added support for service catalog client
  * Added support for SelfSubjectAccessReview
  * Added support for SelfSubjectRulesReview

### 4.3.0 (10-06-2019)
#### Bugs
  * Fix #1500: exec `redirectingInput` was not correctly setting the input pipe (since 4.2.0).
  * Fix #1507: remove unnecessary OutputStream copying a directory and return the directory object instead the file object when a directory is copied or read
  * Fix #758: Deleting Deployments with `.cascading(true)` creates a new Replica Set
  * Fix #1515: HasMetadataOperation.periodicWatchUntilReady is broken
  * Fix #1550: MutatingWebhookConfigurationOperationsImpl should be a NonNamespaceOperation
  
#### Improvements
  * Added example for raw custom resources.

#### Dependency Upgrade

#### New Feature
  * Fix #1523: Added createOrReplace() method to RawCustomResourceOperations dsl
  * Feature #1374 Add support for resizeChannel in ExecWebSocketListener

### 4.2.2 (17-04-2019)
#### Bugs
  * Fix #1297: wrong result produced when exec in used and params contains '&'. Url string not encoded properly.
  * Fix #1449: System.currentTimeMillis() replaced with System.nanoTime()
  * Fix #1495: avoid runtime dependency on Commons Collections

#### Improvements

#### Dependency Upgrade

#### New Feature

### 4.2.1 (15-04-2019)
#### Bugs
  * Fix #1297: wrong result produced when exec in used and params contains '&'. Url string not encoded properly.
  * Fix #1473: Use correct plural form in OpenshiftRole
  * Fix #1480: The kubernetes-client is not optionally depending on bouncycastle.
  * Fix #1490: Resource could not be loaded
  * Fix #1468: Taking labels into consideration when comparing resources for equality.

#### Improvements
  * Fix #1455: Use SubjectAccessReview and LocalSubjectAccessReview in kubernetes client using subjectAccessReviewAuth()

#### Dependency Upgrade

#### New Feature
  * First Draft of Custom Resource Improvements (#1472)

### 4.2.0 (29-03-2019)
#### Bugs
  * Fix #1387: ValidatingWebhookConfigurationOperationsImpl should be a NonNamespaceOperation
  * Fix #1429: Fixes JsonMappingException: No resource type found for:v1#List when reading a Kubernetes List YAML
  * Fix #760: Api get pod from yaml issue
  * Fix #807: Loading a deployment from server with a config file throws exception

#### Improvements
  * Fix #1425: Preserve labels and fields when using CRD's withResourceVersion()
  * Service DSL now includes methods for port forwarding
  * Introduce file and dir read / copy from pods

#### Dependency Upgrade
  * Upgrade Sundrio to 0.17.2
  * Upgrade to Bean Validation 2.0

#### New Feature

### 4.1.3 (02-03-2019)
#### Bugs
  * Fix nanosecond conversion using waitUntilReady
  * Fix #1008: Use a reasonable buffer size for exec stdin
  * Fix #1005: Loading a template from file and processing it locally by passing parameters map is broken

#### Improvements
  * Fix #1362: store exceptions thrown in port forwarder websocket
  * Generate Jandex index file for faster lookup performance
  * Fix #1361: Relax restrictions on environment variable names
  * Refactor: Use lambdas wherever possible across project
  * Fix #1371: Add an example for Job Controller

#### Dependency Upgrade
  * Bump Snakeyaml to version 1.24

#### New Feature
  * Feature 213: Added require( ) method to Resource object class.
  * Fix #1064: Make Deployments rollable

### 4.1.2
  Bugs

    * Fix #1271: Issue deploying ReplicaSet to extensions/v1beta1

    * Fix #1152: Renamed Kubernetes RBAC resources to use non-prefixed names and renamed Openshift RBAC resources to prefix with Openshift

    * Fix #1218: CustomResourceDefinitions: cascading() causes NoSuchMethodError

    * Fix #1309: Can't get VersionInfo correctly

    * Fix #1332: Unable to use ExecCredentials

    * Fix #1351: NPE IpAddressMatcherTest

  Improvements

    * Updated compatability matrix after model upgrade in README.md

    * Fix #1306: Support `KUBECONFIG` env var with multiple paths

    * Classes implementing KubernetesResourceList has now generic type set.

    * Fix #1348: support `v1beta1` version for `ExecCredentials`

    * Fix #1326: Make CustomResource @Buildable

    * Fix #1354: suppress log warnings that `CustomResourceDefinition`s are still in beta


  Dependency Upgrade

    * Updated jackson to 2.9.8

    * Upgrade okhttp to 3.12.0

  New Feature

    * Fix #1286: Pod Preset Support

    * Fix #1339: oAuth token rotation support

    * Fix #1314: Support for EC Private Keys

  Misc

    * Appended some files to licence check exclusion list.

#### 4.1.1

  Bugs

    * Fix #1239: Fix one case of OkHttp connection leaks

    * Fix #1266: Not setting optional Impersonate-Group results in NPE in ImpersonatorInterceptor

    * Fix #1238: Renamed files with invalid Windows characters

    * Fix #1260: Added Windows support in ConfigTest.honorClientAuthenticatorCommands

    * Fix #579: Add Timestampable interface to PodOperationsImpl/BuildOperationsImpl and set timestamps parameter

    * Fix #1273: customResources can't be used with Cluster scoped CRDs

    * Fix #1228: Closed InputStream in OperationSupport's handleResponse to avoid leak

    * Fix #1280: Fix ExecCredential deserialization in kubeconfig auth

  Improvements

    * Fix #1226 : Extend and move integrations tests

    * Fix #989  : Add support for waitForCondition

    * Fix #1293 : OpenShiftOAuthInterceptor.authorize() should only throw IOException

  Dependency Upgrade

    * Fix #1223: jackson-dataformat-yaml dependency (2.7.7) ageing

    * Fix #1262: Upgrade maven-surefire-plugin to 3.0.0-M1

    * Fix #1272: Upgrade Awaitility to version 3.1.3

    * Fix #1235: Upgrade kubernetes-model to latest kubernetes/Openshift versions


  New Feature
    * Fix #1142: Pagination Support

    * Fix #1234: VolumeNodeAffinity support

    * Fix #1244: Pod Priority Support

    * Fix #1186: Added Support for creating HPA based on custom metrics

#### 4.0.7
  Bugs

    * Fix #1214 : Watch resource versions not correctly tracked resulting in 410 errors on reconnect

  Improvements

    * Fix #1179 : Impersonate-Extra keys may be specified multiple times
    * Fix #1182 : Fixes flaky integration tests.
    * Fix #1200 : Support client authenticator commands like `aws-iam-authenticator`.
    * Fix #1201 : Fix problems with swallowed InterruptedExceptions
    * Chore #1168 : Upgrade to Java 8
    * fix #1197 : Broken withName() method  for CustomResourceDefinition.

  Dependency Upgrade

  New Feature

#### 4.0.4
  Bugs

    * Fix #1180 : DeploymentExamples requires the definition of a selector with match labels

    * Fix #1099 : CustomResourceDefinitions: withResourceVersion() causes NoSuchMethodError

    * Fix #1156 : Watcher does not have correct authentication information in Openshift environment.

    * Fix #1125 : ConfigMap labels are ignored when using mock KubernetesServer

    * Fix #1144 : Get Request with OpenShift Mock Server Not Working

    * Fix #1147 : Cluster context was being ignored when loading the Config from a kubeconfig file

    * Fix #1162 : Deletion of DeploymentConfig now does not fail randomly because of issues related to owner references of the ReplicationController

    * Fix #1165 : Null parameter values when processing a template are now handled properly

    * Fix #1173 : Send response to Callback for exec commands that have no textual feedback

    * Fix #1172 : Use v1beta1 for CronJob

    * Fix #1158: Add support for label selectors in the mock server

  Improvements

    * Added Kubernetes/Openshift examples for client.getVersion()
    * Fix #1126 : Add new option `kubernetes.disable.hostname.verification` / `KUBERNETES_DISABLE_HOSTNAME_VERIFICATION` to disable hostname verification
    * Fix #1178 : Impersonate-Group may be specified multiple times

  Dependency Upgrade

    * Fix #924 : Include kubernetes-model in client BOM with dependencies.

  New Feature

    * Fix #1066 : Add support for Kubernetes RBAC Role and Role Binding
    * Fix #1150: Add support for Kubernetes RBAC Cluster Role and Cluster Role Binding
    * Fix #770: Added Support for CronJob
    * Fix #1140: Provide User Utilities
    * Fix #1139 : Make it easy to get the URL of a service.

#### 4.0.0
  Bugs

    * Fix #1098 : Unable to create LimitRange from yaml
    * Fix #1089 : Query parameters are not correctly processed if set in `masterUrl`
    * Fix #1112 : Append multiple query param in masterUrl
    * Fix #1085 : Impersonate parameters are not configurable for DefaultOpenShiftClient
    * Fix #1106 : Fix typo in crud mode in mockserver

  New Feature

    * Fix #1020 : Support for Kubernetes/Openshift v1.9/v3.9 respectively

  Improvements

    * Fix #1119 : Regression Test are more stable and takes less time to execute

  Dependency Upgrade

    * Kubernetes Model upgraded to 3.0.0 with support for Kubernetes/Openshift v1.9/v3.9 respectively
      Features and Fixes Available
       * Resources according to Kubernetes/Openshift v1.9/v3.9
       * Add support for RBAC Role, Role Binding and Netnamespace in Model
       * KubernetesDeserializer shouldn't pickup mappings from incompatible providers
       * Add all packages in KubernetesDeserializer

  Major Movements and Changes

    * SecurityContextConstraints has been moved to OpenShift client from Kubernetes Client
    * Job dsl is in both `batch` and `extensions`(Extensions is deprecated)
    * DaemonSet dsl is in both `apps` and `extensions`(Extensions is deprecated)
    * Deployment dsl is in both `apps` and `extensions`(Extensions is deprecated)
    * ReplicaSet dsl is in both `apps` and `extensions`(Extensions is deprecated)
    * NetworkPolicy dsl is in both `network` and `extensiosn`(Extensions is deprecated)
    * Storage Class moved from `client base DSL` to `storage` DSL
    * PodSecurityPolicies moved from `client base DSL` and `extensions` to only `extensions`
    * ThirdPartyResource has been removed.

#### 3.2.0
  Bugs
   * Fix #1083 : Mock Kubernetes server only handles core and extensions API groups
   * Fix #1087 : Mock server can't list custom resources
   * Fix #1055 : Unable to log in to cluster when using username and password

  New Feature
   * Support `error` websocket channel - https://github.com/fabric8io/kubernetes-client/pull/1045

  Improvements
   * Do not repeatedly create Config instance in exec - https://github.com/fabric8io/kubernetes-client/pull/1081
   * Determine kubernetes service host and port from environment if available - https://github.com/fabric8io/kubernetes-client/pull/1086
   * Upgraded Kuberneted Model version to 2.1.1
     Features and Fixes Available
      * KubernetesDeserializer can now lookup for resource mappings via ServiceLoader - https://github.com/fabric8io/kubernetes-model/pull/307
      * Add new package to OSGi exports - https://github.com/fabric8io/kubernetes-model/pull/310
      * Add additional types that are needed to support extensions - https://github.com/fabric8io/kubernetes-model/pull/305

#### 3.1.12
  Bugs
   * Fix #1070 : Error parsing openshift json template with the latest version

  New Feature
   * Fix #1048 : Add support for the k8s/openshift version

  Improvements
   * Fixes premature call to watcher onClose

#### 3.1.11
  Bugs
   * Fix #1013 : Kubernetes connection is not getting closed.
   * Fix #1004 : Multiple document handling breaks if "---" found anywhere in the document
   * Fix #1035 : RejectedExecutionException in WatchHTTPManager
   * Impersonation parameters not set in withRequestConfig - https://github.com/fabric8io/kubernetes-client/pull/1037

  Improvements
   * NO_PROXY setting now supports IP ranges so you can specify whole subnet to be excluded from proxy traffic eg. 192.168.0.1/8

#### 3.1.10
  Bugs

  New Feature
   * Added support for StorageClass - https://github.com/fabric8io/kubernetes-client/pull/978
   * Added support for PodSecurityPolicy - https://github.com/fabric8io/kubernetes-client/pull/992
   * The client now warns when using Kubernetes alpha or beta resources - https://github.com/fabric8io/kubernetes-client/pull/1010
   * A Config can now be built from `Config.fromKubeconfig(kubeconfigFileContents)`: https://github.com/fabric8io/kubernetes-client/pull/1029

  Improvements
   * Fixed issue of SecurityContextConstraints not working - https://github.com/fabric8io/kubernetes-client/pull/982
     Note :- This got fixed by fixing model - https://github.com/fabric8io/kubernetes-model/pull/274
     Dependencies Upgrade<|MERGE_RESOLUTION|>--- conflicted
+++ resolved
@@ -11,13 +11,10 @@
 #### New Features
 
 #### _**Note**_: Breaking changes
-<<<<<<< HEAD
 * Fix #3972: deprecated Parameterizable and methods on Serialization accepting parameters - that was only needed as a workaround for non-string parameters.  You should instead include those parameter values in the map passed to processLocally.
 * Fix #3972: OpenShiftClient.load will no longer implicitly process templates.  Use OpenShiftClient.templates().load instead.
 * Fix #3972: WARNING: future client versions will not provide the static yaml and json ObjectMappersSerialization.
-=======
 * Fix #4574: fromServer has been deprecated - it no longer needs to be called.  All get() operations will fetch the resource(s) from the api server.  If you need the context item that was passed in from a resource, load, or resourceList methods, use the item or items method.
->>>>>>> dfca74ef
 
 ### 6.3.1 (2022-12-15)
 
