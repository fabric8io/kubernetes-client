--- conflicted
+++ resolved
@@ -38,6 +38,7 @@
 #### New Features
 * Fix #5037: OkHttp-specific logging interceptor replacement. Introducing a generic HTTP interceptor to log HTTP and WS requests.
 * Fix #5041: exposed Client.raw methods for arbitrary calls
+* Fix #4184: Add DSL support for creating ConfigMap from file
 
 #### _**Note**_: Breaking changes
 * Fix #4875: Removed unused options from the java-generator
@@ -105,12 +106,8 @@
 * Fix #4804: Update CertManager Model to v1.11.0
 
 #### New Features
-<<<<<<< HEAD
-* Fix #4184: Add DSL support for creating ConfigMap from file
-=======
 * Fix #4758: added support for pod ephemeral container operations
 * Fix #4929: added support for kustomize api v1beta1
->>>>>>> 00d38037
 
 #### _**Note**_: Breaking changes
 * Fix #4708: The signature of the Interceptor methods changed to pass the full HttpRequest, rather than just the headers, and explicitly pass request tags - in particular the RequestConfig.  To simplify authentication concerns the following fields have been removed from RequestConfig: username, password, oauthToken, and oauthTokenProvider.  Not all HttpClient implementation support setting the connectionTimeout at a request level, thus it was removed from the RequestConfig as well.
