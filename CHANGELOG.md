--- conflicted
+++ resolved
@@ -11,12 +11,9 @@
 * Fix #4254: adding debug logging for exec stream messages
 * Fix #4041: adding Quantity.getNumericalAmount with an explanation about bytes and cores.
 * Fix #4241: added more context to informer logs with the endpoint path
-<<<<<<< HEAD
 * Fix #887: added KubernetesClient.visitResources to search and perform other operations across all resources.
-=======
 * Fix #4250: allowing for deserialization of polymorphic unwrapped fields
 * Fix #4259: Java Generator's CR should have Lombok's `@EqualsAndHashCode` with `callSuper = true`
->>>>>>> da35d31d
 
 #### Dependency Upgrade
 
