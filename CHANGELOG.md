## CHANGELOG

### 6.5-SNAPSHOT

#### Bugs
* Fix #4784: json-schema draft-05 is a (404). Updating to draft-07 (`http://json-schema.org/draft-07/schema#`)
* Fix #4791: handle the `NullPointerException` in `Thread.currentThread().getContextClassLoader()`
* Fix #4832: NO_PROXY can match cidr with bit suffix <10
* Fix #4851: adding buffer cloning to ensure buffers cannot be modified after sending
* Fix #4794: improving the semantics of manually calling informer stop
* Fix #4798: fix leader election release on cancel
* Fix #4815: (java-generator) create target download directory if it doesn't exist
* Fix #4818: [java-generator] Escape `*/` in generated JavaDocs
* Fix #4823: (java-generator) handle special characters in field names
* Fix #4723: [java-generator] Fix a race in the use of JavaParser hitting large CRDs
* Fix #4885: addresses a potential hang in the jdk client with exec stream reading

#### Improvements
* Fix #4675: adding a fully client side timeout for informer watches
* Fix #3805: DeletionTimestamp and Finalizer support in Mock server.
* Fix #4644: generate CRDs in parallel and optimize code
* Fix #4659: added a generic support(apiversion, kind) method in addition to the class based check
* Fix #4739: honor optimistic concurrency control semantics in the mock server for `PUT` and `PATCH` requests.
* Fix #4747: migrate to SnakeYAML Engine
* Fix #4788: moved retry logic into the standard client so that it applies to all requests, including websockets
* Fix #4795: don't print warning message when service account token property is unset
* Fix #4800: (java-generator) Reflect the `scope` field when implementing the `Namespaced` interface
* Fix #4853: adding a wait on the pod for log operations
* Fix #4848: Vert.x async DNS resolver is disabled
* Fix #4863: default HttpClient retry logic to 100ms interval
* Fix #4863: default HttpClient retry logic to 10 attempts
* Fix #4865: (java-generator) performance improvements

#### Dependency Upgrade
* Fix #4655: Upgrade Fabric8 Kubernetes Model to Kubernetes v1.26.0
* Fix #4804: Update Kubernetes Model GatewayApi to v0.6.0
* Fix #4804: Update CertManager Model to v1.11.0

#### New Features
* Fix #4758: added support for pod ephemeral container operations

#### _**Note**_: Breaking changes
<<<<<<< HEAD
* Fix #4708: The signature of the Interceptor methods changed to pass the full HttpRequest, rather than just the headers, and explicitly pass request tags - in particular the RequestConfig.  To simplify authentication concerns the following fields have been removed from RequestConfig: username, password, oauthToken, and oauthTokenProvider.  Not all HttpClient implementation support setting the connectionTimeout at a request level, thus it was removed from the RequestConfig as well.
=======
* Fix #4659: The SupportTestingClient interface has been deprecated.  Please use one of the supports methods or getApiGroup to determine what is available on the api server.
* Fix #4825: removed or deprecated/moved methods that are unrelated to the rolling timeout from ImageEditReplacePatchable.  Deprecated rollout methods for timeout and edit - future versions will not support
>>>>>>> 8fc42918

### 6.4.1 (2023-01-31)

#### Bugs
* Fix #4795: don't print warning message when service account token property is unset
* Fix #4809: VertxHttpClientBuilder is public
* Fix #4811: HttpClient.Factory instances can be prioritized

### 6.4.0 (2023-01-19)

#### Bugs
* Fix #4249: prevent the over-logging of errors after the websocket has been closed
* Fix #4563: fallback to current class-loader when looking for HttpClient implementations
* Fix #4650: allowing for comments at the end of certificate files
* Fix #4668: use acme.cert-manager.io ApiGroup for Orders and Challenges
* Fix #4726: prevent the over-logging of errors after the websocket has been closed
* Fix #4729: ensuring `CompletableFuture` cancel will close / cancel the underlying resource
* Fix #4735: StandardHttpClient sends Expect 100-continue header value

#### Improvements
* Fix #4622: Java Generator Maven Plugin can use CRDs from remote URLs
* Fix #4633: provided inline access to all RunConfig builder methods via run().withNewRunConfig()
* Fix #4637: all pod operations that require a ready / succeeded pod may use withReadyWaitTimeout, which supersedes withLogWaitTimeout.
* Fix #4654: Fix GatewayClass to not implement Namespaced interface
* Fix #4670: the initial informer listing will use a resourceVersion of 0 to utilize the watch cache if possible.  This means that the initial cache state when the informer is returned, or the start future is completed, may not be as fresh as the previous behavior which forced the latest version.  It will of course become more consistent as the watch will already have been established.
* Fix #4694: [java-generator] Option to override the package name of the generated code.
* Fix #4698: changes were made to improve authentication logic.  If a username and password are specified and you are using a base KuberentesClient, then that will always be used as a basic auth header value.  If a username and password are specified and you are using an OpenShiftClient, then a token will still be used if present, but upon an auth failure the username and password will be used to obtain a fresh token.  If a new token is obtained it will be saved in the kubeconfig if one were used to create the Config.
* Fix #4720: interceptors close any response body if the response is not a 2xx response.
* Fix #4734: @KubernetesTest annotation can be used in base test classes
* Fix #4734: @KubernetesTest creates an ephemeral Namespace optionally (can opt-out)

#### New Features
* Fix #2764: Vert.x HttpClient implementation

#### _**Note**_: Breaking changes
* Fix #3972: deprecated Parameterizable and methods on Serialization accepting parameters - that was only needed as a workaround for non-string parameters.  You should instead include those parameter values in the map passed to processLocally.
* Fix #3972: OpenShiftClient.load will no longer implicitly process templates.  Use OpenShiftClient.templates().load instead.
* Fix #3972: WARNING: future client versions will not provide the static yaml and json ObjectMappers on Serialization.
* Fix #4574: fromServer has been deprecated - it no longer needs to be called.  All get() operations will fetch the resource(s) from the api server.  If you need the context item that was passed in from a resource, load, or resourceList methods, use the item or items method.
* Fix #4633: client.run().withRunConfig was deprecated.  Use withNewRunConfig instead.
* Fix #4663: Config.maxConcurrentRequests and Config.maxConcurrentRequestsPerHost will no longer be used.  Instead they will default to unlimited for all clients.  Due to the ability of the fabric8 client to start long running requests (either websocket or regular http) and how this is treated by the underlying clients you can easily exhaust these values and enter a state where the client is unresponsive without any additional information on what is occurring.
* Fix #4769: java-generator Fix encoding of empty strings as valid enums

### 6.3.1 (2022-12-15)

#### Bugs
* Fix #4666: fixed okhttp calls not explicitly closing
* Fix #4673: fixes a regression in sharing the OpenShiftOAuthInterceptor token
* Fix #4677: java-generator Fix default encoding of enums

### 6.3.0 (2022-12-12)

#### Bugs
* Fix #4159: ensure the token refresh obeys how the Config was created
* Fix #4447: `isSupported` doesn't check all the applicable API Groups
* Fix #4473: correcting backoff interval regression introduced in #4365 (6.2.0)
* Fix #4491: added a more explicit shutdown exception for okhttp
* Fix #4509: do not reuse KeyFactory instance after a failure
* Fix #4510: Fix StackOverflow on cyclic references involving collections
* Fix #4534: Java Generator CLI default handling of skipGeneratedAnnotations
* Fix #4535: The shell command string will now have single quotes sanitized
* Fix #4543: (Java Generator) additionalProperties JsonAny setter method generated as setAdditionalProperty
* Fix #4590: only using a builder if there are visitors
* Fix #4540: treating GenericKubernetesResource and RawExtension as buildable
* Fix #4547: preventing timing issues with leader election cancel
* Fix #4569: fixing jdk httpclient regression with 0 timeouts
* Fix #4581: "float" types in spec for CRD generator are supported
* Fix #4610: inconsistent additionalPrinterColumns jsonPath
* Fix #4641: fixed regression with missing initial watch event

#### Improvements
* Fix #4014: added support for OpenShift Build log version.
* Fix #4201: Removed sendAsync from the individual http client implementations
* Fix #4355: for exec, attach, upload, and copy operations the container id/name will be validated or chosen prior to the remote call.  You may also use the kubectl.kubernetes.io/default-container annotation to specify the default container.
* Fix #4363: exposed ResourceCompare.metadataChanged
* Fix #4530: generalizing the Serialization logic to allow for primitive values and clarifying the type expectations.

#### New Features
* Fix #4136: added support for fieldValidation as a dsl method for POST/PUT/PATCH operations
* Fix #3896: added dsl support for server side apply
* Fix #4582: updated [client.secrets] createOrReplace document
* Fix #4516: added support for blocking delete operations using the withTimeout methods: op.withTimeout(1, TimeUnit.MINUTE).delete() - will wait for up to 1 minute for the resources to be fully deleted. This makes for a more concise replacement of the deletingExisting method.

#### _**Note**_: Breaking changes
* Fix #3923: removed KubernetesResourceMappingProvider - a META-INF/services/io.fabric8.kubernetes.api.model.KubernetesResource list of resources is used instead.
* Fix #4515: files located at the root of jars named model.properties, e.g. core.properties, have been removed
* Fix #4579: the implicit registration of resource and list types that happens when using the resource(class) methods has been removed. This makes the behavior of the client more predictable as that was an undocumented side-effect.  If you expect to see instances of a custom type from an untyped api call - typically KubernetesClient.load, KubernetesClient.resourceList, KubernetesClient.resource(InputStream|String), then you must either create a META-INF/services/io.fabric8.kubernetes.api.model.KubernetesResource file (see above #3923), or make calls to KubernetesDeserializer.registerCustomKind - however since KubernetesDeserializer is an internal class that mechanism is not preferred.
* Fix #4597: remove the deprecated support for `javax.validation.constraints.NotNull` in the `crd-generator`, to mark a property as `required` it needs to be annotated with `io.fabric8.generator.annotation.Required`
* Fix #4363: deprecated existing ResourceCompare methods such as compareKubernetesResource as they are not for general use

### 6.2.0 (2022-10-20)

#### Bugs
* Fix #3733: The authentication command from the .kube/config won't be discarded if no arguments are specified
* Fix #4312: fix timestamp can't be deserialized for IstioCondition
* Fix #4369: Informers will retry with a backoff on list/watch failure as they did in 5.12 and prior.
* Fix #4350: SchemaSwap annotation is now repeatable and is applied multiple times if classes are used more than once in the class hierarchy.
* Fix #3733: The authentication command from the .kube/config won't be discarded if no arguments are specified
* Fix #4441: corrected patch base handling for the patch methods available from a Resource - resource(item).patch() will be evaluated as resource(latest).patch(item). Also undeprecated patch(item), which is consistent with leaving patch(context, item) undeprecated as well. For consistency with the other operations (such as edit), patch(item) will use the context item as the base when available, or the server side item when not. This means that patch(item) is only the same as resource(item).patch() when the patch(item) is called when the context item is missing or is the same as the latest.
* Fix #4442: TokenRefreshInterceptor doesn't overwrite existing OAuth token with empty string
* Fix #4350: SchemaSwap annotation is now repeatable and is applied multiple times if classes are used more than once in the class hierarchy.
* Fix #4459: Fixed OSGi startup exceptions while using KubernetesClient/OpenShiftClient
* Fix #4460: removing split packages. Converting Default clients into adapters rather than real instances.
* Fix #4473: Fix regression in backoff interval introduced in #4365
* Fix #4478: Removing the resourceVersion bump with null status
* Fix #4482: Fixing blocking behavior of okhttp log watch
* Fix #4487: Schema for multimaps is now generated correctly
* Fix #4496: Removing watch handling of lists

#### Improvements
* Fix #4471: Adding KubernetesClientBuilder.withHttpClientBuilderConsumer to further customize the HttpClient for any implementation.
* Fix #4348: Introduce specific annotations for the generators
* Fix #4441: refactoring `TokenRefreshInterceptor`
* Fix #4365: The Watch retry logic will handle more cases, as well as perform an exceptional close for events that are not properly handled. Informers can directly provide those exceptional outcomes via the SharedIndexInformer.stopped CompletableFuture.
* Fix #4396: Provide more error context when @Group/@Version annotations are missing
* Fix #4384: The Java generator now supports the generation of specific annotations (min, max, pattern, etc.), as defined by #4348
* Fix #4408: Allowing informers started via the start() method to have configurable exception / retry handling.
* Fix #3864: Change ManagedOpenShiftClient OSGi ConfigurationPolicy to REQUIRE
* Fix #4414: RawExtension as default fall-back type for KubernetesResource deserialization
* Fix #4470: Added timestamps support for deployment logs and other resources.
* Fix #4476: \[crd-generator\] Support custom `Annotations` and `Labels` to be emitted in the CRD

#### Dependency Upgrade
* Fix #4243: Update Tekton pipeline model to v0.39.0
* Fix #4243: Update Tekton triggers model to v0.20.2
* Fix #4383: bump snakeyaml from 1.30 to 1.31
* Fix #4347: Update Kubernetes Model to v1.25.0
* Fix #4413: Update sundrio to 0.93.1

#### New Features
* Fix #4398: add annotation @PreserveUnknownFields for marking generated field have `x-kubernetes-preserve-unknown-fields: true` defined
* Fix #4351: add `javax.annotation.processing.Generated` to classes generated with the `java-generator`

#### _**Note**_: Breaking changes in the API
* Fix #4350: SchemaSwap's fieldName parameter now expects a field name only, not a method or a constructor.
* Module `io.fabric8:tekton-model-triggers` which contained Tekton triggers v1alpha1 model has been removed. We have introduced separate modules `io.fabric8:tekton-model-v1alpha1` and `io.fabric8:tekton-model-v1beta1` for Tekton triggers v1alpha1 and v1beta1 apigroups respectively. Users who are using `io.fabric8:tekton-client` dependency directly should be unaffected by this change.
* Fix #3864: Now it's compulsory to provide `etc/io.fabric8.openshift.client.cfg` file in order to load ManagedOpenShiftClient in OSGi environment.
* Fix #3924: Extension Mock modules have been removed
* Fix #4384: javax.validation.* annotations are no longer added by the Java generator.
* Fix #3906: removed BaseKubernetesList, use KubernetesList instead
* Fix #4408: deprecated SharedInformerFactory.addSharedInformerEventListener, instead use the SharedIndexInformer.stopped method.  Also the signature of SharedIndexInformer.start was changed to a CompletionStage rather than a CompletableFuture.

### 5.12.4 (2022-09-30)

#### Bugs
* Fix #2271: Support periodic refresh of access tokens before they expire
* Fix #3733: The authentication command from the .kube/config won't be discarded if no arguments are specified
* Fix #4206: KubernetesDeserializer can now handle any valid object. If the object lacks type information, it will be deserialized as a GenericKubernetesResource.
* Fix #4365: backport of stopped future for informers to obtain the termination exception
* Fix #4383: bump snakeyaml from 1.28 to 1.33
* Fix #4442: TokenRefreshInterceptor doesn't overwrite existing OAuth token with empty string

#### _**Note**_: Behavior changes
* Fix #4206: The Serialization utility class will throw an Exception, instead of returning null, if an untyped unmarshall method is used on something that lacks type information

### 6.1.1 (2022-09-01)

#### Bugs
fix #4373: NO_PROXY should allow URIs with hyphens ("circleci-internal-outer-build-agent")

### 6.1.0 (2022-08-31)

#### Bugs
* Fix #4109: Templates with parameters can be retrieved from OpenShift
* Fix #4206: KubernetesDeserializer can now handle any valid object. If the object lacks type information, it will be deserialized as a GenericKubernetesResource
* Fix #4247: NO_PROXY with invalid entries throws exception
* Fix #4256: crd-generator-apt pom.xml includes transitive dependencies
* Fix #4294: crd-generator respects JsonIgnore annotations on enum properties
* Fix #4320: corrected leader transitions field on leader election leases
* Fix #4360: JUnit dependencies aren't leaked in child modules

#### Improvements
* Fix #887: added KubernetesClient.visitResources to search and perform other operations across all resources.
* Fix #3960: adding a KubernetesMockServer.expectCustomResource helper method and additional mock crd support
* Fix #4041: adding Quantity.getNumericalAmount with an explanation about bytes and cores.
* Fix #4241: added more context to informer logs with the endpoint path
* Fix #4250: allowing for deserialization of polymorphic unwrapped fields
* Fix #4254: adding debug logging for exec stream messages
* Fix #4259: Java Generator's CR should have Lombok's `@EqualsAndHashCode` with `callSuper = true`
* Fix #4287: added WorkloadGroup for Istio v1alpha3 extension generator
* Fix #4318: implemented LeaderElection releaseOnCancel
* Fix #4359: Remove manual model classes with fields name `class`

#### Dependency Upgrade
* Fix #3967: Update chaos-mesh extension to v2.1.3. Add PodHttpChaos, GCPChaos, BlockChaos and PhysicalMachineChaos.
* Fix #4352: Update Knative model to v0.34.0
* Fix #4356: Update Apache CamelK to v1.9.2
* Fix #4361: Bump Cert-Manager to v1.9.0-beta.1.0.20220829113803-8465f1223efb

#### New Features
* Fix #2271: Support periodic refresh of access tokens before they expire
* Fix #4333: Implement "attach to pod" functionality

#### _**Note**_: Breaking changes in the API
* Fix #4206: The Serialization utility class will throw an Exception, instead of returning null, if an untyped unmarshall method is used on something that lacks type information
* In ChaosMesh Model, some types have been renamed. These are
  - `io.fabric8.chaosmesh.v1alpha1.AwsChaos` => `io.fabric8.chaosmesh.v1alpha1.AWSChaos`
  - `io.fabric8.chaosmesh.v1alpha1.IoChaos` => `io.fabric8.chaosmesh.v1alpha1.IOChaos`
  - `io.fabric8.chaosmesh.v1alpha1.PodIoChaos` => `io.fabric8.chaosmesh.v1alpha1.PodIOChaos`
* Fix #4247: Proxy matching no longer supports having wildcard characters in `NO_PROXY`. The behavior has been changed to match [GNU WGet Spec](https://www.gnu.org/software/wget/manual/html_node/Proxies.html)

### 5.12.3 (2022-07-27)

#### Bugs
* Fix #3969: relist will not trigger sync events
* Fix #4049: properly populate exception metadata with resource information if available
* Fix #4222: backport of #4082 - to not process events until the cache is complete
* Fix #4246: KubernetesClientException is swallowed in LeaderElector
* Fix #4295: Configure SnakeYaml to ignore converting timestamps to Date objects

### 6.0.0 (2022-07-13)

#### Bugs
* Fix #2811: Approve/Reject CSR not supported in v1beta1 CertificateSigningRequest API
* Fix #4216: Update metadata when `replaceStatus()` is called
* Fix #4217: patchStatus doesn't increment metadata.generation field in Kubernetes Mock Server (CRUD)
* Fix #4234: corrected the skip method for base64 inputstream

#### Improvements
* Fix #3227 : Move `config.openshift.io` apiGroup resources out of `openshift-model/`
* Fix #4006: Remove outdated shared test classes in `kubernetes-client/` and `openshift-client/` modules

### 6.0.0-RC1 (2022-06-13)

#### Bugs
* Fix #2860: ensure that lockexceptions won't inhibit notification
* Fix #3300: addressed race connection with watch reconnects
* Fix #3745: the client will throw better exceptions when a namespace is not discernible for an operation
* Fix #3832 #1883: simplifying the isHttpsAvailable check
* Fix #3990: Throw exception when `HasMetadata` is used in `resources(...)` API
* Fix #4081: moving Versionable.withResourceVersion to a method on WatchAndWaitable and removing Waitable from the return type
* Fix #4106: removed listing from projectrequests
* Fix #4140: changed StatefulSet rolling pause / resume to unsupported.  Also relying on default rolling logic to Deployments and StatefulSets
* Fix #4139: status changes don't increment metadata.generation field
* Fix #4149: port forwarding can accept both blocking and non-blocking channels
* Fix #4171: allowing any object in clone

#### Improvements
* Fix #1285: removed references to manually calling registerCustomKind
* Fix #2207: added LeaderElector.start to provide a CompletableFuture for easy cancellation
* Fix #3334: adding basic support for server side apply.  Use patch(PatchContext.of(PatchType.SERVER_SIDE_APPLY), service), or new PatchContext.Builder()withPatchType(PatchType.SERVER_SIDE_APPLY).withForce(true).build() to override conflicts
* Fix #3486: using a common jsonschema2pojo annotator - see the migration guide for possible changes to extension models
* Fix #3625: adds default maps to mostly prevent the need for null checks on things like annotations and labels
* Fix #3758: VersionInfo in KubernetesMockServer can be overridden
* Fix #3806: Remove `setIntVal`, `setStrVal`, `setKind` setters from `IntOrString` class to avoid invalid combinations
* Fix #3852: Deserializing kamelets fails with UnrecognizedPropertyException
* Fix #3889: remove piped stream for file download
* Fix #3968: SharedIndexInformer.initialState can be used to set the store state before the informer starts
  SharedIndexInformer allows for the addition and removal of indexes even after starting, and you can remove the default namespace index if you wish.
  And Store.getKey can be used rather than directly referencing static Cache functions.
* Fix #3969: relist will not trigger sync events
* Fix #4065: Client.getAPIResources("v1") can be used to obtain the core/legacy resources
* Fix #4082: improving informOnCondition to test the initial list instead of individual add events
* Fix #4093: adding a possibility to get a log as an `InputStream` from the `Loggable` resources
* Fix #4142: Added patch() and patch(PatchContext) methods for use with resource and load
* Fix #4146: ManagedKubernetesClient and ManagedOpenShiftClient as delayed OSGi services

#### Dependency Upgrade
* Fix #3788: Point CamelK Extension model to latest released version v1.8.0
* Fix #3813: Handle exit code status messages with pod uploads
* Fix #3947: Point CamelK Extension model to latest released version v1.8.2
* Fix #4031: Update Kubernetes Model to v1.24.0
* Fix #4100: Update Tekton Pipeline Model to v0.35.0

#### New Features
* Fix #3407 #3973: Added resource(item) to directly associate a resource with the DSL.  It can be used as an alternative to Loadable.load when you already have the item
  There is also client.resourceList(...).resources() and client.configMaps().resources() - that will provide a Resource stream.
  This allows you to implement composite operations easily with lambda: client.secrets().resources().forEach(r -> r.delete());
* Fix #3472 #3587: Allowing for customization of the Informer store/cache key function and how state is stored. See BasicItemStore and ReducedStateItemStore and the SharedIndexInformer.itemStore function
* Fix #3855: Created a new kubernetes-httpclient-jdk module with an HttpClient implementation based on the Java HttpClient
* Fix #3922: added Client.supports and Client.hasApiGroup methods
* Fix #3966: KubernetesMockServer has new methods - unsupported and reset - to control what apis are unsupported and to reset its state
* Fix #4112: Added TtyExecErrorable.terminateOnError to produce an exceptional outcome to the exitCode when a message is seen on stdErr
* Fix #3854: Camel-K: Missing method for manipulating KameletBindings
* Fix #4117: Created new kubernetes-junit-jupiter module, adds a JUnit5 extension for Kubernetes
* Fix #4180: Created a new kubernetes-httpclient-jetty module with an HttpClient implementation based on Eclipse Jetty

#### _**Note**_: Breaking changes in the API
Please see the [migration guide](doc/MIGRATION-v6.md)

### 5.12.2 (2022-04-06)

#### Bugs
* Fix #3582: SSL truststore can be loaded in FIPS enabled environments
* Fix #3797: Implement SchemaSwap; generate CRD from model not owned
* Fix #3811: Reintroduce `Replaceable` interface in `NonNamespaceOperation`
* Fix #3818: adding missing throws to launderThrowable
* Fix #3848: Supports Queue (cluster) API for Volcano extension
* Fix #3859: refined how a deserialization class is chosen to not confuse types with the same kind
* Fix #3880: Synchronize access to map in KubernetesCrudDispatcher
* Fix #3936: Kubernetes Mock Server .metadata.generation field is an integer
* Fix #3957: Lister `onOpen` should be called before marking the connection as open
* Fix #4022: Reintroduce `Deletable` interface in `NonNamespaceOperation`
* Fix #4009: updating readiness to consider 0 replicas

#### _**Note**_:
- `Config#autoConfigure(String context)`: Has been changed to only trigger the autoConfigure method once. Previously, providing a wrong context argument would not be a problem since an initial context-less autoConfigure would have already been invoked to provide a valid initial Config.

### 5.12.1 (2022-02-04)

#### Bugs
* Fix #3786: Deserialize WatchEvents using the specific object type
* Fix #3776: VerticalPodAutoscaler cannot load yaml with "controlledResources"
* Fix #3796: Limit usage of YAML Serializer
* Fix #3772: `edit()` should not be allowed as a NonNamespaceOperation
* Fix #3477: Handle exit code status messages with pod uploads

#### _**Note**_:
- `Config#autoConfigure(String context)`: Has been changed to only trigger the autoConfigure method once. Previously, providing a wrong context argument would not be a problem since an initial context-less autoConfigure would have already been invoked to provide a valid initial Config.

### 5.12.0 (2022-01-24)

#### Bugs
* Fix #3683: Handle JsonNode fields by adding x-kubernetes-preserve-unknown-fields
* Fix #3697: addresses response that aren't closed by interceptors that issue new requests
* Fix #3255: adding basic crud mock resourceVersion support - the field will be set and updated, but not utilized by list/watch queries
* Fix #3568: Pod file upload fails if the path is `/`
* Fix #3588: `openshift-server-mock` is not listed in dependencyManagement in main pom
* Fix #3648: `Serialization.unmarshal` fails to deserialize YAML with single document in presence of document delimiter(`---`)
* Fix #3679: output additionalProperties field with correct value type for map-like fields (CRD Generator)
* Fix #3671: HTTP(s) Proxy port is not defaulted or validated
* Fix #3712: properly return the full resource name for resources with empty group
* Fix #3761: Extension Jar packages don't contain the META-INF/jandex.idx index file
* Fix #3763: A Java Long should generate a field of type integer in the CRD
* Fix #3769: Fix for ClassCastException from SchemaFrom
* Fix #3756 prevent modifications by standard operations to user objects

#### Improvements
* Fix #3674: allows the connect and websocket timeouts to apply to watches instead of a hardcoded timeout
* Fix #3651: Introduce SchemaFrom annotation as escape hatch (CRD Generator)
* Fix #3587: adding inform support for limit/batch fetching
* Fix #3734: extract static finalizer validation method

#### Dependency Upgrade
* Fix #3637: Update Fabric8 Kubernetes Model to v1.23.0
* Fix #3670: Point CamelK Extension model to latest released version v1.7.0
* Fix #3725: Bump sundrio to v0.50.3

#### New Features
* Fix #3721: Add support for uploading file via InputStream
* Fix #3234: Allow specifying specific localhost while port-forwarding
* Fix #3506: Add support for Open Cluster Management extension

### 5.10.2 (2022-01-07)

#### Bugs
* Fix #3653: SnakeYAML uses only standard Java types

### 5.11.2 (2022-01-05)

#### Bugs
* Fix #3653: SnakeYAML uses only standard Java types
* Fix #3697: addresses response that aren't closed by interceptors that issue new requests

### 5.8.1 (2022-01-05)

#### Bugs
* Fix #3653: SnakeYAML uses only standard Java types

### 5.7.4 (2022-01-05)

#### Bugs
* Fix #3653: SnakeYAML uses only standard Java types

### 5.4.2 (2022-01-05)

#### Bugs
* Fix #3653: SnakeYAML uses only standard Java types

### 5.3.2 (2022-01-05)

#### Bugs
* Fix #3653: SnakeYAML uses only standard Java types

### 5.1.2 (2022-01-05)

#### Bugs
* Fix #3653: SnakeYAML uses only standard Java types

### 5.0.3 (2022-01-05)

#### Bugs
* Fix #3653: SnakeYAML uses only standard Java types

### 5.11.1 (2021-12-24)

#### Bugs
* Fix #3672: Native image builds of Fabric8 work (commons-codec no longer required)
* Fix #3639: Support for NodeMetrics and PodMetrics informers
* Fix #3662: NodeMetrics should be marked as Cluster scoped resource
* Fix #3686: Ignore fields annotated with JsonIgnore during CRD generation
* Fix #3652: Avoid a StackOverflow and properly fail on cyclic references in CRD generation

### 5.11.0 (2021-12-17)

#### Bugs
* Fix #3538: Update Plural rule to work with Prometheus
* Fix #3555: using the new builder for generic resources
* Fix #3535: ensure clientKeyAlgo is set properly when loading config YAML from `fromKubeconfig`
* Fix #3598: applying cancel to the correct future for waitUntilCondition and waitUntilReady
* Fix #3609: adding locking to prevent long running Watcher methods from causing reconnects with concurrent processing
* Fix #3629: correcting the watch 200/503 exception handling 
* Fix #3606: Template getObjects doesn't throw NPE when objects is null
* Fix #3620: throw a meaningful exception if no kind/plural is on a ResourceDefinitionContext, default plural if possible
* Fix #3636: ensure proper handling of LogWatch closure wrt its streams

#### Improvements
* Fix #3615: opt into bookmarks by default
* Fix #3600: add owner references support to HasMetadata

#### Dependency Upgrade
* Fix #3505: Update OpenShift Model to latest version (4.9.x)

#### New Features
* Fix #3579: Add support for Volcano extension
* Fix #3593: Add support for Istio extension

#### _**Note**_: Breaking changes in the API
* If you do not wish to receive bookmarks, then set ListOptions.allowWatchBookmarks=false - otherwise all Watches will default to requesting bookmarks.  If supported by the api-server, bookmarks will avoid 410 exceptions and keep the watch alive longer.  If you are using the mock framework with explicit uris, you may need to update your expected watch endpoints to include the parameter allowWatchBookmarks=true
* Refactoring #3547: due to an abstraction layer added over okHttp, the following api changes were made:
    * OperationContext withOkHttpClient was removed, it should be needed to be directly called
    * PatchType.getMediaType was replaced with PatchType.getContentType
    * ExecListener no longer passes the okhttp3.Response to onOpen.  onFailure will pass a simplified ExecListener.Response when possible.
    * okhttp3.TlsVersions has been replaced by io.fabric8.kubernetes.client.http.TlsVersion
    * HttpClientUtils.createHttpClient(config, additionalConfig) has been deprecated and now returns an OkHttpClientImpl
    * The client is no longer adaptable to an OkHttpClient, use Client.getHttpClient instead

### 5.10.1 (2021-11-12)

#### Bugs
* Fix #3583: Add KubernetesMockServer accessor to JUnit4 KubernetesServer rules
* Fix #3584: Add GenericKubernetesResourceBuilder to Kubernetes Model Core

### 5.10.0 (2021-11-11)

#### Bugs
* Fix #3408: quote pod upload file paths to support special chars
* Fix #3561: ensure okhttp resources are closed
* Fix #3570: added a setter for additionalProperties for proper builder support

#### Improvements
* Fix #3562: Kubernetes Mock Server improvements
* Fix #3406: Add support for approve/deny CertificateSigningRequests
* Fix #3460: support for deserializing templates with non-string params
* Fix #3574: support for deserialization of properties that don't match the target field's type
* Fix #3511: Improve selectors support in OperationContext

#### Dependency Upgrade
* Fix #3562: Bump MockWebServer

#### New Features
* Fix #3430: Support Vertical Pod Autoscaler

#### _**Note**_: Breaking changes in the API
##### Tools Changes:
- Serialization: Those KubernetesResources that include entries in the additionalProperties Map that override a field
  of the resource instance, will no longer be duplicated. The values present in the additionalProperties Map take
  precedence.

### 5.9.0 (2021-10-14)

#### Bugs
* Fix #3482: sanitizeName now truncate names to be less than 63 chars and makes sure first and last charaters are letters
* Fix #3353: addressing extra quoting in quantity serialization
* Fix #3509: notify reader when something is written in ExecWebSocketListener
* Fix #3501: addressed NPE with default BuildConfig operations

#### Improvements
* Fix #3448 added methods for getting specific version information - `KubernetesClient.getKubernetesVersion`, `OpenShiftClient.getOpenShiftV3Version`, and `OpenShiftClient.getOpenShiftV3Version`
* Fix #3404 supporting generic resources in resource/resourceList with minimal metadata, as well as a new entry point `KubernetesClient.genericKubernetesResources(String apiVersion, String kind)`
* Fix #3390: Make mock server support JSON_MERGE_PATCH
* Fix #2171: Support BOOKMARK (Watcher) events

#### New Features
* Fix #3294: Support fetching APIGroupList
* Fix #3303: Support fetching APIResourceList

#### _**Note**_: Breaking changes in the API
* OpenShiftConfig#openshiftApiGroupsEnabled is deprecated and no longer used.
* OpenShiftConfig#disableApiGroupCheck is used only to determine if a client is adaptable to the OpenShiftClient and is generally only needed in mock scenarios.  It will be set automatically on clients obtained from an openshift mock server.
* `KubernetesClient.getVersion` has been deprecated, please use one of the more specific methods introduced by #3448 - `KubernetesClient.getKubernetesVersion`, `OpenShiftClient.getOpenShiftV3Version`, and `OpenShiftClient.getOpenShiftV3Version`

### 5.8.0 (2021-09-23)

#### Bugs
* Fix #3445: TokenRefreshInterceptor throws when running incluster config
* Fix #3456: io.fabric8:crd-generator README should reference crd-generator-apt instead of now removed crd-generator artifact
* Fix #3384: preventing NPE from being logged with pod execs.
* Fix #3484: Ensuring that the informer isWatching flag is correctly reported

#### Improvements
* Fix #3468: Add method to get non-running `Informer` from context specific dsl
* Fix #3398: Added javadocs explaining the wait parameter
* Fix #3491: Add more metadata to `KubernetesClientException` when possible
* Fix #3465: Allowing for more super class event handlers

#### Dependency Upgrade
  * Fix #3326: Upgrade Kubernetes Model to v1.22.1

### 5.7.3 (2021-09-09)

#### Bugs
* Fix #3433: Extension annotator doesn't generate XxxEditable classes
* Fix #3450: CRD generator fails with ClassCastException in some cases
* Fix #3442: make sure new CRDGenerator instances start with a clean generation context

#### Dependency Upgrade
* Fix #3438: Upgrade Sundrio to 0.50.1

### 5.7.2 (2021-09-02)

#### Dependency Upgrade
* Fix #3441: Revert #3427 bump jandex from 2.3.1.Final to 2.4.0.Final

### 5.7.1 (2021-09-01)

#### Bugs
* Fix #3411: enum values should honor JsonProperty annotations during CRD generation
* Fix #3431: required list properly uses renamed properties during CRD generation
* Fix #3429: KubernetesCrudDispatcher throw ConcurrentModificationException when using WatchEventsListener

#### Improvements
* Fix #3414: Add equals and hashCode implementations for CustomResource
* Fix #3287: Add support for field descriptions in CRD Generator

### 5.7.0 (2021-08-12)

#### Bugs
* Fix #3325: All Cluster Scoped Kubernetes resources should use NonNamespacedOperation
* Fix #3346: https configuration ignored for OpenShiftServer in CRUD mode
* Fix #3347: OpenShiftConfig missing some configurations from provided Config
* Fix #3379: using updateStatus rather than patchStatus in the Raw logic

#### Improvements
* Fix #3390: Make mock server to work again with updateStatus by handling JSON_MERGE_PATCH
* Fix #3316: allow locking deletion to resource version
* Fix #3350: Replace references to impls with interfaces in several places in the the dsl
* Fix #3327: Removed generated ResourceHandlers
* Fix #3349: ensuring that dsl context values always are applied over user ListOptions
* Fix #3372: Add generatePackageSuffix option to Model Generator to allow flexible package names for generated model
* Fix #3336: Add ConversionReview in Kubernetes API Extensions model
* Fix #3367: Let CRDGenerator clients handle output (#3366, #3371)

#### New Features
* Fix #3380: Update chaos-mesh extension to v1.2.3. Add AwsChaos.

#### _**Note**_: Breaking changes in the API
##### DSL Changes:
- #3327 DSL methods mentioning customResources have been deprecated: `KubernetesClient.customResources`, `SharedIndexInformerFactory.sharedIndexInformerForCustomResource`.  See replacement resources and sharedIndexInformerFor methods instead.  Also `CustomeResourceDefinitionContext` has been replaced by `ResourceDefinitionContext` - for example in `KubernetesClient.genericKubernetesResources`.
- #3358 DSL return type replacements - `NamespacedCreateOnlyResourceOperationsImpl` has been replaced by `NamespacedInOutCreateable`, `ImageSignatureOperationsImpl` has been replaced by `NameableCreateOrDeleteable`
- #3364 `VisitFromServerGetWatchDeleteRecreateWaitApplicable` now implements `Editable` to replace the `Visitable` methods.  `ApplicableAnd` and `Recreatable` have also been deprecated.
- #3386 `KubernetesClient.customResource(CustomResourceDefinitionContext)` has been deprecated.  Please use the GenericKubernetesResource via `KubernetesClient.genericKubernetesResource(ResourceDefinitionContext)`

### 5.6.0 (2021-07-21)

#### Bugs
* Fix #3304: Prevent NPE in after informer stop
* Fix #3083: CertificateException due to PEM being decoded in CertUtils
* Fix #3295: Fix wrong kind getting registered in KubernetesDeserializer in SharedInformerFactory
* Fix #3318: Informer relist add/update should not always be sync events
* Fix #3328: Allow for generic watches of known types
* Fix #3240: MicroTime serialises incorrectly; add custom serializer/deserializer for MicroTime
* Fix #3329: Moved the parsing of resource(String) to the common base client
* Fix #3330: Added usage of the openshift specific handlers for resource(String/HasMetadata) to pickup the right Readiness

#### Improvements
* Fix #3285: adding waiting for list contexts `Informable.informOnCondition`
* Fix #3284: refined how builders are obtained / used by HasMetadataOperation
* Fix #3314: Add more detailed information about what is generated by the CRD generator
* Fix #3307: refined the support for `Readiable.isReady`
* Fix #2887: Create Docker Registry secrets
* Fix #3314: add detailed information on CRD generation

#### Dependency Upgrade
* Fix #3290: Update Tekton Pipeline Model to v0.25.0

#### New Features
* Fix #3291: Retrying the HTTP operation in case of IOException too
* Fix #2712: Add support for watching logs in multi-container Controller resources (Deployments, StatefulSets, ReplicaSet etc)

#### _**Note**_: Breaking changes in the API
##### DSL Changes:
- #3307 `Readiable.isReady` returns a boolean rather than a Boolean

### 5.5.0 (2021-06-30)

#### Bugs
* Fix #3064: KubernetesMockServer should not read local `.kube/config` while initializing client
* Fix #3126: a KubernetesClientException will be thrown from patch/replace rather than a null being returned when the item does not exist
* Fix #3121: ServiceOperationImpl replace will throw a KubernetesClientException rather than a NPE if the item doesn't exist
* Fix #3189: VersionInfo contains null data in OpenShift 4.6
* Fix #3190: Ignore fields with name "-" when using the Go to JSON schema generator
* Fix #3144: walking back the assumption that resource/status should be a subresource for the crud mock server, now it will be only if a registered crd indicates that it should be
* Fix #3194: the mock server will now infer the namespace from the path
* Fix #3076: the MetadataObject for CustomResource is now seen as Buildable
* Fix #3216: made the mock server aware of apiVersions
* Fix #3225: Pod metric does not have corresponding label selector variant
* Fix #3243: pipes provided to exec command are no longer closed on connection close, so that client can fully read the buffer after the command finishes.
* Fix #3272: prevent index npe after informer sees an empty list
* Fix #3275: filter related dsl methods withLabel, withField, etc. should not modify the current context.  If you need similar behavior to the previous use `Filterable.withNewFilter`.
* Fix #3271: waitUntilReady and waitUntilCondition should handle resource too old
* Fix #3278: `Waitable` methods should not be available at a list context

#### Improvements
* Fix #3078: adding javadocs to further clarify patch, edit, replace, etc. and note the possibility of items being modified.
* Fix #3149: replace(item) will consult the item's resourceVersion for the first PUT attempt when not specifically locked on a resourceVersion
* Fix #3135: added mock crud support for patch status, and will return exceptions for unsupported patch types
* Fix #3072: various changes to refine how threads are handled by informers.  Note that the SharedInformer.run call is now blocking when starting the informer.
* Fix #3143: a new SharedInformerEventListener.onException(SharedIndexInformer, Exception) method is available to determine which informer could not start.
* Fix #3170: made HttpClientUtils.createHttpClient(Config, Consumer<OkHttpClient.Builder>) public to allow overriding custom http client properties 
* Fix #3202: make pod upload connection and request timeouts configurable
* Fix #3185: Introduce GenericKubernetesResource, used as delegate in RawCustomResourceOperationsImpl
* Fix #3001: WatchConnectionManager logs that provide little information are now logged at a lower level
* Fix #3186: WebSockets and HTTP connections are closed as soon as possible for Watches.
* Fix #2937: Add `SharedInformerFactory#getExistingSharedIndexInformers` method to return list of registered informers
* Fix #3239: Add the `Informable` interface for context specific dsl methods to create `SharedIndexInformer`s.
* Fix #3101: making isWatching a health check for the informer

#### Dependency Upgrade
* Fix #2741: Update Knative Model to v0.23.0

#### New Features
* Fix #3133: Add DSL Support for `authorization.openshift.io/v1` resources in OpenShiftClient
* Fix #3166: Add DSL Support for `machineconfiguration.openshift.io/v1` resources in OpenShiftClient
* Fix #3142: Add DSL support for missing resources in `operator.openshift.io` and `monitoring.coreos.com` apiGroups
* Fix #2565: Add support for CertManager extension
* Fix #3150: Add DSL support for missing resources in `template.openshift.io`, `helm.openshift.io`, `network.openshift.io`, `user.openshift.io` apigroups
* Fix #3087: Support HTTP operation retry with exponential backoff (for status code >= 500)
* Fix #3193:Add DSL support for `autoscaling.openshift.io` resources in OpenShiftClient
* Fix #3209: Add DSL support for PodSecurityPolicySubjectReview, PodSecurityPolicyReview, PodSecurityPolicySelfSubjectReview in `security.openshift.io/v1` apiGroup to OpenShiftClient
* Fix #3207: Add DSL support for OperatorCondition, Operator, PackageManifest in `operators.coreos.com` apiGroup to OpenShiftClient 
* Fix #3201: Add support for `tuned.openshift.io` apiGroup in OpenShiftClient DSL
* Fix #3205: Add DSL support for ConsolePlugin and ConsoleQuickStart in `console.openshift.io` apiGroup
* Fix #3222: Add DSL support for `user.openshift.io/v1` Identity in OpenShiftClient DSL
* Fix #3222: Add DSL support for OpenShift Whereabouts CNI Model `whereabouts.cni.cncf.io` to OpenShiftClient DSL
* Fix #3224: Add DSL support for OpenShift Kube Storage Version Migrator resources in OpenShiftClient DSL
* Fix #3228: Add support for Dynamic informers for custom resources in KubernetesClient
* Fix #3270: Add DSL support for ClusterInterceptors to TektonClient

#### _**Note**_: Breaking changes in the API
##### DSL Changes:
- #3127 `StatusUpdatable.updateStatus` deprecated, please use patchStatus, editStatus, or replaceStatus
- #3239 deprecated methods on SharedInformerFactory directly dealing with the OperationContext, withName, and withNamespace - the Informable interface should be used instead.
- #3271 `Waitable.waitUntilReady` and `Waitable.waitUntilCondition` with throw a KubernetesClientTimeoutException instead of an IllegalArgumentException on timeout.  The methods will also no longer throw an interrupted exception.
  `Waitable.withWaitRetryBackoff` and the associated constants are now deprecated.

##### Util Changes:
- #3197 `Utils.waitUntilReady` now accepts a Future, rather than a BlockingQueue
- #3169 `Utils.shutdownExecutorService` removed in favor of direct usage of shutdownNow where appropriate.  
  The stream pumper related classes were also simplified to utility methods on InputStreamPumper.

### 5.4.1 (2021-06-01)

#### Bugs
* Fix #3181: Properly handling of JsonProperty when generating CRDs
* Fix #3172: Use File.toURI() to create the generated CRD URI
* Fix #3152: Retry only Non-Restful Create-only resources in OpenShiftOAuthInterceptor
* Fix #3189: VersionInfo contains null data in OpenShift 4.6

### 5.4.0 (2021-05-19)

#### Bugs
* Fix #3040: Consistently order printer columns by JSON path to prevent undue changes in generated CRDs
* Fix #3041: Properly output `additionalProperties` field for Maps, output warning for unsupported complex maps
* Fix #3036: Fix file descriptor leak when loading cacerts file
* Fix #3038: Upgrade TLS versions in mock servers to 1.2.
* Fix #3037: Account for JsonProperty annotations when computing properties' name
* Fix #3014: Resync Future is canceled and resync executor is shutdown on informer stop
* Fix #2529: SelfSubjectAccessReview not working with OpenShiftClient
* Fix #2978: Fix SharedInformer NPE on initial requests while syncing
* Fix #2989: serialization will generate valid yaml when using subtypes
* Fix #2991: reduced the level of ReflectWatcher event received log
* Fix #2992: allowing Watch auto-reconnect for shared informers
* Fix #2994: updating the SharedIndexInformer indexer state for a delete event generated by resync
* Fix #2996: Generating CRDs from the API should now properly work
* Fix #3000: Set `no_proxy` in the okhttp builder in case the `proxy_url` is null
* Fix #3011: properly handle enum types for additional printer columns
* Fix #3020: annotations should now properly have their associated values when processing CRDs from the API
* Fix #3016: Use scheduleWithFixedDelay for resync task execution
* Fix #2991: reduced the level of ReflectWatcher event received log
* Fix #3027: fix NPE when sorting events in KubernetesResourceUtil
* Fix #3054:  missing entry for Trigger in TektonTriggersResourceMappingProvider
* Fix #3047: NPE when getting version when there is no build date
* Fix #3024: stopAllRegisteredInformers will not call startWatcher
* Fix #3067: Added a patch(PatchContext, item) operation to be more explicit about patching and diffing behavior
* Fix #3097: refresh token with autoconfigure even if authprovider is null

#### Improvements
* Fix #2788: Support FIPS mode in kubernetes-client with BouncyCastleFipsProvider
* Fix #2910: Move crd-generator tests from kubernetes-itests to kubernetes-tests
* Fix #3005: Make it possible to select which CRD version is generated / improve output
* Fix #3015: Thread interruption in a nominal case (like closing the client) are now logged in debug
* Fix #3057: Removed debug calls for CustomResource during deserialization
* Fix #3050: More enforcement of the informer lifecycle
* Fix #3061: Removed the deltafifo from the informer logic
* Fix #3081: Use apiGroupName in generated package for OpenShiftClient Handler/OperationsImpl classes
* Fix #3089: Allowing patch/edit to infer context from the item
* Fix #3066: Added replaceStatus (PUT), editStatus (JSON PATCH), and patchStatus (JSON MERGE PATCH) methods to support non-locking status updates

#### Dependency Upgrade
* Fix #2979: Update Kubernetes Model to v1.21.0
* Fix #3099: Update Tekton Triggers Model to v0.13.0
* Fix #3118: Update to sundrio 0.40.1

#### New Features
* Fix #2984: Add support for `flowcontrol.apiserver.k8s.io/v1beta1` FlowSchema and PriorityLevelConfiguration
* Fix #2980: Add DSL Support for `apps/v1#ControllerRevision` resource
* Fix #2981: Add DSL support for `storage.k8s.io/v1beta1` CSIDriver, CSINode and VolumeAttachment
* Fix #2912: Add DSL support for `storage.k8s.io/v1beta1` CSIStorageCapacity
* Fix #2701: Better support for patching in KuberntesClient
* Fix #3034: Added a SharedInformer.isRunning method
* Fix #3088: mock server will assume /status is a subresource, and other refinements to match kube behavior
* Fix #3111: Add DSL Support for `config.openshift.io/v1` resources in OpenShiftClient 

#### _**Note**_: Breaking changes in the API
##### DSL Changes:
- `client.batch().jobs()` deprecated, suggestion to move to `client.batch().v1().jobs()`
- `client.batch().cronjobs()` deprecated, suggestion to move to `client.batch().v1().cronjobs()` or `client.batch().v1beta1().cronjobs()`
- `client.policy().podSecurityPolicies()` deprecated, suggestion to move to `client.policy().v1beta1().podSecurityPolicies()`
- `client.policy().podDisruptionBudget()` deprecated, suggestion to move to `client.policy().v1().podDisruptionBudget()` or `client.policy().v1beta1().podDisruptionBudget()`

##### Model Changes:
- Classes in `io.fabric8.kubernetes.api.model.batch` have been moved to `io.fabric8.kubernetes.api.model.batch.v1` and `io.fabric8.kubernetes.api.model.batch.v1beta1`
- Classes in `io.fabric8.kubernetes.api.model.policy` have been moved to `io.fabric8.kubernetes.api.model.policy.v1` and `io.fabric8.kubernetes.api.model.policy.v1beta1`

### 5.3.1 (2021-04-26)

#### Bugs
* Fix #2991: reduced the level of ReflectWatcher event recieved log
* Fix #2992: allowing Watch auto-reconnect for shared informers
* Fix #2994: updating the SharedIndexInformer indexer state for a delete event generated by resync
* Fix #2910: Move crd-generator tests from kubernetes-itests to kubernetes-tests
* Fix #3005: Make it possible to select which CRD version is generated / improve output
* Fix #3011: properly handle enum types for additional printer columns
* Fix #3020: annotations should now properly have their associated values when processing CRDs from the API

### 4.13.3 (2021-04-22)

#### Bugs
* Fix: Set no_proxy in the okhttp builder in case the proxy_url is null
* Fix #3027: fix NPE when sorting events in KubernetesResourceUtil

### 5.3.0 (2021-04-08)

#### Bugs
* Fix #2620: Add support for `config.openshift.io/v1` Ingress
* Fix #2784: Not able to deserialize ClusterServiceVersion
* Fix #2935: CRD generator no longer treat enum values as properties (performance)
* Fix #2812: SharedIndexInformer EventHandler sees double updates at resync interval
* Fix #2937: SharedInformerFactory#getExistingSharedIndexInformer returns null when @Kind is configured
* Fix #2924: Creating a CustomResourceInfo from a class doesn't result in the expected information
* Fix #2967: Copy to/from pods: fixed error message; removed debug output
* Fix #2923: Edit a CustomResource should result in a patch

#### Improvements
* Fix #2950: RawCustomResourceOperationsImpl should also work with standard resources
* Fix #2938: Make it possible to manage Tekton Triggers directly
* Fix #2921: Kubernetes server mock will generate missing metadata fields
* Fix #2946: Kubernetes server mock watch will generate initial `ADDED` events
* Fix #2925: Add CustomResource.getShortNames(Class) method

#### Dependency Upgrade
* Fix #2971: Upgrade to sundrio 0.30.0

#### New Features
* Fix #2837: Add Support for `events.k8s.io` APIGroup DSL
* Fix #2854: Introduce CamelK extension

### 5.2.1 (2021-03-16)

#### Bugs
* Fix #2905: NullPointerException when attempting to generate non-parameterized CustomResources
* Fix #2900: Improve handling of complex CR hierarchies, falling back to ignoring status replicas instead of skipping CRD generation altogether

### 5.2.0 (2021-03-12)

#### Bugs
* Fix #2802: NullPointerException in HasMetadataOperation patch/replace when using KubernetesMockServer
* Fix #2828: Remove automatic instantiation of CustomResource spec and status as this feature was causing more issues than it was solving
* Fix #2857: Fix the log of an unexpected error from an Informer's EventHandler
* Fix #2853: Cannot change the type of the Service from ClusterIP to ExternalName with PATCH
* Fix #2855: `.withPropagationPolicy` and `.withGracePeriod` DSL methods can't be combined for Resource API deletion operations
* Fix #2783: OpenIDConnectionUtils#persistKubeConfigWithUpdatedToken persists access token instead of refresh token
* Fix #2871: Change longFileMode to LONGFILE\_POSIX for creating tar in PodUpload, improve exception handling in PodUpload.
* Fix #2746: SharedInformerFactory should use key formed from OperationContext
* Fix #2736: Move CRD annotations to kubernetes-model-common module for greater coherence
* Fix #2836: Make CRD generation usable at runtime, split the generator into api and apt modules, 
  the `crd-generator-apt` artifact corresponding to the previous `crd-generator` artifact, while the
  `crd-generator-api` artifact can be consumed directly to generate the CRDs at runtime.

#### Improvements
* Fix #2781: RawCustomResourceOperationsImpl#delete now returns a boolean value for deletion status
* Fix #2780: Refactor RawCustomResourceOperationsImpl#delete(String)

#### New Features
* Fix #2818: Update chaos-mesh extension to v1.1.1. Add PodIoChaos, JVMChaos, HTTPChaos and DNSChaos.
* Fix #2699: Add support for `@EnableOpenShiftMockClient` for OpenShiftClient
* Fix #2588: Support for Server side dry runs

### 5.1.1 (2021-02-24)

#### Bugs
* Fix #2747: Apiextensions DSL should use NonNamespaceOperation for CustomResourceDefinitions
* Fix #2819: simple enums are now supported when generating CRDs
* Fix #2827: CNFE when initializing CustomResource instances
* Fix #2815: `client.isAdaptable(OpenShiftClient.class)` doesn't work on OpenShift 4
* Fix #2833: Knative model generator is now aligned with all other generators

### 5.1.0 (2021-02-17)

#### Bugs
* Fix #2748: Pass custom headers in kubernetes-client to watch api by modify WatchConnectionManager
* Fix #2745: Filtering Operations can't configure PropagationPolicy
* Fix #2672: WaitUntilReady for Service resource throws IllegalArgumentException

#### Improvements
* Fix #2662: Allow option to containerize Go Model Schema generation builds 
* Fix #2717: Remove edit() methods from RawCustomResourceOperationsImpl taking InputStream arguments
* Fix #2757: add `storage` and `served` to `Version` annotation
* Fix #2759: add `ShortNames` annotation to specify short names for CRD generation
* Fix #2694: Remove deprecated methods from KubernetesClient DSL
* Fix #2716: Add a property to disable BackwardCompatibilityInterceptor

#### Dependency Upgrade
* Fix #2706: update Tekton Triggers model to v0.11.1
* Fix #2684: Upgrade Kubernetes Model to v1.20.2

#### New Features
* Fix #2702: Add support for discovery.k8s.io/v1beta1 EndpointSlice in KubernetesClient DSL
* Fix #2703: Add support for `certificates.k8s.io` v1 and v1beta1 API in KubernetesClient DSL
* Fix #2708: Update CSI Volume Snapshot API to v1
* Fix #2789: Use thread context class loader instead of `Class.forName`
* Fix #2779: Add DSL support for `scheduling.k8s.io` `v1` and `v1beta1` to SchedulingAPIGroupDSL
* Fix #2776: Preview release of CRD generator based on annotations
  - Classes extending the `CustomResource` class can now be used as the basis for CRD generation
  - Several annotations are available to override the default behavior if it doesn't fit your needs
  - Validation schema is automatically derived from your class' spec implementation (or from the CR
    class, if no spec is present)
  - CRDs are automatically generated at compile-time if you include the `io.fabric8:crd-generator`
    dependency to your project (with the suggested `compile` scope)
  - CRDs are generated for both `v1beta1` and `v1` versions of the specification at this point
  - One CRD manifest is generated per CRD using the CRD name (e.g. `mycrplural.group.example.com`)
    suffixed with the specification version, e.g. `mycrplural.group.example.com-v1.yml`
  - The CRD files are generated in the `target/META-INF/fabric8` directory of your project

#### _**Note**_: Breaking changes in the API
##### DSL Changes:
- `client.settings()` DSL has been removed since PodPreset v1alpha1 API is no longer present in Kubernetes 1.20.x
- `client.customResourceDefinitions()` has been removed. Use `client.apiextensions().v1beta1().customResourceDefinitions()` instead
- `client.events()` has been removed. Use `client.v1().events()` instead
- `client.customResource(...)` method is removed. Use `client.customResources(...)` with CustomResource configuration in annotations inside POJOs

##### Model Changes:
- Classes in `io.fabric8.kubernetes.api.model.scheduling` have been moved to `io.fabric8.kubernetes.api.model.scheduling.v1` and `io.fabric8.kubernetes.api.model.scheduling.v1beta1`
- Classes in `io.fabric8.kubernetes.api.model.admission` have been moved to `io.fabric8.kubernetes.api.model.admission.v1` and `io.fabric8.kubernetes.api.model.admission.v1beta1`
- Classes in `io.fabric8.kubernetes.api.model.certificates` have been moved to `io.fabric8.kubernetes.api.model.certificates.v1` and `io.fabric8.kubernetes.api.model.certificates.v1beta1`
- Classes in `io.fabric8.kubernetes.api.model.events` have been moved to `io.fabric8.kubernetes.api.model.events.v1` and `io.fabric8.kubernetes.api.model.events.v1beta1`

### 4.11.2 (2021-02-09)

#### Bugs
* Fix #2715: CVE-2021-20218 vulnerable to a path traversal leading to integrity and availability compromise

### 4.7.2 (2021-02-09)

#### Bugs
* Fix #2715: CVE-2021-20218 vulnerable to a path traversal leading to integrity and availability compromise

### 5.0.2 (2021-02-08)

#### Bugs
* Fix #2715: CVE-2021-20218 vulnerable to a path traversal leading to integrity and availability compromise

### 4.13.2 (2021-02-05)

#### Bugs
* Fix #2715: CVE-2021-20218 vulnerable to a path traversal leading to integrity and availability compromise

### 5.0.1 (2021-01-27)

#### Bugs
* Fix #2687: RawCustomResourceOperationsImpl ignores config
* Fix #2612: add support for checking latest kubeconfig in Interceptor

#### Improvements

* Fix #2723: Dependency cleanup
 - Remove javax.annotation-api 
 - Remove jaxb-api
 - Remove jackson-module-jaxb-annotations
* Fix #2744: Automatically instantiates spec and status fields on `CustomResource` when possible.
  `initSpec` and `initStatus` methods are also provided to allow for overriding of the default implementation.

#### Dependency Upgrade

* Fix #2723: Upgrade sundrio.version to 0.24.1

### 4.13.1 (2021-01-20)

#### Bugs
* Fix #2734: (Backport #2596) Add buildable ref for container, port and volume

### 5.0.0 (2020-12-30)

#### Bugs
* Fix #2695: fromCustomResourceType should be of type `CustomResource`

### 5.0.0-beta-1 (2020-12-21)

#### Bugs
* Fix #2671: Reliability improvements to watchers
* Fix #2592: ConcurrentModificationException in CRUD KubernetesMockServer
* Fix #2510: Yaml containing aliases rejected due to FasterXML bug
* Fix #2651: SharedInformers should ignore resync on zero resyncPeriod
* Fix #2656: Binding operations can be instantiated

#### Improvements
* Fix #2676: Allow specifying PropagationPolicy when using deleteExisting
* Fix #2678: Adds a convenience method for referring to Cache keys by namespace and name rather than item
* Fix #2665: CustomResourceDefinitionContext.fromCrd support for v1 CustomResourceDefinition
* Fix #2642: Update kubernetes-examples to use apps/v1 Deployment rather than extensions/v1beta1
* Fix #2666: Align SharedIndexInformer API with Custom Resource Improvements

#### New Features
* Fix #2611: Support for Custom Resource and Custom Resource Definitions has been improved
  - New annotations have been introduced for users to specify group, version, singular and plural
    properties for `CustomResource` instances
  - `CustomResource` instances must now be annotated with `@Version` and `@Group` so that the 
    associated information can be automatically computed
  - `HasMetadata` provides default implementations for `getApiVersion` and `getKind` based on the 
    presence (or not) of annotations on the target class
  - Static methods have been introduced on `HasMetadata` and `CustomResource` to encapsulate the 
    logic used to resolve `Kind`, `ApiVersion`, `Group`, `Version`, `Plural`, `Singular` and `CRD Name`
    properties
  - New `v1CRDFromCustomResourceType` and `v1beta1CRDFromCustomResourceType` methods have been 
    introduced on `CustomResourceDefinitionContext` to initialize a `CustomResourceDefinitionBuilder`
    with the information provided by a specific `CustomResource` implementation, making it much 
    easier to create CRDs if you already have defined your custom resource type
  - `CustomResource` is now parameterized by the spec and status types that it uses which further 
    removes boiler plate
* Rename `@ApiVersion` and `@ApiGroup` to simply `@Version` and `@Group`, respectively. This was done
  to unify annotations and also remove potential confusion between values provided to `@ApiVersion` 
  and what is returned by `HasMetadata#getApiVersion`

### 5.0.0-alpha-3 (2020-12-10)

#### Bugs
* Fix #2519: Generated schemas contains a valid meta-schema URI reference (`http://json-schema.org/draft-05/schema#`)
* Fix #2631: Handle null values when getting current context on OIDC interceptors
* Fix #2610: Remove deprecated module kubernetes-model-generator/model-generator-app

#### Improvements
* Fix #2628: Add `isFinalizerValid` method on `HasMetadata` to encapsulate validation logic
* Fix #2640: Edit method accepts Visitors

#### Dependency Upgrade
* Fix #2636: Upgrade sundrio.version to 0.23.0

### 5.0.0-alpha-2 (2020-11-24)

#### Improvements
* Fix #2614: Watcher.onClose has dedicated WatcherException as parameter.

### 5.0.0-alpha-1 (2020-11-18)

#### Bugs
* Fix #2596: Add buildable references for Container, Port and Volume

#### Improvements
* Fix #2571: Eliminated the use of Doneables and simplified the internal DSL implementation.
* Fix #2607: add isMarkedForDeletion and finalizer-related default methods to HasMetadata (@metacosm)
* Fix #2605: Provide a `customResources` alternative that simply accepts the resource type as an argument.

#### New Features
* Fix #2556: Chaos Mesh model based on Chaos Mesh v1.0.1

### 4.13.0 (2020-11-10)

#### Bugs
* Fix #2517: Replace does not work in CRUD mockwebserver
* Fix #2537: Checking for Readiness of DeploymentConfig
* Fix #2300: Remove job extensions/v1beta1 from backward compatibiliy interceptor
* Fix #2514: SharedIndexInformer watches only pods of its own namespace when run in the cluster

#### Improvements
* Fix #2507: Add a test for creating a Job with generateName
* Fix #2509: Reversed order + Add Kubernetes 1.16.0 + OpenShift 4.5.14 to Compatibility matrix
* Add cache in github actions for integration tests

#### Dependency Upgrade
* Fix #2513: Update Kubernetes Model to v1.19.1

#### New Features
* Fix #2531: Allow setting the maximum concurrent requests via system property / environment variable
* Fix #2534: Tekton model based on Tekton Pipeline 0.17.0
* Fix #2574: Add support for Condition type

_**Note**_: Breaking changes in the API
* Tekton Pipeline v1beta1 *sidecars* field from a task step is now a list of `io.fabric8.tekton.pipeline.v1beta1.Sidecar` instead of a list of `io.fabric8.tekton.pipeline.v1beta1.Step`

* `NetworkPolicy` moved to `io.fabric8.kubernetes.api.model.networking.v1.NetworkPolicy` from
  `io.fabric8.kubernetes.api.model.networking.NetworkPolicy`
* Fix #2557: add missing `OpenShiftReadiness.isReadinessApplicable`

### 4.12.0 (2020-10-02)

#### Bugs
* Fix #2442: Wrong resource kind in `ProjectRequestHandler` causes ClassCastException when handling Project resources.
* Fix #2467: OpenShiftClient cannot replace existing resource with API version =! v1
* Fix #2458: Creating new instance of the DefaultKubernetesClient is hanging
* Fix #2474: Config.fromKubeconfig throws NullPointerException
* Fix #2399: Cannot change the type of the Service from ClusterIP to ExternalName
* Fix #2479: KuberentesDeserializer works on OSGi runtime environments
* Fix #2488: Unable to derive module descriptors for kubernetes-model jars

#### Improvements
* Enable user to select custom address and port for KubernetesMockServer
* Fix #2473: Removed unused ValidationMessages.properties
* Fix #2408: Add documentation for Pod log options
* Fix #2141: Decouple OpenShift Model from Kubernetes Client
* Fix #2452: Make Readiness.isReady publicly available from a wrapper method in KubernetesResourceUtil

#### Dependency Upgrade
* Bump Knative Serving to v0.17.2 & Knative Eventing to v0.17.3 

#### New Features
* Fix #2340: Adding support for Knative Eventing Contrib 
* Fix #2111: Support automatic refreshing for expired OIDC tokens
* Fix #2146: Add Support for specifying CustomResourceDefinitionContext while initializing KubernetesServer
* Fix #2314: Fetch logs should wait for the job's associated pod to be ready
* Fix #2043: Support for Tekton Triggers
* Fix #2460: Querying for an event based on InvolvedObject fields

_**Note**_ Minor breaking changes:
* PR #2424 (#2414) slightly changes the API by adding the new `WatchAndWaitable` "combiner" interface.
  Most projects shouldn't require any additional changes.

### 4.11.1 (2020-09-02)

#### Bugs
* Fix #2445: ConfigMap and other resources are replaced

### 4.11.0 (2020-08-26)
#### Bugs
* Fix #2373: Unable to create a Template on OCP3
* Fix #2308: Fix kubernetes client `Config` loading KUBECONFIG with external authentication command
* Fix #2316: Cannot load resource from stream without apiVersion
* Fix #2354: Fix NullPointerException in ResourceCompare when no resource is returned from fromServer.get()
* Fix #2389: KubernetesServer does not use value from https in crud mode
* Fix #2306: Make KubernetesServer CRUD mode work with informers
* Fix #2418: CertificateSigningRequest doesn't implement Namespaced
* Fix #2265: InAnyNamespace uses invalid api endpoint for SelfSubjectAccessReviews
* Fix #2404: Readiness.isReady doesn't handle extensions/v1beta1 Deployment
* Fix #2389: KubernetesServer JUnit rule ignores value of https when using crud mode

#### Improvements
* Fix #2331: Fixed documentation for namespaced informer for all custom types implementing `Namespaced` interface
* Fix #2406: Add documentation for serializing resources to YAML
* Fix #2414: Allow withResourceVersion() to be followed by waitUntilCondition(), enabling recovery from HTTP 410 GONE errors.

#### Dependency Upgrade
* Fix #2360: bump mockito-core from 3.4.0 to 3.4.2
* Fix #2355: bump jandex from 2.1.3.Final to 2.2.0.Final 
* Fix #2353: chore: bump workflow action-setup versions + kubernetes to 1.18.6
* Fix #2292: Update createOrReplace to do replace when create fails with conflict
* Fix: Bump SnakeYaml to version 1.26 (as required for OSGi bundle for jackson-dataformat-yaml)
* Fix #2401: bump maven-resources-plugin from 3.1.0 to 3.2.0
* Fix #2405: bump mockito-core from 3.4.4 to 3.5.0

#### New Features
* CSI Volume Snapshot extension
* Fix #2311: Add Support for creating bootstrap project template
* Fix #2287: Add support for V1 and V1Beta1 CustomResourceDefinition
* Fix #2319: Create Config without using auto-configure functionality or setting env variables
* Fix #2284: Supports create and run a particular image in a pod operation using client
* Fix #2321: Add Support for new resources in OpenShift Model

_**Note**_: Some classes have been moved to other packages:
- CustomResourceDefinition has been moved to `io.fabric8.kubernetes.api.model.apiextensions.v1` and `io.fabric8.kubernetes.api.model.apiextensions.v1beta1`
- SubjectAccessReview, SelfSubjectAccessReview, LocalSubjectAccessReview and SelfSubjectRulesReview have been moved to `io.fabric8.kubernetes.api.model.authorization.v1` and `io.fabric8.kubernetes.api.model.authorization.v1beta1`
- `io.fabric8.tekton.pipeline.v1beta1.WorkspacePipelineDeclaration` is now `io.fabric8.tekton.pipeline.v1beta1.PipelineWorkspaceDeclaration`

### 4.10.3 (2020-07-14)
#### Bugs
* Fix #2285: Raw CustomResource API createOrReplace does not propagate exceptions from create
* Fix Raw CustomResource API path generation to not having trailing slash
* Fix #2131: Failing to parse CustomResourceDefinition with OpenAPIV3Schema using JSONSchemaPropOr\* fields
* Fix #2297: Resuscitate ProjectRequestHandler in openshift-client
* Fix #2328: Failure in deserialization while watching events
* Fix #2299: Improve error handling of RejectedExecutionException from ExecutorService
* Fix KubernetesAttributesExctractor to extract metadata from unregistered custom resources, such when using Raw CustomResource API 
* Fix #2296: No adapter available for type:interface io.fabric8.kubernetes.client.dsl.V1APIGroupDSL
* Fix #2269: Setting a grace period when deleting resource using `withPropagationPolicy()`
* Fix #2342: watchLogs for deployment is broken
* Fix #2309: Move HasMetadataComparator to exported package

#### Improvements
* Fix #2233: client.service().getUrl(..) should be able to fetch URL for ClusterIP based services
* Fix #2278: Added type parameters for KubernetesList in KubernetesClient + test verifying waitUntilCondition **always** retrieves resource from server
* Fix #2336: Test and fix for the wrong "Kind" declared on KubernetesListHandle
* Fix #2320: Added JUnit5 extension for mocking KubernetesClient in tests using @EnableKubernetesMockClient
* Fix #2332: Added PodExecOptions model
* Improve error handling on stream closing errors in S2I binary builds(#2032)
* Fix #2288: Adds configurable serializers and deserializers to json schema codegen

#### Dependency Upgrade
* Fix #2333: bump bouncycastle.version from 1.65 to 1.66
* Fix #2262: bump maven-shade-plugin from 3.2.3 to 3.2.4
* Fix #2261: bump exec-maven-plugin from 1.6.0 to 3.0.0
* Fix #2345: bump mockito-core from 3.3.3 to 3.4.0
* Fix #2260: bump tektoncd pipeline to v0.12.1

#### New Features
* Fix #1868: Add Support for rolling update
* Fix #2266: Support for APIServices in Kubernetes Client
* Fix #2215: `io.fabric8.kubernetes.client.Config` should expose all and the current context defined in kubeconfig

### 4.10.2 (2020-06-02)
#### Bugs
* Fix #2251: Modify KubernetesDeserializer for handling classes with same name but different apiVersions 
* Fix #2205: Event model classes from core v1 have been lost
* Fix #2226: SharedIndexInformer for non-namespaced resources not working
* Fix #2201: Uberjar doesn't contain model classes anymore
* Fix #2066: Uber Jar includes merged service entry for multiple implementations of the same interface
* Fix #2195: Annotation processors and build time dependencies transitive
* Fix #1760: The bundle version of kubernetes-client is missing ServiceLoader files
* Fix #2218: Uberjar: Package rewrite issues in `META-INF/services`
* Fix #2212: JDK8 always uses http/1.1 protocol (Prevent OkHttp from wrongly enabling http/2)

#### Improvements
* Fix #2199: KubernetesClient#customResources now accepts CustomResourceDefinitionContext
* Adds basic support for Pod Eviction API

#### Dependency Upgrade

#### New Features
* Added DSL support for `admissionregistration.k8s.io/v1beta1` resources
* Add support for Namespaced SharedInformers, fixed probelms with OperationContext argument
* Fix #1821: ListOptions now supported when watching a Kubernetes Resource

_**Note**_:
- Some classes have been renamed:
   - `io.fabric8.tekton.pipeline.v1beta1.WorkspacePipelineDeclaration` is now `io.fabric8.tekton.pipeline.v1beta1.PipelineWorkspaceDeclaration`
- Breaking changes in `KubernetesClient` `customResource()` typed API:
  - We've introduced a major breaking change in customResource(...) typed API. We have introduced a new interface `io.fabric8.kubernetes.api.model.Namespaced` which needs to
    be added to your Custom Types using typed API. For example, for a custom resource named `Animals` which is a [Namespaced](https://kubernetes.io/docs/concepts/overview/working-with-objects/namespaces/) resource; It should be declared like this:
    ```
    public class Animals extends CustomResource implements Namespaced { ... }
    ```
    You can also checkout an example in our test suite for this: [PodSet.java](https://github.com/fabric8io/kubernetes-client/blob/master/kubernetes-tests/src/test/java/io/fabric8/kubernetes/client/mock/crd/PodSet.java#L22)

### 4.10.1 (2020-05-06)
#### Bugs
* Fix #2189: Change package names of Resource Operation classes in order to avoid duplicates Operation classes

#### Improvements

#### Dependency Upgrade

#### New Features
* Fix #2165: Support for setting ListOptions while listing objects

### 4.10.0 (2020-05-04)
#### Bugs
* Feature #1456: Added Watch support on MockServer in Crud mode
* Fix #2163: fix kubernetes-client not support cert chain
* Fix #2144: CRD's schema Default fields do not handle boolean and are prefixed with Raw keyword
* KubernetesAttributeExtractor: handle possible /status subpath due to using status subresource on crd
* Fix #2124: Raw Watch on CustomResource does not work if name specified

#### Improvements
* Fix #2174: Change log level to warn for multiple `kubeconfig` warning
* Fix #2088: Support networking.k8s.io/v1beta1 alongside extensions/v1beta1
* Fix #2107: Set PropagationPolicy to Background by default
  (_Note: Deletion option `cascading(..)` has been marked as deprecated_)

#### Dependency Upgrade
* Updated Kubernetes Model to v1.18.0
* Fix #2145: Updated OkHttp to v3.12.11

#### New Features
* Fix #2115: Keep tekton v1alpha1 api
* Fix #2002: DSL Support for PodTemplate 
* Fix #2015: Add Support for v1, v2beta1, and v2beta2 apiVersions in case of HorizontalPodAutoscaler

### 4.9.2 (2020-05-19)
#### Bugs
* Fix #2212: JDK8 always uses http/1.1 protocol (Prevent OkHttp from wrongly enabling http/2)

#### Improvements

#### Dependency Upgrade

#### New Features

### 4.9.1 (2020-04-17)
#### Bugs
* Fix #2071: Fixed pvc example issue #2071
* Fix #1109: something drops '-' from Singular/Plural forms of CustomResources
* Fix #1586: Replace of Job should add extra selector property to the resource
* Fix #2034: Quantity.equals mishandles fractions
* Fix #2009: Regression `withoutLabel()` stopped to work
* Fix #2057: Fix jar and osgi bundle generation for extensions
* Fix #2075: KubernetesDeserializer registration for CustomResources
* Fix #2078: watchLog for Deployment and StatefulSet
* Fix #2046: OpenshiftClient getVersion returns null for Openshift ContainerPlatform v4
* Fix #2117: Knative Service.status is always null

#### Improvements
* Fix #1987: Added an example for Task and TaskRun with updated model
* Fix #2019: Added CustomResourceCrudTest
* Fix #2054: JobExample doesn't work
* Fix #2082:  Added filter node metrics via labels
* Generated List classes for Knative implement proper KubernetesResourceList interface
* Modify the dependency management of the generator of kubernetes-model to golang module

#### Dependency Upgrade
* Updated Knative model to v0.13.0
* Updated Tekton Model to v0.11.0

#### New Features

### 4.9.0 (2020-03-12)
#### Bugs

* Fix #2047: Readiness#isReady is unreliable for StatefulSet
* Fix #1247: URL parameters are not escaped.
* Fix #1961: Two SharedInformer issues related to kube-apiserver unavailable and relisting
* Fix #2023: Class RawCustomResourceOperationsImpl can't handle HTTP responses with empty body coming from the k8s 
cluster (Jackson deserialization error was throwed). This kind of response can be returned after executing operations 
like the delete of a custom resource.
* Fix #2017: Incorrect plural form for Endpoints kind
* Fix #2053: Fixed parsing of exponential values. Added multiplication to the amount during parsing exponential values.
* Fix #2058: NullPointerException with upload() websocket failures

#### Improvements

* Fix #2012: osgi: Allow the ManagedKubernetesClient to consume an available OAuthTokenProvider

#### Dependency Upgrade
* Updated Knative model to v0.12.0
* Updated Commons-Compress to v1.20 to avoid https://cve.mitre.org/cgi-bin/cvename.cgi?name=CVE-2019-12402

#### New Features
* Fix #1820: Override Createable.create(T) to avoid generic array creation

### 4.8.0 (14-02-2020)
#### Bugs
* Fix #1847: Remove resource-\*.vm files from \*-client.jar
* Fix #959: Support for double braced `${{ }}` template placeholders
* Fix #1964: Refactor Duration
* Fix #703: Fix NullPointerException in Config.tryKubeConfig
* Fix #2000: Unable to create jobs in OSGi environments

#### Improvements
* Fix #1874: Added unit tests verifying windows line-ends (CRLF) work
* Fix #1177: Added support for OpenID Connect token in kubeconfig

#### Dependency Upgrade
* Update Jackson Bom to 2.10.2
* Fix #1968: Support for PodSecurityPolicies in Kubernetes 1.17

#### New Features
* Fix #1948: LeaderElection Implementation (Lock Implementations: ConfigMap & Lease)


### 4.7.1 (24-01-2020)
#### Bugs
* Fix #1937: `Quantity.getAmountInBytes()` should be able to handle negative exponents
* Fix #1805: Unable to create Template on OCP4

#### Improvements
* Fix #1894: SharedInformer Improvements
* Fix #1963: Use Serialization not a default ObjectMapper in Watch
* Fix #1957: Build Failing on CI due to Central repository moving to HTTPS

#### Dependency Upgrade
* Fix #1962: chore(deps): bump karaf.version from 4.2.7 to 4.2.8
* Fix #1960: chore(deps): bump junit-bom from 5.5.2 to 5.6.0
* Fix #1939: chore(deps): bump sundrio.version from 0.20.0 to 0.21.0

#### New Features
* Fix #1917: Allow user to add custom Headers to client

### 4.7.0 (08-01-2020)
#### Bugs
* Fix #1850: Add option to disable timestamps in build logs on Openshift
* Fix #1902: Fix the usage of reflection, so that `getMetadata` is detected properly
* Fix #1925: Client should always read services from server during replace
* Fix #1486: Creating CRDs with schema validation is broken
* Fix #1707: HorizontalPodAutoscalerSpecBuilder found no metric method
* Fix #885: Quantity doesn't honour the unit
* Fix #1895: Parsing different quantity formats

#### Improvements
* Fix #1880: Remove use of reapers manually doing cascade deletion of resources, leave it upto Kubernetes APIServer
* Test coverage for ServiceCatalog
* Fix #1772: Add Javadocs for KubernetesClient class

#### Dependency Upgrade
* Fix #1889: update tekton from v0.7.0 to v0.9.0
* Fix #1872: Support for kubernetes 1.17

#### New Features
* Fix #417: Support Subresources
* Fix #1548: Allow user to update the status on CustomResources
* Fix #1282: Add Support for fetching Kubernetes metrics
* Fix #1917 Allow user to add custom headers to client

### 4.6.4 (20-11-2019)
#### Bugs
* Fix #1866: fix disabled Integration tests
* Fix #1859 - Pass caller's propagation-policy/cascade options to the underlying replicaset when deleting a deployment

#### Improvements
* Fix #1832: chore: refactor poms and update some dependencies
* SelfSubjectRulesReview test coverage

#### Dependency Upgrade
* Fix #1869: chore(deps): bump maven.surefire.plugin.version from 3.0.0-M3 to 3.0.0-M4
* Fix #1864: chore(deps): bump jackson-bom from 2.10.0 to 2.10.1

#### New Features
* Fix #1041: Support cascading delete on custom resources
* Fix #1765 Ability to upload files to a pod

### 4.6.3 (09-11-2019)
#### Bugs
* Fix #1838: Use the correct apiGroup for Knative in KnativeResourceMappingProvider
* Fix #1856: Prevent NPE loop when deleting locally loaded scaleable resource (e.g. statefulset).
* Fix #1853: Revert #1800 due to the concern pointed out [here](https://github.com/fabric8io/kubernetes-client/pull/1800#issuecomment-549561724)

#### Improvements

#### Dependency Upgrade
* chore(deps): bump maven-jar-plugin from 3.1.2 to 3.2.0
* chore(deps): bump maven-source-plugin from 3.1.0 to 3.2.0
* chore(deps): bump jackson-bom from 2.9.10 to 2.10.0

#### New Feature
* Fix #1188: Support for logs for Jobs

### 4.6.2 (01-11-2019)
#### Bugs
* Fix #1833: Respect the termination grace period from the Kubernetes resource by default
* Fix #1827: Fix `withGracePeriod` and `withPropagationPolicy` return type to safely chain further DSL methods and default GracePeriod to 30s
* Fix #1828: VersionInfo date parsing of year
* Fix #1844: KubernetesDeserializer can now handle ArrayNode.
* Fix #1853: Reverts changes introduced by #1800

#### Improvements
* Cleanup log4j dependency from project

#### Dependency Upgrade

#### New Feature
* Fix #1816: Support for Binding in k8-client dsl

### 4.6.1 (15-10-2019)
#### Bugs
* Fix #1796: Check if BouncyCastle provider is set
* Fix #1724: createOrReplace function does not work properly for Custom defined resources
* Fix #1775: KubernetesList.list().delete(resources) orphanDependents semantics change between 4.1.3 and 4.5.2
* Fix #1803: Missing "/" in request url while using customresource client
* Fix #1789: Create or replace on operation seems broken
* Fix #1782: Informer Deadlock; Fix lock typo in SharedProcessor
* Fix #1607: WaitUntilReady for lists

#### Improvements
* Fix #1797: Utils.waitUntilReady should record the stack trace of the caller before rethrowing an exception
* Add support for filtering labels by EXISTS/NOT_EXISTS via the single argument versions of `.withLabel` and `.withoutLabel`
* Schedule reconnect in case of HTTP_GONE when watching; the rescheduled connect will start from beginning of history by not specifying resourceVersion
* Example added for PortForward.

#### Dependency Upgrade
* Updated Knative Serving to v0.9.90
* Update Tekton to v0.7.0

#### New Feature
* Add support for watch in RawCustomResourceOperations

### 4.6.0 (20-09-2019)
#### Bugs
* Fix #1767: Removed fixed override for Okhttp client's `pingInterval`
* Fix #1758: generation of resource handlers for OpenShift
* Fix #1626: Scaling StatefulSets with waiting seems to fail

#### Improvements

#### Dependency Upgrade
* Updated Kubernetes Model to Kubernetes v1.15.3

#### New Feature
* Fix #1380: Support for ControllerRevision
* Added Template Instance Support
* Fix #1384: Initial draft for SharedInformer support.

### 4.5.2 (14-09-2019)
#### Bugs
* Fix #1759: Portforwarding is broken

#### Improvements

#### Dependency Upgrade

#### New Feature


### 4.5.1 (11-09-2019)

#### Improvements
  * Removed Bean Validation integration

### 4.5.0 (10-09-2019)

#### Bugs
  * Fix #1745: Calling getInputStreamFromDataOrFile function with correct parameter order
  * Fix #1730: Fix failing build on jdk11
  * Fix #1634: Cascade delete can't be overriden
  * Fixed Knative model so that it recognizes Container and Volume types as Buildable.
  * Remove lexicographic resource version check in WatchHTTPManager

#### Improvements
  * Added in kubernetes-server-mock (CRUD) the withoutLabel filter and respective tests
  * Removed @Valid annotation from all model class fields (improves quarkus integration).

#### New Feature
  * Allow user to set a propagation policy on deletion


### 4.4.2 (23-08-2019)
#### Bugs
  * Fix #1706: admissionregistration resources are now parsed correctly
  * Fix #1722: Service port forward are now done in the correct namespace
  * Fixed deserialize of `IntOrString` with correct `Kind` instead of `null`

#### Improvements
  * Test coverage for HorizontalPodAutoscaler
  * Added example for PersistentVolumeClaim
  * Added test coverage for ResourceQuota

#### Dependency Upgrade
  * Fix #1331: Migrated from JUnit 4 to JUnit 5

#### New Feature
  * Service Catalog extension


### 4.4.1 (08-08-2019)
####  Bugs
  * Fix #1690: Endpoints is always pluralized
  * Fix #1684: Fixed URL resolution algorithm for OpenShift resources without API Group name

#### Improvements
  * Fix #1650: Introduced `kubernetes.disable.autoConfig` system property to disable auto configuration in Config
  * Fix #1661: Remove generic parameter from KubernetesResource
  * Improved OpenShiftOperation.wrap method performance
  * RawCustomResourceOperationsImpl#makeCall now closes the created Response object

#### Dependency Upgrade

#### New Feature

### 4.4.0 (05-08-2019)
#### Bugs
  * Fix #1592: Corrected type returned by Config.builder()
  * Fix #1565: CRD's Enums are prefixed with Raw keyword
  * Fixed user/password authentication bug in OpenShift 4
  * Fix #1667: Origin header for watch requests had a port of -1 when no port specified

#### Improvements
   * Test coverage for PersistentVolumeClaim
   * Fix #1589: Move HorizontalPodAutoscaler to autoscaling/v1
   * Fix #1553: Allow to explicitly set non-matching field selectors using `withoutField`
   * Cleaned up kubernetes-model pom.xml
   * Removed deprecated KubernetesKind enum

#### Dependency Upgrade

#### New Feature
  * Knative extension
  * Tekton extension
  * Increased OpenShift 4.x compatibility

### 4.3.1 (19-07-2019)
#### Bugs
  * Fix #1592: Corrected type returned by Config.builder()
  * Set cascade deletion to true in case of list operations
  * Fix #1617: Multiple CA certificates with non-unique Subject DN not loaded
  * Fix #1634: Make map backing KubernetesDeserializer thread-safe

#### Improvements
  * Test coverage for Namespace.
  * Example added for NamespaceQuota
  * Example added for Endpoints.
  * Test coverage for Endpoints.
  * Fix #1589: Move HorizontalPodAutoscaler to autoscaling/v1
  * Fix #1553: Allow to explicitly set non-matching field selectors using withoutField
  * assertNotNull replaced with assertTrue for boolean statements in unit tests
  * Test coverage for PodPreset
  * Added test coverage for PersistentVolume
  * Fix #1290: Added github stale bot.
  * Add type parameter to make CustomResourceList.getItems() return a typed List.

#### Dependency Upgrade
  * Upgrade Jackson to version 2.9.9

#### New Feature
  * Fixes #973: added support for service catalog client
  * Added support for SelfSubjectAccessReview
  * Added support for SelfSubjectRulesReview

### 4.3.0 (10-06-2019)
#### Bugs
  * Fix #1500: exec `redirectingInput` was not correctly setting the input pipe (since 4.2.0).
  * Fix #1507: remove unnecessary OutputStream copying a directory and return the directory object instead the file object when a directory is copied or read
  * Fix #758: Deleting Deployments with `.cascading(true)` creates a new Replica Set
  * Fix #1515: HasMetadataOperation.periodicWatchUntilReady is broken
  * Fix #1550: MutatingWebhookConfigurationOperationsImpl should be a NonNamespaceOperation
  
#### Improvements
  * Added example for raw custom resources.

#### Dependency Upgrade

#### New Feature
  * Fix #1523: Added createOrReplace() method to RawCustomResourceOperations dsl
  * Feature #1374 Add support for resizeChannel in ExecWebSocketListener

### 4.2.2 (17-04-2019)
#### Bugs
  * Fix #1297: wrong result produced when exec in used and params contains '&'. Url string not encoded properly.
  * Fix #1449: System.currentTimeMillis() replaced with System.nanoTime()
  * Fix #1495: avoid runtime dependency on Commons Collections

#### Improvements

#### Dependency Upgrade

#### New Feature

### 4.2.1 (15-04-2019)
#### Bugs
  * Fix #1297: wrong result produced when exec in used and params contains '&'. Url string not encoded properly.
  * Fix #1473: Use correct plural form in OpenshiftRole
  * Fix #1480: The kubernetes-client is not optionally depending on bouncycastle.
  * Fix #1490: Resource could not be loaded
  * Fix #1468: Taking labels into consideration when comparing resources for equality.

#### Improvements
  * Fix #1455: Use SubjectAccessReview and LocalSubjectAccessReview in kubernetes client using subjectAccessReviewAuth()

#### Dependency Upgrade

#### New Feature
  * First Draft of Custom Resource Improvements (#1472)

### 4.2.0 (29-03-2019)
#### Bugs
  * Fix #1387: ValidatingWebhookConfigurationOperationsImpl should be a NonNamespaceOperation
  * Fix #1429: Fixes JsonMappingException: No resource type found for:v1#List when reading a Kubernetes List YAML
  * Fix #760: Api get pod from yaml issue
  * Fix #807: Loading a deployment from server with a config file throws exception

#### Improvements
  * Fix #1425: Preserve labels and fields when using CRD's withResourceVersion()
  * Service DSL now includes methods for port forwarding
  * Introduce file and dir read / copy from pods

#### Dependency Upgrade
  * Upgrade Sundrio to 0.17.2
  * Upgrade to Bean Validation 2.0

#### New Feature

### 4.1.3 (02-03-2019)
#### Bugs
  * Fix nanosecond conversion using waitUntilReady
  * Fix #1008: Use a reasonable buffer size for exec stdin
  * Fix #1005: Loading a template from file and processing it locally by passing parameters map is broken

#### Improvements
  * Fix #1362: store exceptions thrown in port forwarder websocket
  * Generate Jandex index file for faster lookup performance
  * Fix #1361: Relax restrictions on environment variable names
  * Refactor: Use lambdas wherever possible across project
  * Fix #1371: Add an example for Job Controller

#### Dependency Upgrade
  * Bump Snakeyaml to version 1.24

#### New Feature
  * Feature 213: Added require( ) method to Resource object class.
  * Fix #1064: Make Deployments rollable

### 4.1.2
  Bugs

    * Fix #1271: Issue deploying ReplicaSet to extensions/v1beta1

    * Fix #1152: Renamed Kubernetes RBAC resources to use non-prefixed names and renamed Openshift RBAC resources to prefix with Openshift

    * Fix #1218: CustomResourceDefinitions: cascading() causes NoSuchMethodError

    * Fix #1309: Can't get VersionInfo correctly

    * Fix #1332: Unable to use ExecCredentials

    * Fix #1351: NPE IpAddressMatcherTest

  Improvements

    * Updated compatability matrix after model upgrade in README.md

    * Fix #1306: Support `KUBECONFIG` env var with multiple paths

    * Classes implementing KubernetesResourceList has now generic type set.

    * Fix #1348: support `v1beta1` version for `ExecCredentials`

    * Fix #1326: Make CustomResource @Buildable

    * Fix #1354: suppress log warnings that `CustomResourceDefinition`s are still in beta


  Dependency Upgrade

    * Updated jackson to 2.9.8

    * Upgrade okhttp to 3.12.0

  New Feature

    * Fix #1286: Pod Preset Support

    * Fix #1339: oAuth token rotation support

    * Fix #1314: Support for EC Private Keys

  Misc

    * Appended some files to licence check exclusion list.

#### 4.1.1

  Bugs

    * Fix #1239: Fix one case of OkHttp connection leaks

    * Fix #1266: Not setting optional Impersonate-Group results in NPE in ImpersonatorInterceptor

    * Fix #1238: Renamed files with invalid Windows characters

    * Fix #1260: Added Windows support in ConfigTest.honorClientAuthenticatorCommands

    * Fix #579: Add Timestampable interface to PodOperationsImpl/BuildOperationsImpl and set timestamps parameter

    * Fix #1273: customResources can't be used with Cluster scoped CRDs

    * Fix #1228: Closed InputStream in OperationSupport's handleResponse to avoid leak

    * Fix #1280: Fix ExecCredential deserialization in kubeconfig auth

  Improvements

    * Fix #1226 : Extend and move integrations tests

    * Fix #989  : Add support for waitForCondition

    * Fix #1293 : OpenShiftOAuthInterceptor.authorize() should only throw IOException

  Dependency Upgrade

    * Fix #1223: jackson-dataformat-yaml dependency (2.7.7) ageing

    * Fix #1262: Upgrade maven-surefire-plugin to 3.0.0-M1

    * Fix #1272: Upgrade Awaitility to version 3.1.3

    * Fix #1235: Upgrade kubernetes-model to latest kubernetes/Openshift versions


  New Feature
    * Fix #1142: Pagination Support

    * Fix #1234: VolumeNodeAffinity support

    * Fix #1244: Pod Priority Support

    * Fix #1186: Added Support for creating HPA based on custom metrics

#### 4.0.7
  Bugs

    * Fix #1214 : Watch resource versions not correctly tracked resulting in 410 errors on reconnect

  Improvements

    * Fix #1179 : Impersonate-Extra keys may be specified multiple times
    * Fix #1182 : Fixes flaky integration tests.
    * Fix #1200 : Support client authenticator commands like `aws-iam-authenticator`.
    * Fix #1201 : Fix problems with swallowed InterruptedExceptions
    * Chore #1168 : Upgrade to Java 8
    * fix #1197 : Broken withName() method  for CustomResourceDefinition.

  Dependency Upgrade

  New Feature

#### 4.0.4
  Bugs

    * Fix #1180 : DeploymentExamples requires the definition of a selector with match labels

    * Fix #1099 : CustomResourceDefinitions: withResourceVersion() causes NoSuchMethodError

    * Fix #1156 : Watcher does not have correct authentication information in Openshift environment.

    * Fix #1125 : ConfigMap labels are ignored when using mock KubernetesServer

    * Fix #1144 : Get Request with OpenShift Mock Server Not Working

    * Fix #1147 : Cluster context was being ignored when loading the Config from a kubeconfig file

    * Fix #1162 : Deletion of DeploymentConfig now does not fail randomly because of issues related to owner references of the ReplicationController

    * Fix #1165 : Null parameter values when processing a template are now handled properly

    * Fix #1173 : Send response to Callback for exec commands that have no textual feedback

    * Fix #1172 : Use v1beta1 for CronJob

    * Fix #1158: Add support for label selectors in the mock server

  Improvements

    * Added Kubernetes/Openshift examples for client.getVersion()
    * Fix #1126 : Add new option `kubernetes.disable.hostname.verification` / `KUBERNETES_DISABLE_HOSTNAME_VERIFICATION` to disable hostname verification
    * Fix #1178 : Impersonate-Group may be specified multiple times

  Dependency Upgrade

    * Fix #924 : Include kubernetes-model in client BOM with dependencies.

  New Feature

    * Fix #1066 : Add support for Kubernetes RBAC Role and Role Binding
    * Fix #1150: Add support for Kubernetes RBAC Cluster Role and Cluster Role Binding
    * Fix #770: Added Support for CronJob
    * Fix #1140: Provide User Utilities
    * Fix #1139 : Make it easy to get the URL of a service.

#### 4.0.0
  Bugs

    * Fix #1098 : Unable to create LimitRange from yaml
    * Fix #1089 : Query parameters are not correctly processed if set in `masterUrl`
    * Fix #1112 : Append multiple query param in masterUrl
    * Fix #1085 : Impersonate parameters are not configurable for DefaultOpenShiftClient
    * Fix #1106 : Fix typo in crud mode in mockserver

  New Feature

    * Fix #1020 : Support for Kubernetes/Openshift v1.9/v3.9 respectively

  Improvements

    * Fix #1119 : Regression Test are more stable and takes less time to execute

  Dependency Upgrade

    * Kubernetes Model upgraded to 3.0.0 with support for Kubernetes/Openshift v1.9/v3.9 respectively
      Features and Fixes Available
       * Resources according to Kubernetes/Openshift v1.9/v3.9
       * Add support for RBAC Role, Role Binding and Netnamespace in Model
       * KubernetesDeserializer shouldn't pickup mappings from incompatible providers
       * Add all packages in KubernetesDeserializer

  Major Movements and Changes

    * SecurityContextConstraints has been moved to OpenShift client from Kubernetes Client
    * Job dsl is in both `batch` and `extensions`(Extensions is deprecated)
    * DaemonSet dsl is in both `apps` and `extensions`(Extensions is deprecated)
    * Deployment dsl is in both `apps` and `extensions`(Extensions is deprecated)
    * ReplicaSet dsl is in both `apps` and `extensions`(Extensions is deprecated)
    * NetworkPolicy dsl is in both `network` and `extensiosn`(Extensions is deprecated)
    * Storage Class moved from `client base DSL` to `storage` DSL
    * PodSecurityPolicies moved from `client base DSL` and `extensions` to only `extensions`
    * ThirdPartyResource has been removed.

#### 3.2.0
  Bugs
   * Fix #1083 : Mock Kubernetes server only handles core and extensions API groups
   * Fix #1087 : Mock server can't list custom resources
   * Fix #1055 : Unable to log in to cluster when using username and password

  New Feature
   * Support `error` websocket channel - https://github.com/fabric8io/kubernetes-client/pull/1045

  Improvements
   * Do not repeatedly create Config instance in exec - https://github.com/fabric8io/kubernetes-client/pull/1081
   * Determine kubernetes service host and port from environment if available - https://github.com/fabric8io/kubernetes-client/pull/1086
   * Upgraded Kuberneted Model version to 2.1.1
     Features and Fixes Available
      * KubernetesDeserializer can now lookup for resource mappings via ServiceLoader - https://github.com/fabric8io/kubernetes-model/pull/307
      * Add new package to OSGi exports - https://github.com/fabric8io/kubernetes-model/pull/310
      * Add additional types that are needed to support extensions - https://github.com/fabric8io/kubernetes-model/pull/305

#### 3.1.12
  Bugs
   * Fix #1070 : Error parsing openshift json template with the latest version

  New Feature
   * Fix #1048 : Add support for the k8s/openshift version

  Improvements
   * Fixes premature call to watcher onClose

#### 3.1.11
  Bugs
   * Fix #1013 : Kubernetes connection is not getting closed.
   * Fix #1004 : Multiple document handling breaks if "---" found anywhere in the document
   * Fix #1035 : RejectedExecutionException in WatchHTTPManager
   * Impersonation parameters not set in withRequestConfig - https://github.com/fabric8io/kubernetes-client/pull/1037

  Improvements
   * NO_PROXY setting now supports IP ranges so you can specify whole subnet to be excluded from proxy traffic eg. 192.168.0.1/8

#### 3.1.10
  Bugs

  New Feature
   * Added support for StorageClass - https://github.com/fabric8io/kubernetes-client/pull/978
   * Added support for PodSecurityPolicy - https://github.com/fabric8io/kubernetes-client/pull/992
   * The client now warns when using Kubernetes alpha or beta resources - https://github.com/fabric8io/kubernetes-client/pull/1010
   * A Config can now be built from `Config.fromKubeconfig(kubeconfigFileContents)`: https://github.com/fabric8io/kubernetes-client/pull/1029

  Improvements
   * Fixed issue of SecurityContextConstraints not working - https://github.com/fabric8io/kubernetes-client/pull/982
     Note :- This got fixed by fixing model - https://github.com/fabric8io/kubernetes-model/pull/274
     Dependencies Upgrade<|MERGE_RESOLUTION|>--- conflicted
+++ resolved
@@ -40,12 +40,9 @@
 * Fix #4758: added support for pod ephemeral container operations
 
 #### _**Note**_: Breaking changes
-<<<<<<< HEAD
 * Fix #4708: The signature of the Interceptor methods changed to pass the full HttpRequest, rather than just the headers, and explicitly pass request tags - in particular the RequestConfig.  To simplify authentication concerns the following fields have been removed from RequestConfig: username, password, oauthToken, and oauthTokenProvider.  Not all HttpClient implementation support setting the connectionTimeout at a request level, thus it was removed from the RequestConfig as well.
-=======
 * Fix #4659: The SupportTestingClient interface has been deprecated.  Please use one of the supports methods or getApiGroup to determine what is available on the api server.
 * Fix #4825: removed or deprecated/moved methods that are unrelated to the rolling timeout from ImageEditReplacePatchable.  Deprecated rollout methods for timeout and edit - future versions will not support
->>>>>>> 8fc42918
 
 ### 6.4.1 (2023-01-31)
 
