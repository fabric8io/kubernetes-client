--- conflicted
+++ resolved
@@ -3,14 +3,9 @@
 ### 4.3-SNAPSHOT
   Bugs
    * Fix #1592: Corrected type returned by Config.builder() 
-<<<<<<< HEAD
    * Set cascade deletion to true in case of list operations
-   
-=======
    * Fix #1617: Multiple CA certificates with non-unique Subject DN not loaded
 
- 
->>>>>>> dbab51fa
   Improvements
     * Test coverage for Namespace.
     * Example added for NamespaceQuota
