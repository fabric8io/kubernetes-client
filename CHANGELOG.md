## CHANGELOG

### 6.4-SNAPSHOT

#### Bugs

#### Improvements

#### Dependency Upgrade

#### New Features

#### _**Note**_: Breaking changes

### 6.3.0 (2022-12-12)

#### Bugs
* Fix #4159: ensure the token refresh obeys how the Config was created
* Fix #4447: `isSupported` doesn't check all of the applicable API Groups
* Fix #4473: correcting backoff interval regression introduced in #4365 (6.2.0)
* Fix #4491: added a more explicit shutdown exception for okhttp
* Fix #4509: do not reuse KeyFactory instance after a failure
* Fix #4510: Fix StackOverflow on cyclic references involving collections
* Fix #4534: Java Generator CLI default handling of skipGeneratedAnnotations
* Fix #4535: The shell command string will now have single quotes sanitized
* Fix #4543: (Java Generator) additionalProperties JsonAny setter method generated as setAdditionalProperty
* Fix #4590: only using a builder if there are visitors
* Fix #4540: treating GenericKubernetesResource and RawExtension as buildable
* Fix #4547: preventing timing issues with leader election cancel
* Fix #4569: fixing jdk httpclient regression with 0 timeouts
* Fix #4581: "float" types in spec for CRD generator are supported
* Fix #4610: inconsistent additionalPrinterColumns jsonPath
* Fix #4641: fixed regression with missing initial watch event

#### Improvements
* Fix #4014: added support for OpenShift Build log version.
* Fix #4201: Removed sendAsync from the individual http client implementations
* Fix #4355: for exec, attach, upload, and copy operations the container id/name will be validated or chosen prior to the remote call.  You may also use the kubectl.kubernetes.io/default-container annotation to specify the default container.
* Fix #4530: generalizing the Serialization logic to allow for primitive values and clarifying the type expectations.
* Fix #4363: exposed ResourceCompare.metadataChanged

#### New Features
* Fix #4136: added support for fieldValidation as a dsl method for POST/PUT/PATCH operations
* Fix #3896: added dsl support for server side apply
* Fix #4582: updated [client.secrets] createOrReplace document
* Fix #4516: added support for blocking delete operations using the withTimeout methods: op.withTimeout(1, TimeUnit.MINUTE).delete() - will wait for up to 1 minute for the resources to be fully deleted. This makes for a more concise replacement of the deletingExisting method.

#### _**Note**_: Breaking changes
<<<<<<< HEAD
* Fix #4574: fromServer has been deprecated - it no longer needs to be called.  All get() operations will fetch the resource(s) from the api server.  If you need the context item that was passed in from a resource, load, or resourceList methods, use the item or items method.
* Fix #4515: files located at the root of jars named model.properties, e.g. core.properties, have been removed
=======
>>>>>>> 3a270abd
* Fix #3923: removed KubernetesResourceMappingProvider - a META-INF/services/io.fabric8.kubernetes.api.model.KubernetesResource list of resources is used instead.
* Fix #4515: files located at the root of jars named model.properties, e.g. core.properties, have been removed
* Fix #4579: the implicit registration of resource and list types that happens when using the resource(class) methods has been removed. This makes the behavior of the client more predictable as that was an undocumented side-effect.  If you expect to see instances of a custom type from an untyped api call - typically KubernetesClient.load, KubernetesClient.resourceList, KubernetesClient.resource(InputStream|String), then you must either create a META-INF/services/io.fabric8.kubernetes.api.model.KubernetesResource file (see above #3923), or make calls to KubernetesDeserializer.registerCustomKind - however since KubernetesDeserializer is an internal class that mechanism is not preferred.
* Fix #4597: remove the deprecated support for `javax.validation.constraints.NotNull` in the `crd-generator`, to mark a property as `required` it needs to be annotated with `io.fabric8.generator.annotation.Required`
* Fix #4363: deprecated existing ResourceCompare methods such as compareKubernetesResource as they are not for general use

### 6.2.0 (2022-10-20)

#### Bugs
* Fix #3733: The authentication command from the .kube/config won't be discarded if no arguments are specified
* Fix #4312: fix timestamp can't be deserialized for IstioCondition
* Fix #4369: Informers will retry with a backoff on list/watch failure as they did in 5.12 and prior.
* Fix #4350: SchemaSwap annotation is now repeatable and is applied multiple times if classes are used more than once in the class hierarchy.
* Fix #3733: The authentication command from the .kube/config won't be discarded if no arguments are specified
* Fix #4441: corrected patch base handling for the patch methods available from a Resource - resource(item).patch() will be evaluated as resource(latest).patch(item). Also undeprecated patch(item), which is consistent with leaving patch(context, item) undeprecated as well. For consistency with the other operations (such as edit), patch(item) will use the context item as the base when available, or the server side item when not. This means that patch(item) is only the same as resource(item).patch() when the patch(item) is called when the context item is missing or is the same as the latest.
* Fix #4442: TokenRefreshInterceptor doesn't overwrite existing OAuth token with empty string
* Fix #4350: SchemaSwap annotation is now repeatable and is applied multiple times if classes are used more than once in the class hierarchy.
* Fix #4459: Fixed OSGi startup exceptions while using KubernetesClient/OpenShiftClient
* Fix #4460: removing split packages. Converting Default clients into adapters rather than real instances.
* Fix #4473: Fix regression in backoff interval introduced in #4365
* Fix #4478: Removing the resourceVersion bump with null status
* Fix #4482: Fixing blocking behavior of okhttp log watch
* Fix #4487: Schema for multimaps is now generated correctly
* Fix #4496: Removing watch handling of lists

#### Improvements
* Fix #4471: Adding KubernetesClientBuilder.withHttpClientBuilderConsumer to further customize the HttpClient for any implementation.
* Fix #4348: Introduce specific annotations for the generators
* Fix #4441: refactoring `TokenRefreshInterceptor`
* Fix #4365: The Watch retry logic will handle more cases, as well as perform an exceptional close for events that are not properly handled. Informers can directly provide those exceptional outcomes via the SharedIndexInformer.stopped CompletableFuture.
* Fix #4396: Provide more error context when @Group/@Version annotations are missing
* Fix #4384: The Java generator now supports the generation of specific annotations (min, max, pattern, etc.), as defined by #4348
* Fix #4408: Allowing informers started via the start() method to have configurable exception / retry handling.
* Fix #3864: Change ManagedOpenShiftClient OSGi ConfigurationPolicy to REQUIRE
* Fix #4414: RawExtension as default fall-back type for KubernetesResource deserialization
* Fix #4470: Added timestamps support for deployment logs and other resources.
* Fix #4476: \[crd-generator\] Support custom `Annotations` and `Labels` to be emitted in the CRD

#### Dependency Upgrade
* Fix #4243: Update Tekton pipeline model to v0.39.0
* Fix #4243: Update Tekton triggers model to v0.20.2
* Fix #4383: bump snakeyaml from 1.30 to 1.31
* Fix #4347: Update Kubernetes Model to v1.25.0
* Fix #4413: Update sundrio to 0.93.1

#### New Features
* Fix #4398: add annotation @PreserveUnknownFields for marking generated field have `x-kubernetes-preserve-unknown-fields: true` defined
* Fix #4351: add `javax.annotation.processing.Generated` to classes generated with the `java-generator`

#### _**Note**_: Breaking changes in the API
* Fix #4350: SchemaSwap's fieldName parameter now expects a field name only, not a method or a constructor.
* Module `io.fabric8:tekton-model-triggers` which contained Tekton triggers v1alpha1 model has been removed. We have introduced separate modules `io.fabric8:tekton-model-v1alpha1` and `io.fabric8:tekton-model-v1beta1` for Tekton triggers v1alpha1 and v1beta1 apigroups respectively. Users who are using `io.fabric8:tekton-client` dependency directly should be unaffected by this change.
* Fix #3864: Now it's compulsory to provide `etc/io.fabric8.openshift.client.cfg` file in order to load ManagedOpenShiftClient in OSGi environment.
* Fix #3924: Extension Mock modules have been removed
* Fix #4384: javax.validation.* annotations are no longer added by the Java generator.
* Fix #3906: removed BaseKubernetesList, use KubernetesList instead
* Fix #4408: deprecated SharedInformerFactory.addSharedInformerEventListener, instead use the SharedIndexInformer.stopped method.  Also the signature of SharedIndexInformer.start was changed to a CompletionStage rather than a CompletableFuture.

### 5.12.4 (2022-09-30)

#### Bugs
* Fix #2271: Support periodic refresh of access tokens before they expire
* Fix #3733: The authentication command from the .kube/config won't be discarded if no arguments are specified
* Fix #4206: KubernetesDeserializer can now handle any valid object. If the object lacks type information, it will be deserialized as a GenericKubernetesResource.
* Fix #4365: backport of stopped future for informers to obtain the termination exception
* Fix #4383: bump snakeyaml from 1.28 to 1.33
* Fix #4442: TokenRefreshInterceptor doesn't overwrite existing OAuth token with empty string

#### _**Note**_: Behavior changes
* Fix #4206: The Serialization utility class will throw an Exception, instead of returning null, if an untyped unmarshall method is used on something that lacks type information

### 6.1.1 (2022-09-01)

#### Bugs
fix #4373: NO_PROXY should allow URIs with hyphens ("circleci-internal-outer-build-agent")

### 6.1.0 (2022-08-31)

#### Bugs
* Fix #4109: Templates with parameters can be retrieved from OpenShift
* Fix #4206: KubernetesDeserializer can now handle any valid object. If the object lacks type information, it will be deserialized as a GenericKubernetesResource
* Fix #4247: NO_PROXY with invalid entries throws exception
* Fix #4256: crd-generator-apt pom.xml includes transitive dependencies
* Fix #4294: crd-generator respects JsonIgnore annotations on enum properties
* Fix #4320: corrected leader transitions field on leader election leases
* Fix #4360: JUnit dependencies aren't leaked in child modules

#### Improvements
* Fix #887: added KubernetesClient.visitResources to search and perform other operations across all resources.
* Fix #3960: adding a KubernetesMockServer.expectCustomResource helper method and additional mock crd support
* Fix #4041: adding Quantity.getNumericalAmount with an explanation about bytes and cores.
* Fix #4241: added more context to informer logs with the endpoint path
* Fix #4250: allowing for deserialization of polymorphic unwrapped fields
* Fix #4254: adding debug logging for exec stream messages
* Fix #4259: Java Generator's CR should have Lombok's `@EqualsAndHashCode` with `callSuper = true`
* Fix #4287: added WorkloadGroup for Istio v1alpha3 extension generator
* Fix #4318: implemented LeaderElection releaseOnCancel
* Fix #4359: Remove manual model classes with fields name `class`

#### Dependency Upgrade
* Fix #3967: Update chaos-mesh extension to v2.1.3. Add PodHttpChaos, GCPChaos, BlockChaos and PhysicalMachineChaos.
* Fix #4352: Update Knative model to v0.34.0
* Fix #4356: Update Apache CamelK to v1.9.2
* Fix #4361: Bump Cert-Manager to v1.9.0-beta.1.0.20220829113803-8465f1223efb

#### New Features
* Fix #2271: Support periodic refresh of access tokens before they expire
* Fix #4333: Implement "attach to pod" functionality

#### _**Note**_: Breaking changes in the API
* Fix #4206: The Serialization utility class will throw an Exception, instead of returning null, if an untyped unmarshall method is used on something that lacks type information
* In ChaosMesh Model, some types have been renamed. These are
  - `io.fabric8.chaosmesh.v1alpha1.AwsChaos` => `io.fabric8.chaosmesh.v1alpha1.AWSChaos`
  - `io.fabric8.chaosmesh.v1alpha1.IoChaos` => `io.fabric8.chaosmesh.v1alpha1.IOChaos`
  - `io.fabric8.chaosmesh.v1alpha1.PodIoChaos` => `io.fabric8.chaosmesh.v1alpha1.PodIOChaos`

### 5.12.3 (2022-07-27)

#### Bugs
* Fix #3969: relist will not trigger sync events
* Fix #4049: properly populate exception metadata with resource information if available
* Fix #4222: backport of #4082 - to not process events until the cache is complete
* Fix #4246: KubernetesClientException is swallowed in LeaderElector
* Fix #4295: Configure SnakeYaml to ignore converting timestamps to Date objects

### 6.0.0 (2022-07-13)

#### Bugs
* Fix #2811: Approve/Reject CSR not supported in v1beta1 CertificateSigningRequest API
* Fix #4216: Update metadata when `replaceStatus()` is called
* Fix #4217: patchStatus doesn't increment metadata.generation field in Kubernetes Mock Server (CRUD)
* Fix #4234: corrected the skip method for base64 inputstream

#### Improvements
* Fix #3227 : Move `config.openshift.io` apiGroup resources out of `openshift-model/`
* Fix #4006: Remove outdated shared test classes in `kubernetes-client/` and `openshift-client/` modules

### 6.0.0-RC1 (2022-06-13)

#### Bugs
* Fix #2860: ensure that lockexceptions won't inhibit notification
* Fix #3300: addressed race connection with watch reconnects
* Fix #3745: the client will throw better exceptions when a namespace is not discernible for an operation
* Fix #3832 #1883: simplifying the isHttpsAvailable check
* Fix #3990: Throw exception when `HasMetadata` is used in `resources(...)` API
* Fix #4081: moving Versionable.withResourceVersion to a method on WatchAndWaitable and removing Waitable from the return type
* Fix #4106: removed listing from projectrequests
* Fix #4140: changed StatefulSet rolling pause / resume to unsupported.  Also relying on default rolling logic to Deployments and StatefulSets
* Fix #4139: status changes don't increment metadata.generation field
* Fix #4149: port forwarding can accept both blocking and non-blocking channels
* Fix #4171: allowing any object in clone

#### Improvements
* Fix #1285: removed references to manually calling registerCustomKind
* Fix #2207: added LeaderElector.start to provide a CompletableFuture for easy cancellation
* Fix #3334: adding basic support for server side apply.  Use patch(PatchContext.of(PatchType.SERVER_SIDE_APPLY), service), or new PatchContext.Builder()withPatchType(PatchType.SERVER_SIDE_APPLY).withForce(true).build() to override conflicts
* Fix #3486: using a common jsonschema2pojo annotator - see the migration guide for possible changes to extension models
* Fix #3625: adds default maps to mostly prevent the need for null checks on things like annotations and labels
* Fix #3758: VersionInfo in KubernetesMockServer can be overridden
* Fix #3806: Remove `setIntVal`, `setStrVal`, `setKind` setters from `IntOrString` class to avoid invalid combinations
* Fix #3852: Deserializing kamelets fails with UnrecognizedPropertyException
* Fix #3889: remove piped stream for file download
* Fix #3968: SharedIndexInformer.initialState can be used to set the store state before the informer starts
  SharedIndexInformer allows for the addition and removal of indexes even after starting, and you can remove the default namespace index if you wish.
  And Store.getKey can be used rather than directly referencing static Cache functions.
* Fix #3969: relist will not trigger sync events
* Fix #4065: Client.getAPIResources("v1") can be used to obtain the core/legacy resources
* Fix #4082: improving informOnCondition to test the initial list instead of individual add events
* Fix #4093: adding a possibility to get a log as an `InputStream` from the `Loggable` resources
* Fix #4142: Added patch() and patch(PatchContext) methods for use with resource and load
* Fix #4146: ManagedKubernetesClient and ManagedOpenShiftClient as delayed OSGi services

#### Dependency Upgrade
* Fix #3788: Point CamelK Extension model to latest released version v1.8.0
* Fix #3813: Handle exit code status messages with pod uploads
* Fix #3947: Point CamelK Extension model to latest released version v1.8.2
* Fix #4031: Update Kubernetes Model to v1.24.0
* Fix #4100: Update Tekton Pipeline Model to v0.35.0

#### New Features
* Fix #3407 #3973: Added resource(item) to directly associate a resource with the DSL.  It can be used as an alternative to Loadable.load when you already have the item
  There is also client.resourceList(...).resources() and client.configMaps().resources() - that will provide a Resource stream.
  This allows you to implement composite operations easily with lambda: client.secrets().resources().forEach(r -> r.delete());
* Fix #3472 #3587: Allowing for customization of the Informer store/cache key function and how state is stored. See BasicItemStore and ReducedStateItemStore and the SharedIndexInformer.itemStore function
* Fix #3855: Created a new kubernetes-httpclient-jdk module with an HttpClient implementation based on the Java HttpClient
* Fix #3922: added Client.supports and Client.hasApiGroup methods
* Fix #3966: KubernetesMockServer has new methods - unsupported and reset - to control what apis are unsupported and to reset its state
* Fix #4112: Added TtyExecErrorable.terminateOnError to produce an exceptional outcome to the exitCode when a message is seen on stdErr
* Fix #3854: Camel-K: Missing method for manipulating KameletBindings
* Fix #4117: Created new kubernetes-junit-jupiter module, adds a JUnit5 extension for Kubernetes
* Fix #4180: Created a new kubernetes-httpclient-jetty module with an HttpClient implementation based on Eclipse Jetty

#### _**Note**_: Breaking changes in the API
Please see the [migration guide](doc/MIGRATION-v6.md)

### 5.12.2 (2022-04-06)

#### Bugs
* Fix #3582: SSL truststore can be loaded in FIPS enabled environments
* Fix #3797: Implement SchemaSwap; generate CRD from model not owned
* Fix #3811: Reintroduce `Replaceable` interface in `NonNamespaceOperation`
* Fix #3818: adding missing throws to launderThrowable
* Fix #3848: Supports Queue (cluster) API for Volcano extension
* Fix #3859: refined how a deserialization class is chosen to not confuse types with the same kind
* Fix #3880: Synchronize access to map in KubernetesCrudDispatcher
* Fix #3936: Kubernetes Mock Server .metadata.generation field is an integer
* Fix #3957: Lister `onOpen` should be called before marking the connection as open
* Fix #4022: Reintroduce `Deletable` interface in `NonNamespaceOperation`
* Fix #4009: updating readiness to consider 0 replicas

#### _**Note**_:
- `Config#autoConfigure(String context)`: Has been changed to only trigger the autoConfigure method once. Previously, providing a wrong context argument would not be a problem since an initial context-less autoConfigure would have already been invoked to provide a valid initial Config.

### 5.12.1 (2022-02-04)

#### Bugs
* Fix #3786: Deserialize WatchEvents using the specific object type
* Fix #3776: VerticalPodAutoscaler cannot load yaml with "controlledResources"
* Fix #3796: Limit usage of YAML Serializer
* Fix #3772: `edit()` should not be allowed as a NonNamespaceOperation
* Fix #3477: Handle exit code status messages with pod uploads

#### _**Note**_:
- `Config#autoConfigure(String context)`: Has been changed to only trigger the autoConfigure method once. Previously, providing a wrong context argument would not be a problem since an initial context-less autoConfigure would have already been invoked to provide a valid initial Config.

### 5.12.0 (2022-01-24)

#### Bugs
* Fix #3683: Handle JsonNode fields by adding x-kubernetes-preserve-unknown-fields
* Fix #3697: addresses response that aren't closed by interceptors that issue new requests
* Fix #3255: adding basic crud mock resourceVersion support - the field will be set and updated, but not utilized by list/watch queries
* Fix #3568: Pod file upload fails if the path is `/`
* Fix #3588: `openshift-server-mock` is not listed in dependencyManagement in main pom
* Fix #3648: `Serialization.unmarshal` fails to deserialize YAML with single document in presence of document delimiter(`---`)
* Fix #3679: output additionalProperties field with correct value type for map-like fields (CRD Generator)
* Fix #3671: HTTP(s) Proxy port is not defaulted or validated
* Fix #3712: properly return the full resource name for resources with empty group
* Fix #3761: Extension Jar packages don't contain the META-INF/jandex.idx index file
* Fix #3763: A Java Long should generate a field of type integer in the CRD
* Fix #3769: Fix for ClassCastException from SchemaFrom
* Fix #3756 prevent modifications by standard operations to user objects

#### Improvements
* Fix #3674: allows the connect and websocket timeouts to apply to watches instead of a hardcoded timeout
* Fix #3651: Introduce SchemaFrom annotation as escape hatch (CRD Generator)
* Fix #3587: adding inform support for limit/batch fetching
* Fix #3734: extract static finalizer validation method

#### Dependency Upgrade
* Fix #3637: Update Fabric8 Kubernetes Model to v1.23.0
* Fix #3670: Point CamelK Extension model to latest released version v1.7.0
* Fix #3725: Bump sundrio to v0.50.3

#### New Features
* Fix #3721: Add support for uploading file via InputStream
* Fix #3234: Allow specifying specific localhost while port-forwarding
* Fix #3506: Add support for Open Cluster Management extension

### 5.10.2 (2022-01-07)

#### Bugs
* Fix #3653: SnakeYAML uses only standard Java types

### 5.11.2 (2022-01-05)

#### Bugs
* Fix #3653: SnakeYAML uses only standard Java types
* Fix #3697: addresses response that aren't closed by interceptors that issue new requests

### 5.8.1 (2022-01-05)

#### Bugs
* Fix #3653: SnakeYAML uses only standard Java types

### 5.7.4 (2022-01-05)

#### Bugs
* Fix #3653: SnakeYAML uses only standard Java types

### 5.4.2 (2022-01-05)

#### Bugs
* Fix #3653: SnakeYAML uses only standard Java types

### 5.3.2 (2022-01-05)

#### Bugs
* Fix #3653: SnakeYAML uses only standard Java types

### 5.1.2 (2022-01-05)

#### Bugs
* Fix #3653: SnakeYAML uses only standard Java types

### 5.0.3 (2022-01-05)

#### Bugs
* Fix #3653: SnakeYAML uses only standard Java types

### 5.11.1 (2021-12-24)

#### Bugs
* Fix #3672: Native image builds of Fabric8 work (commons-codec no longer required)
* Fix #3639: Support for NodeMetrics and PodMetrics informers
* Fix #3662: NodeMetrics should be marked as Cluster scoped resource
* Fix #3686: Ignore fields annotated with JsonIgnore during CRD generation
* Fix #3652: Avoid a StackOverflow and properly fail on cyclic references in CRD generation

### 5.11.0 (2021-12-17)

#### Bugs
* Fix #3538: Update Plural rule to work with Prometheus
* Fix #3555: using the new builder for generic resources
* Fix #3535: ensure clientKeyAlgo is set properly when loading config YAML from `fromKubeconfig`
* Fix #3598: applying cancel to the correct future for waitUntilCondition and waitUntilReady
* Fix #3609: adding locking to prevent long running Watcher methods from causing reconnects with concurrent processing
* Fix #3629: correcting the watch 200/503 exception handling 
* Fix #3606: Template getObjects doesn't throw NPE when objects is null
* Fix #3620: throw a meaningful exception if no kind/plural is on a ResourceDefinitionContext, default plural if possible
* Fix #3636: ensure proper handling of LogWatch closure wrt its streams

#### Improvements
* Fix #3615: opt into bookmarks by default
* Fix #3600: add owner references support to HasMetadata

#### Dependency Upgrade
* Fix #3505: Update OpenShift Model to latest version (4.9.x)

#### New Features
* Fix #3579: Add support for Volcano extension
* Fix #3593: Add support for Istio extension

#### _**Note**_: Breaking changes in the API
* If you do not wish to receive bookmarks, then set ListOptions.allowWatchBookmarks=false - otherwise all Watches will default to requesting bookmarks.  If supported by the api-server, bookmarks will avoid 410 exceptions and keep the watch alive longer.  If you are using the mock framework with explicit uris, you may need to update your expected watch endpoints to include the parameter allowWatchBookmarks=true
* Refactoring #3547: due to an abstraction layer added over okHttp, the following api changes were made:
    * OperationContext withOkHttpClient was removed, it should be needed to be directly called
    * PatchType.getMediaType was replaced with PatchType.getContentType
    * ExecListener no longer passes the okhttp3.Response to onOpen.  onFailure will pass a simplified ExecListener.Response when possible.
    * okhttp3.TlsVersions has been replaced by io.fabric8.kubernetes.client.http.TlsVersion
    * HttpClientUtils.createHttpClient(config, additionalConfig) has been deprecated and now returns an OkHttpClientImpl
    * The client is no longer adaptable to an OkHttpClient, use Client.getHttpClient instead

### 5.10.1 (2021-11-12)

#### Bugs
* Fix #3583: Add KubernetesMockServer accessor to JUnit4 KubernetesServer rules
* Fix #3584: Add GenericKubernetesResourceBuilder to Kubernetes Model Core

### 5.10.0 (2021-11-11)

#### Bugs
* Fix #3408: quote pod upload file paths to support special chars
* Fix #3561: ensure okhttp resources are closed
* Fix #3570: added a setter for additionalProperties for proper builder support

#### Improvements
* Fix #3562: Kubernetes Mock Server improvements
* Fix #3406: Add support for approve/deny CertificateSigningRequests
* Fix #3460: support for deserializing templates with non-string params
* Fix #3574: support for deserialization of properties that don't match the target field's type
* Fix #3511: Improve selectors support in OperationContext

#### Dependency Upgrade
* Fix #3562: Bump MockWebServer

#### New Features
* Fix #3430: Support Vertical Pod Autoscaler

#### _**Note**_: Breaking changes in the API
##### Tools Changes:
- Serialization: Those KubernetesResources that include entries in the additionalProperties Map that override a field
  of the resource instance, will no longer be duplicated. The values present in the additionalProperties Map take
  precedence.

### 5.9.0 (2021-10-14)

#### Bugs
* Fix #3482: sanitizeName now truncate names to be less than 63 chars and makes sure first and last charaters are letters
* Fix #3353: addressing extra quoting in quantity serialization
* Fix #3509: notify reader when something is written in ExecWebSocketListener
* Fix #3501: addressed NPE with default BuildConfig operations

#### Improvements
* Fix #3448 added methods for getting specific version information - `KubernetesClient.getKubernetesVersion`, `OpenShiftClient.getOpenShiftV3Version`, and `OpenShiftClient.getOpenShiftV3Version`
* Fix #3404 supporting generic resources in resource/resourceList with minimal metadata, as well as a new entry point `KubernetesClient.genericKubernetesResources(String apiVersion, String kind)`
* Fix #3390: Make mock server support JSON_MERGE_PATCH
* Fix #2171: Support BOOKMARK (Watcher) events

#### New Features
* Fix #3294: Support fetching APIGroupList
* Fix #3303: Support fetching APIResourceList

#### _**Note**_: Breaking changes in the API
* OpenShiftConfig#openshiftApiGroupsEnabled is deprecated and no longer used.
* OpenShiftConfig#disableApiGroupCheck is used only to determine if a client is adaptable to the OpenShiftClient and is generally only needed in mock scenarios.  It will be set automatically on clients obtained from an openshift mock server.
* `KubernetesClient.getVersion` has been deprecated, please use one of the more specific methods introduced by #3448 - `KubernetesClient.getKubernetesVersion`, `OpenShiftClient.getOpenShiftV3Version`, and `OpenShiftClient.getOpenShiftV3Version`

### 5.8.0 (2021-09-23)

#### Bugs
* Fix #3445: TokenRefreshInterceptor throws when running incluster config
* Fix #3456: io.fabric8:crd-generator README should reference crd-generator-apt instead of now removed crd-generator artifact
* Fix #3384: preventing NPE from being logged with pod execs.
* Fix #3484: Ensuring that the informer isWatching flag is correctly reported

#### Improvements
* Fix #3468: Add method to get non-running `Informer` from context specific dsl
* Fix #3398: Added javadocs explaining the wait parameter
* Fix #3491: Add more metadata to `KubernetesClientException` when possible
* Fix #3465: Allowing for more super class event handlers

#### Dependency Upgrade
  * Fix #3326: Upgrade Kubernetes Model to v1.22.1

### 5.7.3 (2021-09-09)

#### Bugs
* Fix #3433: Extension annotator doesn't generate XxxEditable classes
* Fix #3450: CRD generator fails with ClassCastException in some cases
* Fix #3442: make sure new CRDGenerator instances start with a clean generation context

#### Dependency Upgrade
* Fix #3438: Upgrade Sundrio to 0.50.1

### 5.7.2 (2021-09-02)

#### Dependency Upgrade
* Fix #3441: Revert #3427 bump jandex from 2.3.1.Final to 2.4.0.Final

### 5.7.1 (2021-09-01)

#### Bugs
* Fix #3411: enum values should honor JsonProperty annotations during CRD generation
* Fix #3431: required list properly uses renamed properties during CRD generation
* Fix #3429: KubernetesCrudDispatcher throw ConcurrentModificationException when using WatchEventsListener

#### Improvements
* Fix #3414: Add equals and hashCode implementations for CustomResource
* Fix #3287: Add support for field descriptions in CRD Generator

### 5.7.0 (2021-08-12)

#### Bugs
* Fix #3325: All Cluster Scoped Kubernetes resources should use NonNamespacedOperation
* Fix #3346: https configuration ignored for OpenShiftServer in CRUD mode
* Fix #3347: OpenShiftConfig missing some configurations from provided Config
* Fix #3379: using updateStatus rather than patchStatus in the Raw logic

#### Improvements
* Fix #3390: Make mock server to work again with updateStatus by handling JSON_MERGE_PATCH
* Fix #3316: allow locking deletion to resource version
* Fix #3350: Replace references to impls with interfaces in several places in the the dsl
* Fix #3327: Removed generated ResourceHandlers
* Fix #3349: ensuring that dsl context values always are applied over user ListOptions
* Fix #3372: Add generatePackageSuffix option to Model Generator to allow flexible package names for generated model
* Fix #3336: Add ConversionReview in Kubernetes API Extensions model
* Fix #3367: Let CRDGenerator clients handle output (#3366, #3371)

#### New Features
* Fix #3380: Update chaos-mesh extension to v1.2.3. Add AwsChaos.

#### _**Note**_: Breaking changes in the API
##### DSL Changes:
- #3327 DSL methods mentioning customResources have been deprecated: `KubernetesClient.customResources`, `SharedIndexInformerFactory.sharedIndexInformerForCustomResource`.  See replacement resources and sharedIndexInformerFor methods instead.  Also `CustomeResourceDefinitionContext` has been replaced by `ResourceDefinitionContext` - for example in `KubernetesClient.genericKubernetesResources`.
- #3358 DSL return type replacements - `NamespacedCreateOnlyResourceOperationsImpl` has been replaced by `NamespacedInOutCreateable`, `ImageSignatureOperationsImpl` has been replaced by `NameableCreateOrDeleteable`
- #3364 `VisitFromServerGetWatchDeleteRecreateWaitApplicable` now implements `Editable` to replace the `Visitable` methods.  `ApplicableAnd` and `Recreatable` have also been deprecated.
- #3386 `KubernetesClient.customResource(CustomResourceDefinitionContext)` has been deprecated.  Please use the GenericKubernetesResource via `KubernetesClient.genericKubernetesResource(ResourceDefinitionContext)`

### 5.6.0 (2021-07-21)

#### Bugs
* Fix #3304: Prevent NPE in after informer stop
* Fix #3083: CertificateException due to PEM being decoded in CertUtils
* Fix #3295: Fix wrong kind getting registered in KubernetesDeserializer in SharedInformerFactory
* Fix #3318: Informer relist add/update should not always be sync events
* Fix #3328: Allow for generic watches of known types
* Fix #3240: MicroTime serialises incorrectly; add custom serializer/deserializer for MicroTime
* Fix #3329: Moved the parsing of resource(String) to the common base client
* Fix #3330: Added usage of the openshift specific handlers for resource(String/HasMetadata) to pickup the right Readiness

#### Improvements
* Fix #3285: adding waiting for list contexts `Informable.informOnCondition`
* Fix #3284: refined how builders are obtained / used by HasMetadataOperation
* Fix #3314: Add more detailed information about what is generated by the CRD generator
* Fix #3307: refined the support for `Readiable.isReady`
* Fix #2887: Create Docker Registry secrets
* Fix #3314: add detailed information on CRD generation

#### Dependency Upgrade
* Fix #3290: Update Tekton Pipeline Model to v0.25.0

#### New Features
* Fix #3291: Retrying the HTTP operation in case of IOException too
* Fix #2712: Add support for watching logs in multi-container Controller resources (Deployments, StatefulSets, ReplicaSet etc)

#### _**Note**_: Breaking changes in the API
##### DSL Changes:
- #3307 `Readiable.isReady` returns a boolean rather than a Boolean

### 5.5.0 (2021-06-30)

#### Bugs
* Fix #3064: KubernetesMockServer should not read local `.kube/config` while initializing client
* Fix #3126: a KubernetesClientException will be thrown from patch/replace rather than a null being returned when the item does not exist
* Fix #3121: ServiceOperationImpl replace will throw a KubernetesClientException rather than a NPE if the item doesn't exist
* Fix #3189: VersionInfo contains null data in OpenShift 4.6
* Fix #3190: Ignore fields with name "-" when using the Go to JSON schema generator
* Fix #3144: walking back the assumption that resource/status should be a subresource for the crud mock server, now it will be only if a registered crd indicates that it should be
* Fix #3194: the mock server will now infer the namespace from the path
* Fix #3076: the MetadataObject for CustomResource is now seen as Buildable
* Fix #3216: made the mock server aware of apiVersions
* Fix #3225: Pod metric does not have corresponding label selector variant
* Fix #3243: pipes provided to exec command are no longer closed on connection close, so that client can fully read the buffer after the command finishes.
* Fix #3272: prevent index npe after informer sees an empty list
* Fix #3275: filter related dsl methods withLabel, withField, etc. should not modify the current context.  If you need similar behavior to the previous use `Filterable.withNewFilter`.
* Fix #3271: waitUntilReady and waitUntilCondition should handle resource too old
* Fix #3278: `Waitable` methods should not be available at a list context

#### Improvements
* Fix #3078: adding javadocs to further clarify patch, edit, replace, etc. and note the possibility of items being modified.
* Fix #3149: replace(item) will consult the item's resourceVersion for the first PUT attempt when not specifically locked on a resourceVersion
* Fix #3135: added mock crud support for patch status, and will return exceptions for unsupported patch types
* Fix #3072: various changes to refine how threads are handled by informers.  Note that the SharedInformer.run call is now blocking when starting the informer.
* Fix #3143: a new SharedInformerEventListener.onException(SharedIndexInformer, Exception) method is available to determine which informer could not start.
* Fix #3170: made HttpClientUtils.createHttpClient(Config, Consumer<OkHttpClient.Builder>) public to allow overriding custom http client properties 
* Fix #3202: make pod upload connection and request timeouts configurable
* Fix #3185: Introduce GenericKubernetesResource, used as delegate in RawCustomResourceOperationsImpl
* Fix #3001: WatchConnectionManager logs that provide little information are now logged at a lower level
* Fix #3186: WebSockets and HTTP connections are closed as soon as possible for Watches.
* Fix #2937: Add `SharedInformerFactory#getExistingSharedIndexInformers` method to return list of registered informers
* Fix #3239: Add the `Informable` interface for context specific dsl methods to create `SharedIndexInformer`s.
* Fix #3101: making isWatching a health check for the informer

#### Dependency Upgrade
* Fix #2741: Update Knative Model to v0.23.0

#### New Features
* Fix #3133: Add DSL Support for `authorization.openshift.io/v1` resources in OpenShiftClient
* Fix #3166: Add DSL Support for `machineconfiguration.openshift.io/v1` resources in OpenShiftClient
* Fix #3142: Add DSL support for missing resources in `operator.openshift.io` and `monitoring.coreos.com` apiGroups
* Fix #2565: Add support for CertManager extension
* Fix #3150: Add DSL support for missing resources in `template.openshift.io`, `helm.openshift.io`, `network.openshift.io`, `user.openshift.io` apigroups
* Fix #3087: Support HTTP operation retry with exponential backoff (for status code >= 500)
* Fix #3193:Add DSL support for `autoscaling.openshift.io` resources in OpenShiftClient
* Fix #3209: Add DSL support for PodSecurityPolicySubjectReview, PodSecurityPolicyReview, PodSecurityPolicySelfSubjectReview in `security.openshift.io/v1` apiGroup to OpenShiftClient
* Fix #3207: Add DSL support for OperatorCondition, Operator, PackageManifest in `operators.coreos.com` apiGroup to OpenShiftClient 
* Fix #3201: Add support for `tuned.openshift.io` apiGroup in OpenShiftClient DSL
* Fix #3205: Add DSL support for ConsolePlugin and ConsoleQuickStart in `console.openshift.io` apiGroup
* Fix #3222: Add DSL support for `user.openshift.io/v1` Identity in OpenShiftClient DSL
* Fix #3222: Add DSL support for OpenShift Whereabouts CNI Model `whereabouts.cni.cncf.io` to OpenShiftClient DSL
* Fix #3224: Add DSL support for OpenShift Kube Storage Version Migrator resources in OpenShiftClient DSL
* Fix #3228: Add support for Dynamic informers for custom resources in KubernetesClient
* Fix #3270: Add DSL support for ClusterInterceptors to TektonClient

#### _**Note**_: Breaking changes in the API
##### DSL Changes:
- #3127 `StatusUpdatable.updateStatus` deprecated, please use patchStatus, editStatus, or replaceStatus
- #3239 deprecated methods on SharedInformerFactory directly dealing with the OperationContext, withName, and withNamespace - the Informable interface should be used instead.
- #3271 `Waitable.waitUntilReady` and `Waitable.waitUntilCondition` with throw a KubernetesClientTimeoutException instead of an IllegalArgumentException on timeout.  The methods will also no longer throw an interrupted exception.
  `Waitable.withWaitRetryBackoff` and the associated constants are now deprecated.

##### Util Changes:
- #3197 `Utils.waitUntilReady` now accepts a Future, rather than a BlockingQueue
- #3169 `Utils.shutdownExecutorService` removed in favor of direct usage of shutdownNow where appropriate.  
  The stream pumper related classes were also simplified to utility methods on InputStreamPumper.

### 5.4.1 (2021-06-01)

#### Bugs
* Fix #3181: Properly handling of JsonProperty when generating CRDs
* Fix #3172: Use File.toURI() to create the generated CRD URI
* Fix #3152: Retry only Non-Restful Create-only resources in OpenShiftOAuthInterceptor
* Fix #3189: VersionInfo contains null data in OpenShift 4.6

### 5.4.0 (2021-05-19)

#### Bugs
* Fix #3040: Consistently order printer columns by JSON path to prevent undue changes in generated CRDs
* Fix #3041: Properly output `additionalProperties` field for Maps, output warning for unsupported complex maps
* Fix #3036: Fix file descriptor leak when loading cacerts file
* Fix #3038: Upgrade TLS versions in mock servers to 1.2.
* Fix #3037: Account for JsonProperty annotations when computing properties' name
* Fix #3014: Resync Future is canceled and resync executor is shutdown on informer stop
* Fix #2529: SelfSubjectAccessReview not working with OpenShiftClient
* Fix #2978: Fix SharedInformer NPE on initial requests while syncing
* Fix #2989: serialization will generate valid yaml when using subtypes
* Fix #2991: reduced the level of ReflectWatcher event received log
* Fix #2992: allowing Watch auto-reconnect for shared informers
* Fix #2994: updating the SharedIndexInformer indexer state for a delete event generated by resync
* Fix #2996: Generating CRDs from the API should now properly work
* Fix #3000: Set `no_proxy` in the okhttp builder in case the `proxy_url` is null
* Fix #3011: properly handle enum types for additional printer columns
* Fix #3020: annotations should now properly have their associated values when processing CRDs from the API
* Fix #3016: Use scheduleWithFixedDelay for resync task execution
* Fix #2991: reduced the level of ReflectWatcher event received log
* Fix #3027: fix NPE when sorting events in KubernetesResourceUtil
* Fix #3054:  missing entry for Trigger in TektonTriggersResourceMappingProvider
* Fix #3047: NPE when getting version when there is no build date
* Fix #3024: stopAllRegisteredInformers will not call startWatcher
* Fix #3067: Added a patch(PatchContext, item) operation to be more explicit about patching and diffing behavior
* Fix #3097: refresh token with autoconfigure even if authprovider is null

#### Improvements
* Fix #2788: Support FIPS mode in kubernetes-client with BouncyCastleFipsProvider
* Fix #2910: Move crd-generator tests from kubernetes-itests to kubernetes-tests
* Fix #3005: Make it possible to select which CRD version is generated / improve output
* Fix #3015: Thread interruption in a nominal case (like closing the client) are now logged in debug
* Fix #3057: Removed debug calls for CustomResource during deserialization
* Fix #3050: More enforcement of the informer lifecycle
* Fix #3061: Removed the deltafifo from the informer logic
* Fix #3081: Use apiGroupName in generated package for OpenShiftClient Handler/OperationsImpl classes
* Fix #3089: Allowing patch/edit to infer context from the item
* Fix #3066: Added replaceStatus (PUT), editStatus (JSON PATCH), and patchStatus (JSON MERGE PATCH) methods to support non-locking status updates

#### Dependency Upgrade
* Fix #2979: Update Kubernetes Model to v1.21.0
* Fix #3099: Update Tekton Triggers Model to v0.13.0
* Fix #3118: Update to sundrio 0.40.1

#### New Features
* Fix #2984: Add support for `flowcontrol.apiserver.k8s.io/v1beta1` FlowSchema and PriorityLevelConfiguration
* Fix #2980: Add DSL Support for `apps/v1#ControllerRevision` resource
* Fix #2981: Add DSL support for `storage.k8s.io/v1beta1` CSIDriver, CSINode and VolumeAttachment
* Fix #2912: Add DSL support for `storage.k8s.io/v1beta1` CSIStorageCapacity
* Fix #2701: Better support for patching in KuberntesClient
* Fix #3034: Added a SharedInformer.isRunning method
* Fix #3088: mock server will assume /status is a subresource, and other refinements to match kube behavior
* Fix #3111: Add DSL Support for `config.openshift.io/v1` resources in OpenShiftClient 

#### _**Note**_: Breaking changes in the API
##### DSL Changes:
- `client.batch().jobs()` deprecated, suggestion to move to `client.batch().v1().jobs()`
- `client.batch().cronjobs()` deprecated, suggestion to move to `client.batch().v1().cronjobs()` or `client.batch().v1beta1().cronjobs()`
- `client.policy().podSecurityPolicies()` deprecated, suggestion to move to `client.policy().v1beta1().podSecurityPolicies()`
- `client.policy().podDisruptionBudget()` deprecated, suggestion to move to `client.policy().v1().podDisruptionBudget()` or `client.policy().v1beta1().podDisruptionBudget()`

##### Model Changes:
- Classes in `io.fabric8.kubernetes.api.model.batch` have been moved to `io.fabric8.kubernetes.api.model.batch.v1` and `io.fabric8.kubernetes.api.model.batch.v1beta1`
- Classes in `io.fabric8.kubernetes.api.model.policy` have been moved to `io.fabric8.kubernetes.api.model.policy.v1` and `io.fabric8.kubernetes.api.model.policy.v1beta1`

### 5.3.1 (2021-04-26)

#### Bugs
* Fix #2991: reduced the level of ReflectWatcher event recieved log
* Fix #2992: allowing Watch auto-reconnect for shared informers
* Fix #2994: updating the SharedIndexInformer indexer state for a delete event generated by resync
* Fix #2910: Move crd-generator tests from kubernetes-itests to kubernetes-tests
* Fix #3005: Make it possible to select which CRD version is generated / improve output
* Fix #3011: properly handle enum types for additional printer columns
* Fix #3020: annotations should now properly have their associated values when processing CRDs from the API

### 4.13.3 (2021-04-22)

#### Bugs
* Fix: Set no_proxy in the okhttp builder in case the proxy_url is null
* Fix #3027: fix NPE when sorting events in KubernetesResourceUtil

### 5.3.0 (2021-04-08)

#### Bugs
* Fix #2620: Add support for `config.openshift.io/v1` Ingress
* Fix #2784: Not able to deserialize ClusterServiceVersion
* Fix #2935: CRD generator no longer treat enum values as properties (performance)
* Fix #2812: SharedIndexInformer EventHandler sees double updates at resync interval
* Fix #2937: SharedInformerFactory#getExistingSharedIndexInformer returns null when @Kind is configured
* Fix #2924: Creating a CustomResourceInfo from a class doesn't result in the expected information
* Fix #2967: Copy to/from pods: fixed error message; removed debug output
* Fix #2923: Edit a CustomResource should result in a patch

#### Improvements
* Fix #2950: RawCustomResourceOperationsImpl should also work with standard resources
* Fix #2938: Make it possible to manage Tekton Triggers directly
* Fix #2921: Kubernetes server mock will generate missing metadata fields
* Fix #2946: Kubernetes server mock watch will generate initial `ADDED` events
* Fix #2925: Add CustomResource.getShortNames(Class) method

#### Dependency Upgrade
* Fix #2971: Upgrade to sundrio 0.30.0

#### New Features
* Fix #2837: Add Support for `events.k8s.io` APIGroup DSL
* Fix #2854: Introduce CamelK extension

### 5.2.1 (2021-03-16)

#### Bugs
* Fix #2905: NullPointerException when attempting to generate non-parameterized CustomResources
* Fix #2900: Improve handling of complex CR hierarchies, falling back to ignoring status replicas instead of skipping CRD generation altogether

### 5.2.0 (2021-03-12)

#### Bugs
* Fix #2802: NullPointerException in HasMetadataOperation patch/replace when using KubernetesMockServer
* Fix #2828: Remove automatic instantiation of CustomResource spec and status as this feature was causing more issues than it was solving
* Fix #2857: Fix the log of an unexpected error from an Informer's EventHandler
* Fix #2853: Cannot change the type of the Service from ClusterIP to ExternalName with PATCH
* Fix #2855: `.withPropagationPolicy` and `.withGracePeriod` DSL methods can't be combined for Resource API deletion operations
* Fix #2783: OpenIDConnectionUtils#persistKubeConfigWithUpdatedToken persists access token instead of refresh token
* Fix #2871: Change longFileMode to LONGFILE\_POSIX for creating tar in PodUpload, improve exception handling in PodUpload.
* Fix #2746: SharedInformerFactory should use key formed from OperationContext
* Fix #2736: Move CRD annotations to kubernetes-model-common module for greater coherence
* Fix #2836: Make CRD generation usable at runtime, split the generator into api and apt modules, 
  the `crd-generator-apt` artifact corresponding to the previous `crd-generator` artifact, while the
  `crd-generator-api` artifact can be consumed directly to generate the CRDs at runtime.

#### Improvements
* Fix #2781: RawCustomResourceOperationsImpl#delete now returns a boolean value for deletion status
* Fix #2780: Refactor RawCustomResourceOperationsImpl#delete(String)

#### New Features
* Fix #2818: Update chaos-mesh extension to v1.1.1. Add PodIoChaos, JVMChaos, HTTPChaos and DNSChaos.
* Fix #2699: Add support for `@EnableOpenShiftMockClient` for OpenShiftClient
* Fix #2588: Support for Server side dry runs

### 5.1.1 (2021-02-24)

#### Bugs
* Fix #2747: Apiextensions DSL should use NonNamespaceOperation for CustomResourceDefinitions
* Fix #2819: simple enums are now supported when generating CRDs
* Fix #2827: CNFE when initializing CustomResource instances
* Fix #2815: `client.isAdaptable(OpenShiftClient.class)` doesn't work on OpenShift 4
* Fix #2833: Knative model generator is now aligned with all other generators

### 5.1.0 (2021-02-17)

#### Bugs
* Fix #2748: Pass custom headers in kubernetes-client to watch api by modify WatchConnectionManager
* Fix #2745: Filtering Operations can't configure PropagationPolicy
* Fix #2672: WaitUntilReady for Service resource throws IllegalArgumentException

#### Improvements
* Fix #2662: Allow option to containerize Go Model Schema generation builds 
* Fix #2717: Remove edit() methods from RawCustomResourceOperationsImpl taking InputStream arguments
* Fix #2757: add `storage` and `served` to `Version` annotation
* Fix #2759: add `ShortNames` annotation to specify short names for CRD generation
* Fix #2694: Remove deprecated methods from KubernetesClient DSL
* Fix #2716: Add a property to disable BackwardCompatibilityInterceptor

#### Dependency Upgrade
* Fix #2706: update Tekton Triggers model to v0.11.1
* Fix #2684: Upgrade Kubernetes Model to v1.20.2

#### New Features
* Fix #2702: Add support for discovery.k8s.io/v1beta1 EndpointSlice in KubernetesClient DSL
* Fix #2703: Add support for `certificates.k8s.io` v1 and v1beta1 API in KubernetesClient DSL
* Fix #2708: Update CSI Volume Snapshot API to v1
* Fix #2789: Use thread context class loader instead of `Class.forName`
* Fix #2779: Add DSL support for `scheduling.k8s.io` `v1` and `v1beta1` to SchedulingAPIGroupDSL
* Fix #2776: Preview release of CRD generator based on annotations
  - Classes extending the `CustomResource` class can now be used as the basis for CRD generation
  - Several annotations are available to override the default behavior if it doesn't fit your needs
  - Validation schema is automatically derived from your class' spec implementation (or from the CR
    class, if no spec is present)
  - CRDs are automatically generated at compile-time if you include the `io.fabric8:crd-generator`
    dependency to your project (with the suggested `compile` scope)
  - CRDs are generated for both `v1beta1` and `v1` versions of the specification at this point
  - One CRD manifest is generated per CRD using the CRD name (e.g. `mycrplural.group.example.com`)
    suffixed with the specification version, e.g. `mycrplural.group.example.com-v1.yml`
  - The CRD files are generated in the `target/META-INF/fabric8` directory of your project

#### _**Note**_: Breaking changes in the API
##### DSL Changes:
- `client.settings()` DSL has been removed since PodPreset v1alpha1 API is no longer present in Kubernetes 1.20.x
- `client.customResourceDefinitions()` has been removed. Use `client.apiextensions().v1beta1().customResourceDefinitions()` instead
- `client.events()` has been removed. Use `client.v1().events()` instead
- `client.customResource(...)` method is removed. Use `client.customResources(...)` with CustomResource configuration in annotations inside POJOs

##### Model Changes:
- Classes in `io.fabric8.kubernetes.api.model.scheduling` have been moved to `io.fabric8.kubernetes.api.model.scheduling.v1` and `io.fabric8.kubernetes.api.model.scheduling.v1beta1`
- Classes in `io.fabric8.kubernetes.api.model.admission` have been moved to `io.fabric8.kubernetes.api.model.admission.v1` and `io.fabric8.kubernetes.api.model.admission.v1beta1`
- Classes in `io.fabric8.kubernetes.api.model.certificates` have been moved to `io.fabric8.kubernetes.api.model.certificates.v1` and `io.fabric8.kubernetes.api.model.certificates.v1beta1`
- Classes in `io.fabric8.kubernetes.api.model.events` have been moved to `io.fabric8.kubernetes.api.model.events.v1` and `io.fabric8.kubernetes.api.model.events.v1beta1`

### 4.11.2 (2021-02-09)

#### Bugs
* Fix #2715: CVE-2021-20218 vulnerable to a path traversal leading to integrity and availability compromise

### 4.7.2 (2021-02-09)

#### Bugs
* Fix #2715: CVE-2021-20218 vulnerable to a path traversal leading to integrity and availability compromise

### 5.0.2 (2021-02-08)

#### Bugs
* Fix #2715: CVE-2021-20218 vulnerable to a path traversal leading to integrity and availability compromise

### 4.13.2 (2021-02-05)

#### Bugs
* Fix #2715: CVE-2021-20218 vulnerable to a path traversal leading to integrity and availability compromise

### 5.0.1 (2021-01-27)

#### Bugs
* Fix #2687: RawCustomResourceOperationsImpl ignores config
* Fix #2612: add support for checking latest kubeconfig in Interceptor

#### Improvements

* Fix #2723: Dependency cleanup
 - Remove javax.annotation-api 
 - Remove jaxb-api
 - Remove jackson-module-jaxb-annotations
* Fix #2744: Automatically instantiates spec and status fields on `CustomResource` when possible.
  `initSpec` and `initStatus` methods are also provided to allow for overriding of the default implementation.

#### Dependency Upgrade

* Fix #2723: Upgrade sundrio.version to 0.24.1

### 4.13.1 (2021-01-20)

#### Bugs
* Fix #2734: (Backport #2596) Add buildable ref for container, port and volume

### 5.0.0 (2020-12-30)

#### Bugs
* Fix #2695: fromCustomResourceType should be of type `CustomResource`

### 5.0.0-beta-1 (2020-12-21)

#### Bugs
* Fix #2671: Reliability improvements to watchers
* Fix #2592: ConcurrentModificationException in CRUD KubernetesMockServer
* Fix #2510: Yaml containing aliases rejected due to FasterXML bug
* Fix #2651: SharedInformers should ignore resync on zero resyncPeriod
* Fix #2656: Binding operations can be instantiated

#### Improvements
* Fix #2676: Allow specifying PropagationPolicy when using deleteExisting
* Fix #2678: Adds a convenience method for referring to Cache keys by namespace and name rather than item
* Fix #2665: CustomResourceDefinitionContext.fromCrd support for v1 CustomResourceDefinition
* Fix #2642: Update kubernetes-examples to use apps/v1 Deployment rather than extensions/v1beta1
* Fix #2666: Align SharedIndexInformer API with Custom Resource Improvements

#### New Features
* Fix #2611: Support for Custom Resource and Custom Resource Definitions has been improved
  - New annotations have been introduced for users to specify group, version, singular and plural
    properties for `CustomResource` instances
  - `CustomResource` instances must now be annotated with `@Version` and `@Group` so that the 
    associated information can be automatically computed
  - `HasMetadata` provides default implementations for `getApiVersion` and `getKind` based on the 
    presence (or not) of annotations on the target class
  - Static methods have been introduced on `HasMetadata` and `CustomResource` to encapsulate the 
    logic used to resolve `Kind`, `ApiVersion`, `Group`, `Version`, `Plural`, `Singular` and `CRD Name`
    properties
  - New `v1CRDFromCustomResourceType` and `v1beta1CRDFromCustomResourceType` methods have been 
    introduced on `CustomResourceDefinitionContext` to initialize a `CustomResourceDefinitionBuilder`
    with the information provided by a specific `CustomResource` implementation, making it much 
    easier to create CRDs if you already have defined your custom resource type
  - `CustomResource` is now parameterized by the spec and status types that it uses which further 
    removes boiler plate
* Rename `@ApiVersion` and `@ApiGroup` to simply `@Version` and `@Group`, respectively. This was done
  to unify annotations and also remove potential confusion between values provided to `@ApiVersion` 
  and what is returned by `HasMetadata#getApiVersion`

### 5.0.0-alpha-3 (2020-12-10)

#### Bugs
* Fix #2519: Generated schemas contains a valid meta-schema URI reference (`http://json-schema.org/draft-05/schema#`)
* Fix #2631: Handle null values when getting current context on OIDC interceptors
* Fix #2610: Remove deprecated module kubernetes-model-generator/model-generator-app

#### Improvements
* Fix #2628: Add `isFinalizerValid` method on `HasMetadata` to encapsulate validation logic
* Fix #2640: Edit method accepts Visitors

#### Dependency Upgrade
* Fix #2636: Upgrade sundrio.version to 0.23.0

### 5.0.0-alpha-2 (2020-11-24)

#### Improvements
* Fix #2614: Watcher.onClose has dedicated WatcherException as parameter.

### 5.0.0-alpha-1 (2020-11-18)

#### Bugs
* Fix #2596: Add buildable references for Container, Port and Volume

#### Improvements
* Fix #2571: Eliminated the use of Doneables and simplified the internal DSL implementation.
* Fix #2607: add isMarkedForDeletion and finalizer-related default methods to HasMetadata (@metacosm)
* Fix #2605: Provide a `customResources` alternative that simply accepts the resource type as an argument.

#### New Features
* Fix #2556: Chaos Mesh model based on Chaos Mesh v1.0.1

### 4.13.0 (2020-11-10)

#### Bugs
* Fix #2517: Replace does not work in CRUD mockwebserver
* Fix #2537: Checking for Readiness of DeploymentConfig
* Fix #2300: Remove job extensions/v1beta1 from backward compatibiliy interceptor
* Fix #2514: SharedIndexInformer watches only pods of its own namespace when run in the cluster

#### Improvements
* Fix #2507: Add a test for creating a Job with generateName
* Fix #2509: Reversed order + Add Kubernetes 1.16.0 + OpenShift 4.5.14 to Compatibility matrix
* Add cache in github actions for integration tests

#### Dependency Upgrade
* Fix #2513: Update Kubernetes Model to v1.19.1

#### New Features
* Fix #2531: Allow setting the maximum concurrent requests via system property / environment variable
* Fix #2534: Tekton model based on Tekton Pipeline 0.17.0
* Fix #2574: Add support for Condition type

_**Note**_: Breaking changes in the API
* Tekton Pipeline v1beta1 *sidecars* field from a task step is now a list of `io.fabric8.tekton.pipeline.v1beta1.Sidecar` instead of a list of `io.fabric8.tekton.pipeline.v1beta1.Step`

* `NetworkPolicy` moved to `io.fabric8.kubernetes.api.model.networking.v1.NetworkPolicy` from
  `io.fabric8.kubernetes.api.model.networking.NetworkPolicy`
* Fix #2557: add missing `OpenShiftReadiness.isReadinessApplicable`

### 4.12.0 (2020-10-02)

#### Bugs
* Fix #2442: Wrong resource kind in `ProjectRequestHandler` causes ClassCastException when handling Project resources.
* Fix #2467: OpenShiftClient cannot replace existing resource with API version =! v1
* Fix #2458: Creating new instance of the DefaultKubernetesClient is hanging
* Fix #2474: Config.fromKubeconfig throws NullPointerException
* Fix #2399: Cannot change the type of the Service from ClusterIP to ExternalName
* Fix #2479: KuberentesDeserializer works on OSGi runtime environments
* Fix #2488: Unable to derive module descriptors for kubernetes-model jars

#### Improvements
* Enable user to select custom address and port for KubernetesMockServer
* Fix #2473: Removed unused ValidationMessages.properties
* Fix #2408: Add documentation for Pod log options
* Fix #2141: Decouple OpenShift Model from Kubernetes Client
* Fix #2452: Make Readiness.isReady publicly available from a wrapper method in KubernetesResourceUtil

#### Dependency Upgrade
* Bump Knative Serving to v0.17.2 & Knative Eventing to v0.17.3 

#### New Features
* Fix #2340: Adding support for Knative Eventing Contrib 
* Fix #2111: Support automatic refreshing for expired OIDC tokens
* Fix #2146: Add Support for specifying CustomResourceDefinitionContext while initializing KubernetesServer
* Fix #2314: Fetch logs should wait for the job's associated pod to be ready
* Fix #2043: Support for Tekton Triggers
* Fix #2460: Querying for an event based on InvolvedObject fields

_**Note**_ Minor breaking changes:
* PR #2424 (#2414) slightly changes the API by adding the new `WatchAndWaitable` "combiner" interface.
  Most projects shouldn't require any additional changes.

### 4.11.1 (2020-09-02)

#### Bugs
* Fix #2445: ConfigMap and other resources are replaced

### 4.11.0 (2020-08-26)
#### Bugs
* Fix #2373: Unable to create a Template on OCP3
* Fix #2308: Fix kubernetes client `Config` loading KUBECONFIG with external authentication command
* Fix #2316: Cannot load resource from stream without apiVersion
* Fix #2354: Fix NullPointerException in ResourceCompare when no resource is returned from fromServer.get()
* Fix #2389: KubernetesServer does not use value from https in crud mode
* Fix #2306: Make KubernetesServer CRUD mode work with informers
* Fix #2418: CertificateSigningRequest doesn't implement Namespaced
* Fix #2265: InAnyNamespace uses invalid api endpoint for SelfSubjectAccessReviews
* Fix #2404: Readiness.isReady doesn't handle extensions/v1beta1 Deployment
* Fix #2389: KubernetesServer JUnit rule ignores value of https when using crud mode

#### Improvements
* Fix #2331: Fixed documentation for namespaced informer for all custom types implementing `Namespaced` interface
* Fix #2406: Add documentation for serializing resources to YAML
* Fix #2414: Allow withResourceVersion() to be followed by waitUntilCondition(), enabling recovery from HTTP 410 GONE errors.

#### Dependency Upgrade
* Fix #2360: bump mockito-core from 3.4.0 to 3.4.2
* Fix #2355: bump jandex from 2.1.3.Final to 2.2.0.Final 
* Fix #2353: chore: bump workflow action-setup versions + kubernetes to 1.18.6
* Fix #2292: Update createOrReplace to do replace when create fails with conflict
* Fix: Bump SnakeYaml to version 1.26 (as required for OSGi bundle for jackson-dataformat-yaml)
* Fix #2401: bump maven-resources-plugin from 3.1.0 to 3.2.0
* Fix #2405: bump mockito-core from 3.4.4 to 3.5.0

#### New Features
* CSI Volume Snapshot extension
* Fix #2311: Add Support for creating bootstrap project template
* Fix #2287: Add support for V1 and V1Beta1 CustomResourceDefinition
* Fix #2319: Create Config without using auto-configure functionality or setting env variables
* Fix #2284: Supports create and run a particular image in a pod operation using client
* Fix #2321: Add Support for new resources in OpenShift Model

_**Note**_: Some classes have been moved to other packages:
- CustomResourceDefinition has been moved to `io.fabric8.kubernetes.api.model.apiextensions.v1` and `io.fabric8.kubernetes.api.model.apiextensions.v1beta1`
- SubjectAccessReview, SelfSubjectAccessReview, LocalSubjectAccessReview and SelfSubjectRulesReview have been moved to `io.fabric8.kubernetes.api.model.authorization.v1` and `io.fabric8.kubernetes.api.model.authorization.v1beta1`
- `io.fabric8.tekton.pipeline.v1beta1.WorkspacePipelineDeclaration` is now `io.fabric8.tekton.pipeline.v1beta1.PipelineWorkspaceDeclaration`

### 4.10.3 (2020-07-14)
#### Bugs
* Fix #2285: Raw CustomResource API createOrReplace does not propagate exceptions from create
* Fix Raw CustomResource API path generation to not having trailing slash
* Fix #2131: Failing to parse CustomResourceDefinition with OpenAPIV3Schema using JSONSchemaPropOr\* fields
* Fix #2297: Resuscitate ProjectRequestHandler in openshift-client
* Fix #2328: Failure in deserialization while watching events
* Fix #2299: Improve error handling of RejectedExecutionException from ExecutorService
* Fix KubernetesAttributesExctractor to extract metadata from unregistered custom resources, such when using Raw CustomResource API 
* Fix #2296: No adapter available for type:interface io.fabric8.kubernetes.client.dsl.V1APIGroupDSL
* Fix #2269: Setting a grace period when deleting resource using `withPropagationPolicy()`
* Fix #2342: watchLogs for deployment is broken
* Fix #2309: Move HasMetadataComparator to exported package

#### Improvements
* Fix #2233: client.service().getUrl(..) should be able to fetch URL for ClusterIP based services
* Fix #2278: Added type parameters for KubernetesList in KubernetesClient + test verifying waitUntilCondition **always** retrieves resource from server
* Fix #2336: Test and fix for the wrong "Kind" declared on KubernetesListHandle
* Fix #2320: Added JUnit5 extension for mocking KubernetesClient in tests using @EnableKubernetesMockClient
* Fix #2332: Added PodExecOptions model
* Improve error handling on stream closing errors in S2I binary builds(#2032)
* Fix #2288: Adds configurable serializers and deserializers to json schema codegen

#### Dependency Upgrade
* Fix #2333: bump bouncycastle.version from 1.65 to 1.66
* Fix #2262: bump maven-shade-plugin from 3.2.3 to 3.2.4
* Fix #2261: bump exec-maven-plugin from 1.6.0 to 3.0.0
* Fix #2345: bump mockito-core from 3.3.3 to 3.4.0
* Fix #2260: bump tektoncd pipeline to v0.12.1

#### New Features
* Fix #1868: Add Support for rolling update
* Fix #2266: Support for APIServices in Kubernetes Client
* Fix #2215: `io.fabric8.kubernetes.client.Config` should expose all and the current context defined in kubeconfig

### 4.10.2 (2020-06-02)
#### Bugs
* Fix #2251: Modify KubernetesDeserializer for handling classes with same name but different apiVersions 
* Fix #2205: Event model classes from core v1 have been lost
* Fix #2226: SharedIndexInformer for non-namespaced resources not working
* Fix #2201: Uberjar doesn't contain model classes anymore
* Fix #2066: Uber Jar includes merged service entry for multiple implementations of the same interface
* Fix #2195: Annotation processors and build time dependencies transitive
* Fix #1760: The bundle version of kubernetes-client is missing ServiceLoader files
* Fix #2218: Uberjar: Package rewrite issues in `META-INF/services`
* Fix #2212: JDK8 always uses http/1.1 protocol (Prevent OkHttp from wrongly enabling http/2)

#### Improvements
* Fix #2199: KubernetesClient#customResources now accepts CustomResourceDefinitionContext
* Adds basic support for Pod Eviction API

#### Dependency Upgrade

#### New Features
* Added DSL support for `admissionregistration.k8s.io/v1beta1` resources
* Add support for Namespaced SharedInformers, fixed probelms with OperationContext argument
* Fix #1821: ListOptions now supported when watching a Kubernetes Resource

_**Note**_:
- Some classes have been renamed:
   - `io.fabric8.tekton.pipeline.v1beta1.WorkspacePipelineDeclaration` is now `io.fabric8.tekton.pipeline.v1beta1.PipelineWorkspaceDeclaration`
- Breaking changes in `KubernetesClient` `customResource()` typed API:
  - We've introduced a major breaking change in customResource(...) typed API. We have introduced a new interface `io.fabric8.kubernetes.api.model.Namespaced` which needs to
    be added to your Custom Types using typed API. For example, for a custom resource named `Animals` which is a [Namespaced](https://kubernetes.io/docs/concepts/overview/working-with-objects/namespaces/) resource; It should be declared like this:
    ```
    public class Animals extends CustomResource implements Namespaced { ... }
    ```
    You can also checkout an example in our test suite for this: [PodSet.java](https://github.com/fabric8io/kubernetes-client/blob/master/kubernetes-tests/src/test/java/io/fabric8/kubernetes/client/mock/crd/PodSet.java#L22)

### 4.10.1 (2020-05-06)
#### Bugs
* Fix #2189: Change package names of Resource Operation classes in order to avoid duplicates Operation classes

#### Improvements

#### Dependency Upgrade

#### New Features
* Fix #2165: Support for setting ListOptions while listing objects

### 4.10.0 (2020-05-04)
#### Bugs
* Feature #1456: Added Watch support on MockServer in Crud mode
* Fix #2163: fix kubernetes-client not support cert chain
* Fix #2144: CRD's schema Default fields do not handle boolean and are prefixed with Raw keyword
* KubernetesAttributeExtractor: handle possible /status subpath due to using status subresource on crd
* Fix #2124: Raw Watch on CustomResource does not work if name specified

#### Improvements
* Fix #2174: Change log level to warn for multiple `kubeconfig` warning
* Fix #2088: Support networking.k8s.io/v1beta1 alongside extensions/v1beta1
* Fix #2107: Set PropagationPolicy to Background by default
  (_Note: Deletion option `cascading(..)` has been marked as deprecated_)

#### Dependency Upgrade
* Updated Kubernetes Model to v1.18.0
* Fix #2145: Updated OkHttp to v3.12.11

#### New Features
* Fix #2115: Keep tekton v1alpha1 api
* Fix #2002: DSL Support for PodTemplate 
* Fix #2015: Add Support for v1, v2beta1, and v2beta2 apiVersions in case of HorizontalPodAutoscaler

### 4.9.2 (2020-05-19)
#### Bugs
* Fix #2212: JDK8 always uses http/1.1 protocol (Prevent OkHttp from wrongly enabling http/2)

#### Improvements

#### Dependency Upgrade

#### New Features

### 4.9.1 (2020-04-17)
#### Bugs
* Fix #2071: Fixed pvc example issue #2071
* Fix #1109: something drops '-' from Singular/Plural forms of CustomResources
* Fix #1586: Replace of Job should add extra selector property to the resource
* Fix #2034: Quantity.equals mishandles fractions
* Fix #2009: Regression `withoutLabel()` stopped to work
* Fix #2057: Fix jar and osgi bundle generation for extensions
* Fix #2075: KubernetesDeserializer registration for CustomResources
* Fix #2078: watchLog for Deployment and StatefulSet
* Fix #2046: OpenshiftClient getVersion returns null for Openshift ContainerPlatform v4
* Fix #2117: Knative Service.status is always null

#### Improvements
* Fix #1987: Added an example for Task and TaskRun with updated model
* Fix #2019: Added CustomResourceCrudTest
* Fix #2054: JobExample doesn't work
* Fix #2082:  Added filter node metrics via labels
* Generated List classes for Knative implement proper KubernetesResourceList interface
* Modify the dependency management of the generator of kubernetes-model to golang module

#### Dependency Upgrade
* Updated Knative model to v0.13.0
* Updated Tekton Model to v0.11.0

#### New Features

### 4.9.0 (2020-03-12)
#### Bugs

* Fix #2047: Readiness#isReady is unreliable for StatefulSet
* Fix #1247: URL parameters are not escaped.
* Fix #1961: Two SharedInformer issues related to kube-apiserver unavailable and relisting
* Fix #2023: Class RawCustomResourceOperationsImpl can't handle HTTP responses with empty body coming from the k8s 
cluster (Jackson deserialization error was throwed). This kind of response can be returned after executing operations 
like the delete of a custom resource.
* Fix #2017: Incorrect plural form for Endpoints kind
* Fix #2053: Fixed parsing of exponential values. Added multiplication to the amount during parsing exponential values.
* Fix #2058: NullPointerException with upload() websocket failures

#### Improvements

* Fix #2012: osgi: Allow the ManagedKubernetesClient to consume an available OAuthTokenProvider

#### Dependency Upgrade
* Updated Knative model to v0.12.0
* Updated Commons-Compress to v1.20 to avoid https://cve.mitre.org/cgi-bin/cvename.cgi?name=CVE-2019-12402

#### New Features
* Fix #1820: Override Createable.create(T) to avoid generic array creation

### 4.8.0 (14-02-2020)
#### Bugs
* Fix #1847: Remove resource-\*.vm files from \*-client.jar
* Fix #959: Support for double braced `${{ }}` template placeholders
* Fix #1964: Refactor Duration
* Fix #703: Fix NullPointerException in Config.tryKubeConfig
* Fix #2000: Unable to create jobs in OSGi environments

#### Improvements
* Fix #1874: Added unit tests verifying windows line-ends (CRLF) work
* Fix #1177: Added support for OpenID Connect token in kubeconfig

#### Dependency Upgrade
* Update Jackson Bom to 2.10.2
* Fix #1968: Support for PodSecurityPolicies in Kubernetes 1.17

#### New Features
* Fix #1948: LeaderElection Implementation (Lock Implementations: ConfigMap & Lease)


### 4.7.1 (24-01-2020)
#### Bugs
* Fix #1937: `Quantity.getAmountInBytes()` should be able to handle negative exponents
* Fix #1805: Unable to create Template on OCP4

#### Improvements
* Fix #1894: SharedInformer Improvements
* Fix #1963: Use Serialization not a default ObjectMapper in Watch
* Fix #1957: Build Failing on CI due to Central repository moving to HTTPS

#### Dependency Upgrade
* Fix #1962: chore(deps): bump karaf.version from 4.2.7 to 4.2.8
* Fix #1960: chore(deps): bump junit-bom from 5.5.2 to 5.6.0
* Fix #1939: chore(deps): bump sundrio.version from 0.20.0 to 0.21.0

#### New Features
* Fix #1917: Allow user to add custom Headers to client

### 4.7.0 (08-01-2020)
#### Bugs
* Fix #1850: Add option to disable timestamps in build logs on Openshift
* Fix #1902: Fix the usage of reflection, so that `getMetadata` is detected properly
* Fix #1925: Client should always read services from server during replace
* Fix #1486: Creating CRDs with schema validation is broken
* Fix #1707: HorizontalPodAutoscalerSpecBuilder found no metric method
* Fix #885: Quantity doesn't honour the unit
* Fix #1895: Parsing different quantity formats

#### Improvements
* Fix #1880: Remove use of reapers manually doing cascade deletion of resources, leave it upto Kubernetes APIServer
* Test coverage for ServiceCatalog
* Fix #1772: Add Javadocs for KubernetesClient class

#### Dependency Upgrade
* Fix #1889: update tekton from v0.7.0 to v0.9.0
* Fix #1872: Support for kubernetes 1.17

#### New Features
* Fix #417: Support Subresources
* Fix #1548: Allow user to update the status on CustomResources
* Fix #1282: Add Support for fetching Kubernetes metrics
* Fix #1917 Allow user to add custom headers to client

### 4.6.4 (20-11-2019)
#### Bugs
* Fix #1866: fix disabled Integration tests
* Fix #1859 - Pass caller's propagation-policy/cascade options to the underlying replicaset when deleting a deployment

#### Improvements
* Fix #1832: chore: refactor poms and update some dependencies
* SelfSubjectRulesReview test coverage

#### Dependency Upgrade
* Fix #1869: chore(deps): bump maven.surefire.plugin.version from 3.0.0-M3 to 3.0.0-M4
* Fix #1864: chore(deps): bump jackson-bom from 2.10.0 to 2.10.1

#### New Features
* Fix #1041: Support cascading delete on custom resources
* Fix #1765 Ability to upload files to a pod

### 4.6.3 (09-11-2019)
#### Bugs
* Fix #1838: Use the correct apiGroup for Knative in KnativeResourceMappingProvider
* Fix #1856: Prevent NPE loop when deleting locally loaded scaleable resource (e.g. statefulset).
* Fix #1853: Revert #1800 due to the concern pointed out [here](https://github.com/fabric8io/kubernetes-client/pull/1800#issuecomment-549561724)

#### Improvements

#### Dependency Upgrade
* chore(deps): bump maven-jar-plugin from 3.1.2 to 3.2.0
* chore(deps): bump maven-source-plugin from 3.1.0 to 3.2.0
* chore(deps): bump jackson-bom from 2.9.10 to 2.10.0

#### New Feature
* Fix #1188: Support for logs for Jobs

### 4.6.2 (01-11-2019)
#### Bugs
* Fix #1833: Respect the termination grace period from the Kubernetes resource by default
* Fix #1827: Fix `withGracePeriod` and `withPropagationPolicy` return type to safely chain further DSL methods and default GracePeriod to 30s
* Fix #1828: VersionInfo date parsing of year
* Fix #1844: KubernetesDeserializer can now handle ArrayNode.
* Fix #1853: Reverts changes introduced by #1800

#### Improvements
* Cleanup log4j dependency from project

#### Dependency Upgrade

#### New Feature
* Fix #1816: Support for Binding in k8-client dsl

### 4.6.1 (15-10-2019)
#### Bugs
* Fix #1796: Check if BouncyCastle provider is set
* Fix #1724: createOrReplace function does not work properly for Custom defined resources
* Fix #1775: KubernetesList.list().delete(resources) orphanDependents semantics change between 4.1.3 and 4.5.2
* Fix #1803: Missing "/" in request url while using customresource client
* Fix #1789: Create or replace on operation seems broken
* Fix #1782: Informer Deadlock; Fix lock typo in SharedProcessor
* Fix #1607: WaitUntilReady for lists

#### Improvements
* Fix #1797: Utils.waitUntilReady should record the stack trace of the caller before rethrowing an exception
* Add support for filtering labels by EXISTS/NOT_EXISTS via the single argument versions of `.withLabel` and `.withoutLabel`
* Schedule reconnect in case of HTTP_GONE when watching; the rescheduled connect will start from beginning of history by not specifying resourceVersion
* Example added for PortForward.

#### Dependency Upgrade
* Updated Knative Serving to v0.9.90
* Update Tekton to v0.7.0

#### New Feature
* Add support for watch in RawCustomResourceOperations

### 4.6.0 (20-09-2019)
#### Bugs
* Fix #1767: Removed fixed override for Okhttp client's `pingInterval`
* Fix #1758: generation of resource handlers for OpenShift
* Fix #1626: Scaling StatefulSets with waiting seems to fail

#### Improvements

#### Dependency Upgrade
* Updated Kubernetes Model to Kubernetes v1.15.3

#### New Feature
* Fix #1380: Support for ControllerRevision
* Added Template Instance Support
* Fix #1384: Initial draft for SharedInformer support.

### 4.5.2 (14-09-2019)
#### Bugs
* Fix #1759: Portforwarding is broken

#### Improvements

#### Dependency Upgrade

#### New Feature


### 4.5.1 (11-09-2019)

#### Improvements
  * Removed Bean Validation integration

### 4.5.0 (10-09-2019)

#### Bugs
  * Fix #1745: Calling getInputStreamFromDataOrFile function with correct parameter order
  * Fix #1730: Fix failing build on jdk11
  * Fix #1634: Cascade delete can't be overriden
  * Fixed Knative model so that it recognizes Container and Volume types as Buildable.
  * Remove lexicographic resource version check in WatchHTTPManager

#### Improvements
  * Added in kubernetes-server-mock (CRUD) the withoutLabel filter and respective tests
  * Removed @Valid annotation from all model class fields (improves quarkus integration).

#### New Feature
  * Allow user to set a propagation policy on deletion


### 4.4.2 (23-08-2019)
#### Bugs
  * Fix #1706: admissionregistration resources are now parsed correctly
  * Fix #1722: Service port forward are now done in the correct namespace
  * Fixed deserialize of `IntOrString` with correct `Kind` instead of `null`

#### Improvements
  * Test coverage for HorizontalPodAutoscaler
  * Added example for PersistentVolumeClaim
  * Added test coverage for ResourceQuota

#### Dependency Upgrade
  * Fix #1331: Migrated from JUnit 4 to JUnit 5

#### New Feature
  * Service Catalog extension


### 4.4.1 (08-08-2019)
####  Bugs
  * Fix #1690: Endpoints is always pluralized
  * Fix #1684: Fixed URL resolution algorithm for OpenShift resources without API Group name

#### Improvements
  * Fix #1650: Introduced `kubernetes.disable.autoConfig` system property to disable auto configuration in Config
  * Fix #1661: Remove generic parameter from KubernetesResource
  * Improved OpenShiftOperation.wrap method performance
  * RawCustomResourceOperationsImpl#makeCall now closes the created Response object

#### Dependency Upgrade

#### New Feature

### 4.4.0 (05-08-2019)
#### Bugs
  * Fix #1592: Corrected type returned by Config.builder()
  * Fix #1565: CRD's Enums are prefixed with Raw keyword
  * Fixed user/password authentication bug in OpenShift 4
  * Fix #1667: Origin header for watch requests had a port of -1 when no port specified

#### Improvements
   * Test coverage for PersistentVolumeClaim
   * Fix #1589: Move HorizontalPodAutoscaler to autoscaling/v1
   * Fix #1553: Allow to explicitly set non-matching field selectors using `withoutField`
   * Cleaned up kubernetes-model pom.xml
   * Removed deprecated KubernetesKind enum

#### Dependency Upgrade

#### New Feature
  * Knative extension
  * Tekton extension
  * Increased OpenShift 4.x compatibility

### 4.3.1 (19-07-2019)
#### Bugs
  * Fix #1592: Corrected type returned by Config.builder()
  * Set cascade deletion to true in case of list operations
  * Fix #1617: Multiple CA certificates with non-unique Subject DN not loaded
  * Fix #1634: Make map backing KubernetesDeserializer thread-safe

#### Improvements
  * Test coverage for Namespace.
  * Example added for NamespaceQuota
  * Example added for Endpoints.
  * Test coverage for Endpoints.
  * Fix #1589: Move HorizontalPodAutoscaler to autoscaling/v1
  * Fix #1553: Allow to explicitly set non-matching field selectors using withoutField
  * assertNotNull replaced with assertTrue for boolean statements in unit tests
  * Test coverage for PodPreset
  * Added test coverage for PersistentVolume
  * Fix #1290: Added github stale bot.
  * Add type parameter to make CustomResourceList.getItems() return a typed List.

#### Dependency Upgrade
  * Upgrade Jackson to version 2.9.9

#### New Feature
  * Fixes #973: added support for service catalog client
  * Added support for SelfSubjectAccessReview
  * Added support for SelfSubjectRulesReview

### 4.3.0 (10-06-2019)
#### Bugs
  * Fix #1500: exec `redirectingInput` was not correctly setting the input pipe (since 4.2.0).
  * Fix #1507: remove unnecessary OutputStream copying a directory and return the directory object instead the file object when a directory is copied or read
  * Fix #758: Deleting Deployments with `.cascading(true)` creates a new Replica Set
  * Fix #1515: HasMetadataOperation.periodicWatchUntilReady is broken
  * Fix #1550: MutatingWebhookConfigurationOperationsImpl should be a NonNamespaceOperation
  
#### Improvements
  * Added example for raw custom resources.

#### Dependency Upgrade

#### New Feature
  * Fix #1523: Added createOrReplace() method to RawCustomResourceOperations dsl
  * Feature #1374 Add support for resizeChannel in ExecWebSocketListener

### 4.2.2 (17-04-2019)
#### Bugs
  * Fix #1297: wrong result produced when exec in used and params contains '&'. Url string not encoded properly.
  * Fix #1449: System.currentTimeMillis() replaced with System.nanoTime()
  * Fix #1495: avoid runtime dependency on Commons Collections

#### Improvements

#### Dependency Upgrade

#### New Feature

### 4.2.1 (15-04-2019)
#### Bugs
  * Fix #1297: wrong result produced when exec in used and params contains '&'. Url string not encoded properly.
  * Fix #1473: Use correct plural form in OpenshiftRole
  * Fix #1480: The kubernetes-client is not optionally depending on bouncycastle.
  * Fix #1490: Resource could not be loaded
  * Fix #1468: Taking labels into consideration when comparing resources for equality.

#### Improvements
  * Fix #1455: Use SubjectAccessReview and LocalSubjectAccessReview in kubernetes client using subjectAccessReviewAuth()

#### Dependency Upgrade

#### New Feature
  * First Draft of Custom Resource Improvements (#1472)

### 4.2.0 (29-03-2019)
#### Bugs
  * Fix #1387: ValidatingWebhookConfigurationOperationsImpl should be a NonNamespaceOperation
  * Fix #1429: Fixes JsonMappingException: No resource type found for:v1#List when reading a Kubernetes List YAML
  * Fix #760: Api get pod from yaml issue
  * Fix #807: Loading a deployment from server with a config file throws exception

#### Improvements
  * Fix #1425: Preserve labels and fields when using CRD's withResourceVersion()
  * Service DSL now includes methods for port forwarding
  * Introduce file and dir read / copy from pods

#### Dependency Upgrade
  * Upgrade Sundrio to 0.17.2
  * Upgrade to Bean Validation 2.0

#### New Feature

### 4.1.3 (02-03-2019)
#### Bugs
  * Fix nanosecond conversion using waitUntilReady
  * Fix #1008: Use a reasonable buffer size for exec stdin
  * Fix #1005: Loading a template from file and processing it locally by passing parameters map is broken

#### Improvements
  * Fix #1362: store exceptions thrown in port forwarder websocket
  * Generate Jandex index file for faster lookup performance
  * Fix #1361: Relax restrictions on environment variable names
  * Refactor: Use lambdas wherever possible across project
  * Fix #1371: Add an example for Job Controller

#### Dependency Upgrade
  * Bump Snakeyaml to version 1.24

#### New Feature
  * Feature 213: Added require( ) method to Resource object class.
  * Fix #1064: Make Deployments rollable

### 4.1.2
  Bugs

    * Fix #1271: Issue deploying ReplicaSet to extensions/v1beta1

    * Fix #1152: Renamed Kubernetes RBAC resources to use non-prefixed names and renamed Openshift RBAC resources to prefix with Openshift

    * Fix #1218: CustomResourceDefinitions: cascading() causes NoSuchMethodError

    * Fix #1309: Can't get VersionInfo correctly

    * Fix #1332: Unable to use ExecCredentials

    * Fix #1351: NPE IpAddressMatcherTest

  Improvements

    * Updated compatability matrix after model upgrade in README.md

    * Fix #1306: Support `KUBECONFIG` env var with multiple paths

    * Classes implementing KubernetesResourceList has now generic type set.

    * Fix #1348: support `v1beta1` version for `ExecCredentials`

    * Fix #1326: Make CustomResource @Buildable

    * Fix #1354: suppress log warnings that `CustomResourceDefinition`s are still in beta


  Dependency Upgrade

    * Updated jackson to 2.9.8

    * Upgrade okhttp to 3.12.0

  New Feature

    * Fix #1286: Pod Preset Support

    * Fix #1339: oAuth token rotation support

    * Fix #1314: Support for EC Private Keys

  Misc

    * Appended some files to licence check exclusion list.

#### 4.1.1

  Bugs

    * Fix #1239: Fix one case of OkHttp connection leaks

    * Fix #1266: Not setting optional Impersonate-Group results in NPE in ImpersonatorInterceptor

    * Fix #1238: Renamed files with invalid Windows characters

    * Fix #1260: Added Windows support in ConfigTest.honorClientAuthenticatorCommands

    * Fix #579: Add Timestampable interface to PodOperationsImpl/BuildOperationsImpl and set timestamps parameter

    * Fix #1273: customResources can't be used with Cluster scoped CRDs

    * Fix #1228: Closed InputStream in OperationSupport's handleResponse to avoid leak

    * Fix #1280: Fix ExecCredential deserialization in kubeconfig auth

  Improvements

    * Fix #1226 : Extend and move integrations tests

    * Fix #989  : Add support for waitForCondition

    * Fix #1293 : OpenShiftOAuthInterceptor.authorize() should only throw IOException

  Dependency Upgrade

    * Fix #1223: jackson-dataformat-yaml dependency (2.7.7) ageing

    * Fix #1262: Upgrade maven-surefire-plugin to 3.0.0-M1

    * Fix #1272: Upgrade Awaitility to version 3.1.3

    * Fix #1235: Upgrade kubernetes-model to latest kubernetes/Openshift versions


  New Feature
    * Fix #1142: Pagination Support

    * Fix #1234: VolumeNodeAffinity support

    * Fix #1244: Pod Priority Support

    * Fix #1186: Added Support for creating HPA based on custom metrics

#### 4.0.7
  Bugs

    * Fix #1214 : Watch resource versions not correctly tracked resulting in 410 errors on reconnect

  Improvements

    * Fix #1179 : Impersonate-Extra keys may be specified multiple times
    * Fix #1182 : Fixes flaky integration tests.
    * Fix #1200 : Support client authenticator commands like `aws-iam-authenticator`.
    * Fix #1201 : Fix problems with swallowed InterruptedExceptions
    * Chore #1168 : Upgrade to Java 8
    * fix #1197 : Broken withName() method  for CustomResourceDefinition.

  Dependency Upgrade

  New Feature

#### 4.0.4
  Bugs

    * Fix #1180 : DeploymentExamples requires the definition of a selector with match labels

    * Fix #1099 : CustomResourceDefinitions: withResourceVersion() causes NoSuchMethodError

    * Fix #1156 : Watcher does not have correct authentication information in Openshift environment.

    * Fix #1125 : ConfigMap labels are ignored when using mock KubernetesServer

    * Fix #1144 : Get Request with OpenShift Mock Server Not Working

    * Fix #1147 : Cluster context was being ignored when loading the Config from a kubeconfig file

    * Fix #1162 : Deletion of DeploymentConfig now does not fail randomly because of issues related to owner references of the ReplicationController

    * Fix #1165 : Null parameter values when processing a template are now handled properly

    * Fix #1173 : Send response to Callback for exec commands that have no textual feedback

    * Fix #1172 : Use v1beta1 for CronJob

    * Fix #1158: Add support for label selectors in the mock server

  Improvements

    * Added Kubernetes/Openshift examples for client.getVersion()
    * Fix #1126 : Add new option `kubernetes.disable.hostname.verification` / `KUBERNETES_DISABLE_HOSTNAME_VERIFICATION` to disable hostname verification
    * Fix #1178 : Impersonate-Group may be specified multiple times

  Dependency Upgrade

    * Fix #924 : Include kubernetes-model in client BOM with dependencies.

  New Feature

    * Fix #1066 : Add support for Kubernetes RBAC Role and Role Binding
    * Fix #1150: Add support for Kubernetes RBAC Cluster Role and Cluster Role Binding
    * Fix #770: Added Support for CronJob
    * Fix #1140: Provide User Utilities
    * Fix #1139 : Make it easy to get the URL of a service.

#### 4.0.0
  Bugs

    * Fix #1098 : Unable to create LimitRange from yaml
    * Fix #1089 : Query parameters are not correctly processed if set in `masterUrl`
    * Fix #1112 : Append multiple query param in masterUrl
    * Fix #1085 : Impersonate parameters are not configurable for DefaultOpenShiftClient
    * Fix #1106 : Fix typo in crud mode in mockserver

  New Feature

    * Fix #1020 : Support for Kubernetes/Openshift v1.9/v3.9 respectively

  Improvements

    * Fix #1119 : Regression Test are more stable and takes less time to execute

  Dependency Upgrade

    * Kubernetes Model upgraded to 3.0.0 with support for Kubernetes/Openshift v1.9/v3.9 respectively
      Features and Fixes Available
       * Resources according to Kubernetes/Openshift v1.9/v3.9
       * Add support for RBAC Role, Role Binding and Netnamespace in Model
       * KubernetesDeserializer shouldn't pickup mappings from incompatible providers
       * Add all packages in KubernetesDeserializer

  Major Movements and Changes

    * SecurityContextConstraints has been moved to OpenShift client from Kubernetes Client
    * Job dsl is in both `batch` and `extensions`(Extensions is deprecated)
    * DaemonSet dsl is in both `apps` and `extensions`(Extensions is deprecated)
    * Deployment dsl is in both `apps` and `extensions`(Extensions is deprecated)
    * ReplicaSet dsl is in both `apps` and `extensions`(Extensions is deprecated)
    * NetworkPolicy dsl is in both `network` and `extensiosn`(Extensions is deprecated)
    * Storage Class moved from `client base DSL` to `storage` DSL
    * PodSecurityPolicies moved from `client base DSL` and `extensions` to only `extensions`
    * ThirdPartyResource has been removed.

#### 3.2.0
  Bugs
   * Fix #1083 : Mock Kubernetes server only handles core and extensions API groups
   * Fix #1087 : Mock server can't list custom resources
   * Fix #1055 : Unable to log in to cluster when using username and password

  New Feature
   * Support `error` websocket channel - https://github.com/fabric8io/kubernetes-client/pull/1045

  Improvements
   * Do not repeatedly create Config instance in exec - https://github.com/fabric8io/kubernetes-client/pull/1081
   * Determine kubernetes service host and port from environment if available - https://github.com/fabric8io/kubernetes-client/pull/1086
   * Upgraded Kuberneted Model version to 2.1.1
     Features and Fixes Available
      * KubernetesDeserializer can now lookup for resource mappings via ServiceLoader - https://github.com/fabric8io/kubernetes-model/pull/307
      * Add new package to OSGi exports - https://github.com/fabric8io/kubernetes-model/pull/310
      * Add additional types that are needed to support extensions - https://github.com/fabric8io/kubernetes-model/pull/305

#### 3.1.12
  Bugs
   * Fix #1070 : Error parsing openshift json template with the latest version

  New Feature
   * Fix #1048 : Add support for the k8s/openshift version

  Improvements
   * Fixes premature call to watcher onClose

#### 3.1.11
  Bugs
   * Fix #1013 : Kubernetes connection is not getting closed.
   * Fix #1004 : Multiple document handling breaks if "---" found anywhere in the document
   * Fix #1035 : RejectedExecutionException in WatchHTTPManager
   * Impersonation parameters not set in withRequestConfig - https://github.com/fabric8io/kubernetes-client/pull/1037

  Improvements
   * NO_PROXY setting now supports IP ranges so you can specify whole subnet to be excluded from proxy traffic eg. 192.168.0.1/8

#### 3.1.10
  Bugs

  New Feature
   * Added support for StorageClass - https://github.com/fabric8io/kubernetes-client/pull/978
   * Added support for PodSecurityPolicy - https://github.com/fabric8io/kubernetes-client/pull/992
   * The client now warns when using Kubernetes alpha or beta resources - https://github.com/fabric8io/kubernetes-client/pull/1010
   * A Config can now be built from `Config.fromKubeconfig(kubeconfigFileContents)`: https://github.com/fabric8io/kubernetes-client/pull/1029

  Improvements
   * Fixed issue of SecurityContextConstraints not working - https://github.com/fabric8io/kubernetes-client/pull/982
     Note :- This got fixed by fixing model - https://github.com/fabric8io/kubernetes-model/pull/274
     Dependencies Upgrade<|MERGE_RESOLUTION|>--- conflicted
+++ resolved
@@ -11,6 +11,7 @@
 #### New Features
 
 #### _**Note**_: Breaking changes
+* Fix #4574: fromServer has been deprecated - it no longer needs to be called.  All get() operations will fetch the resource(s) from the api server.  If you need the context item that was passed in from a resource, load, or resourceList methods, use the item or items method.
 
 ### 6.3.0 (2022-12-12)
 
@@ -46,11 +47,6 @@
 * Fix #4516: added support for blocking delete operations using the withTimeout methods: op.withTimeout(1, TimeUnit.MINUTE).delete() - will wait for up to 1 minute for the resources to be fully deleted. This makes for a more concise replacement of the deletingExisting method.
 
 #### _**Note**_: Breaking changes
-<<<<<<< HEAD
-* Fix #4574: fromServer has been deprecated - it no longer needs to be called.  All get() operations will fetch the resource(s) from the api server.  If you need the context item that was passed in from a resource, load, or resourceList methods, use the item or items method.
-* Fix #4515: files located at the root of jars named model.properties, e.g. core.properties, have been removed
-=======
->>>>>>> 3a270abd
 * Fix #3923: removed KubernetesResourceMappingProvider - a META-INF/services/io.fabric8.kubernetes.api.model.KubernetesResource list of resources is used instead.
 * Fix #4515: files located at the root of jars named model.properties, e.g. core.properties, have been removed
 * Fix #4579: the implicit registration of resource and list types that happens when using the resource(class) methods has been removed. This makes the behavior of the client more predictable as that was an undocumented side-effect.  If you expect to see instances of a custom type from an untyped api call - typically KubernetesClient.load, KubernetesClient.resourceList, KubernetesClient.resource(InputStream|String), then you must either create a META-INF/services/io.fabric8.kubernetes.api.model.KubernetesResource file (see above #3923), or make calls to KubernetesDeserializer.registerCustomKind - however since KubernetesDeserializer is an internal class that mechanism is not preferred.
