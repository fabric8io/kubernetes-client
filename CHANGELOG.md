--- conflicted
+++ resolved
@@ -3,14 +3,10 @@
 ### 6.4-SNAPSHOT
 
 #### Bugs
-<<<<<<< HEAD
 * Fix #4729: ensuring completablefuture cancel will close / cancel the underlying resource
-=======
 * Fix #4249 #4726: prevent the over-logging of errors after the websocket has been closed
 * Fix #4650: allowing for comments at the end of certificate files
-
 * Fix #4668: use acme.cert-manager.io ApiGroup for Orders and Challenges
->>>>>>> 20e8c771
 
 #### Improvements
 * Fix #4637: all pod operations that require a ready / succeeded pod may use withReadyWaitTimeout, which supersedes withLogWaitTimeout.
