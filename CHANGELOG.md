--- conflicted
+++ resolved
@@ -12,6 +12,7 @@
 * Fix #7266: bump jackson-bom from 2.19.2 to 2.20.0, fix overrides and handle jackson-annotations v2.20
 
 #### New Features
+* Fix #7174: Added Vert.x 5 HTTP client implementation with improved async handling and WebSocket separation
 
 #### _**Note**_: Breaking changes
 * #7266: bump jackson-bom from 2.19.2 to 2.20.0, fix overrides and handle jackson-annotations v2.20
@@ -36,11 +37,6 @@
 #### Dependency Upgrade
 
 #### New Features
-<<<<<<< HEAD
-* Fix #7174: Added Vert.x 5 HTTP client implementation with improved async handling and WebSocket separation
-
-=======
->>>>>>> 48b4517f
 * Fix #7045: (java-generator)  Extend the existingJavaTypes to support use of existing enumerations
 
 #### _**Note**_: Breaking changes
