--- conflicted
+++ resolved
@@ -1,35 +1,30 @@
 ## CHANGELOG
 
-<<<<<<< HEAD
 ### 7.0-SNAPSHOT
 
 #### Bugs
 * Fix #6038: Support for Gradle configuration cache
-=======
+
+#### Improvements
+* Fix #6008: removing the optional dependency on bouncy castle
+* Fix #5264: Remove deprecated `Config.errorMessages` field
+
+#### Dependency Upgrade
+* Fix #6052: Removed dependency on no longer maintained com.github.mifmif:generex
+
+#### New Features
+
+#### _**Note**_: Breaking changes
+* Check detailed migration documentation for breaking changes in [7.0.0](./doc/MIGRATION-v7.md)
+* `Config.errorMessages` has been removed. Please use Kubernetes status messages directly.
+
 ### 6.13.1 (2024-07-02)
 
 #### Bugs
->>>>>>> 33181b8c
 * Fix #6059: Swallow rejected execution from internal usage of the informer executor
 * Fix #6068: KubernetesMockServer provides incomplete Configuration while creating test Config for KubernetesClient
 * Fix #6085: model getters have same annotations as fields (breaks native)
 
-<<<<<<< HEAD
-#### Improvements
-* Fix #6008: removing the optional dependency on bouncy castle
-* Fix #5264: Remove deprecated `Config.errorMessages` field
-
-#### Dependency Upgrade
-* Fix #6052: Removed dependency on no longer maintained com.github.mifmif:generex
-
-#### New Features
-
-#### _**Note**_: Breaking changes
-* Check detailed migration documentation for breaking changes in [7.0.0](./doc/MIGRATION-v7.md)
-* `Config.errorMessages` has been removed. Please use Kubernetes status messages directly.
-
-=======
->>>>>>> 33181b8c
 ### 6.13.0 (2024-05-29)
 
 #### Bugs
