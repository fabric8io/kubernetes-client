--- conflicted
+++ resolved
@@ -3,19 +3,13 @@
 ### 4.3-SNAPSHOT
   Bugs
    * Fix #1592: Corrected type returned by Config.builder() 
-
-  
-  Improvements
-<<<<<<< HEAD
-  
-    * Example added for NamespaceQuota
-=======
+   
+  Improvements
+   * Example added for NamespaceQuota
    * Fix #1589: Move HorizontalPodAutoscaler to autoscaling/v1
    * Fix #1553: Allow to explicitly set non-matching field selectors using `withoutField`
-
-    * assertNotNull replaced with assertTrue for boolean statements in unit tests
-    * Test coverage for PodPreset
->>>>>>> c35667b6
+   * assertNotNull replaced with assertTrue for boolean statements in unit tests
+   * Test coverage for PodPreset
 
   Dependency Upgrade
 
