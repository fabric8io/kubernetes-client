--- conflicted
+++ resolved
@@ -6,11 +6,8 @@
   * Fix #1684: Fixed URL resolution algorithm for OpenShift resources without API Group name
 
   Improvements
-<<<<<<< HEAD
   * Fix #1650: Introduced `kubernetes.disable.autoConfig` system property to disable auto configuration in Config
-=======
   * Fix #1661: Remove generic parameter from KubernetesResource
->>>>>>> cec26a7a
 
   Dependency Upgrade
 
