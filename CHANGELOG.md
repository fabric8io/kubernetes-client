### CHANGELOG


#### 4.1-SNAPSHOT

  Bugs
    * Fix #1387: ValidatingWebhookConfigurationOperationsImpl should be a NonNamespaceOperation
    * Fix #1429: Fixes JsonMappingException: No resource type found for:v1#List when reading a Kubernetes List YAML
    * Fix #760: Api get pod from yaml issue
    * Fix #807: Loading a deployment from server with a config file throws exception
   
  Improvements

    * Fix #1425: Preserve labels and fields when using CRD's withResourceVersion()
<<<<<<< HEAD
    * Service DSL now includes methods for port forwarding
=======
    * Introduce file and dir read / copy from pods
>>>>>>> a2b88d2f
  
  Dependency Upgrade
    * Upgrade Sundrio to 0.17.0
    * Upgrade to Bean Validation 2.0

  New Feature

#### 4.1.3

  Bugs
   
   * Fix #1008: Use a reasonable buffer size for exec stdin
   * Fix #1005: Loading a template from file and processing it locally by passing parameters map is broken
  
  Improvements
  
    * Fix #1362: store exceptions thrown in port forwarder websocket
    * Generate Jandex index file for faster lookup performance
    * Fix #1361: Relax restrictions on environment variable names
    * Refactor: Use lambdas wherever possible across project
    * Fix #1371: Add an example for Job Controller
  
  Dependency Upgrade
    * Bump Snakeyaml to version 1.24
  
  New Feature
    * Feature 213: Added require( ) method to Resource object class.
    * Fix #1064: Make Deployments rollable
    
#### 4.1.2
  Bugs

    * Fix #1271: Issue deploying ReplicaSet to extensions/v1beta1
    
    * Fix #1152: Renamed Kubernetes RBAC resources to use non-prefixed names and renamed Openshift RBAC resources to prefix with Openshift

    * Fix #1218: CustomResourceDefinitions: cascading() causes NoSuchMethodError
    
    * Fix #1309: Can't get VersionInfo correctly
    
    * Fix #1332: Unable to use ExecCredentials
 
    * Fix #1351: NPE IpAddressMatcherTest

  Improvements
    
    * Updated compatability matrix after model upgrade in README.md 

    * Fix #1306: Support `KUBECONFIG` env var with multiple paths

    * Classes implementing KubernetesResourceList has now generic type set.
 
    * Fix #1348: support `v1beta1` version for `ExecCredentials`

    * Fix #1326: Make CustomResource @Buildable

    * Fix #1354: suppress log warnings that `CustomResourceDefinition`s are still in beta

  Dependency Upgrade
    
    * Updated jackson to 2.9.8

    * Upgrade okhttp to 3.12.0

  New Feature
    
    * Fix #1286: Pod Preset Support

    * Fix #1339: oAuth token rotation support

    * Fix #1314: Support for EC Private Keys

  Misc

    * Appended some files to licence check exclusion list.

#### 4.1.1

  Bugs
  
    * Fix #1239: Fix one case of OkHttp connection leaks
    
    * Fix #1266: Not setting optional Impersonate-Group results in NPE in ImpersonatorInterceptor
    
    * Fix #1238: Renamed files with invalid Windows characters
    
    * Fix #1260: Added Windows support in ConfigTest.honorClientAuthenticatorCommands
    
    * Fix #579: Add Timestampable interface to PodOperationsImpl/BuildOperationsImpl and set timestamps parameter
    
    * Fix #1273: customResources can't be used with Cluster scoped CRDs
    
    * Fix #1228: Closed InputStream in OperationSupport's handleResponse to avoid leak

    * Fix #1280: Fix ExecCredential deserialization in kubeconfig auth

  Improvements
  
    * Fix #1226 : Extend and move integrations tests
    
    * Fix #989  : Add support for waitForCondition
    
    * Fix #1293 : OpenShiftOAuthInterceptor.authorize() should only throw IOException

  Dependency Upgrade
  
    * Fix #1223: jackson-dataformat-yaml dependency (2.7.7) ageing
    
    * Fix #1262: Upgrade maven-surefire-plugin to 3.0.0-M1
    
    * Fix #1272: Upgrade Awaitility to version 3.1.3
    
    * Fix #1235: Upgrade kubernetes-model to latest kubernetes/Openshift versions


  New Feature
    * Fix #1142: Pagination Support
    
    * Fix #1234: VolumeNodeAffinity support
    
    * Fix #1244: Pod Priority Support
    
    * Fix #1186: Added Support for creating HPA based on custom metrics

#### 4.0.7
  Bugs
  
    * Fix #1214 : Watch resource versions not correctly tracked resulting in 410 errors on reconnect

  Improvements
  
    * Fix #1179 : Impersonate-Extra keys may be specified multiple times
    * Fix #1182 : Fixes flaky integration tests.
    * Fix #1200 : Support client authenticator commands like `aws-iam-authenticator`.
    * Fix #1201 : Fix problems with swallowed InterruptedExceptions 
    * Chore #1168 : Upgrade to Java 8
    * fix #1197 : Broken withName() method  for CustomResourceDefinition.

  Dependency Upgrade

  New Feature

#### 4.0.4
  Bugs

    * Fix #1180 : DeploymentExamples requires the definition of a selector with match labels

    * Fix #1099 : CustomResourceDefinitions: withResourceVersion() causes NoSuchMethodError

    * Fix #1156 : Watcher does not have correct authentication information in Openshift environment.
    
    * Fix #1125 : ConfigMap labels are ignored when using mock KubernetesServer

    * Fix #1144 : Get Request with OpenShift Mock Server Not Working

    * Fix #1147 : Cluster context was being ignored when loading the Config from a kubeconfig file
    
    * Fix #1162 : Deletion of DeploymentConfig now does not fail randomly because of issues related to owner references of the ReplicationController
    
    * Fix #1165 : Null parameter values when processing a template are now handled properly

    * Fix #1173 : Send response to Callback for exec commands that have no textual feedback

    * Fix #1172 : Use v1beta1 for CronJob

    * Fix #1158: Add support for label selectors in the mock server

  Improvements
  
    * Added Kubernetes/Openshift examples for client.getVersion()
    * Fix #1126 : Add new option `kubernetes.disable.hostname.verification` / `KUBERNETES_DISABLE_HOSTNAME_VERIFICATION` to disable hostname verification
    * Fix #1178 : Impersonate-Group may be specified multiple times

  Dependency Upgrade

    * Fix #924 : Include kubernetes-model in client BOM with dependencies.

  New Feature
  
    * Fix #1066 : Add support for Kubernetes RBAC Role and Role Binding
    * Fix #1150: Add support for Kubernetes RBAC Cluster Role and Cluster Role Binding
    * Fix #770: Added Support for CronJob
    * Fix #1140: Provide User Utilities
    * Fix #1139 : Make it easy to get the URL of a service.

#### 4.0.0
  Bugs
  
    * Fix #1098 : Unable to create LimitRange from yaml
    * Fix #1089 : Query parameters are not correctly processed if set in `masterUrl`
    * Fix #1112 : Append multiple query param in masterUrl
    * Fix #1085 : Impersonate parameters are not configurable for DefaultOpenShiftClient
    * Fix #1106 : Fix typo in crud mode in mockserver

  New Feature
  
    * Fix #1020 : Support for Kubernetes/Openshift v1.9/v3.9 respectively    

  Improvements
  
    * Fix #1119 : Regression Test are more stable and takes less time to execute

  Dependency Upgrade
  
    * Kubernetes Model upgraded to 3.0.0 with support for Kubernetes/Openshift v1.9/v3.9 respectively
      Features and Fixes Available
       * Resources according to Kubernetes/Openshift v1.9/v3.9
       * Add support for RBAC Role, Role Binding and Netnamespace in Model
       * KubernetesDeserializer shouldn't pickup mappings from incompatible providers
       * Add all packages in KubernetesDeserializer

  Major Movements and Changes
  
    * SecurityContextConstraints has been moved to OpenShift client from Kubernetes Client
    * Job dsl is in both `batch` and `extensions`(Extensions is deprecated)
    * DaemonSet dsl is in both `apps` and `extensions`(Extensions is deprecated)
    * Deployment dsl is in both `apps` and `extensions`(Extensions is deprecated)
    * ReplicaSet dsl is in both `apps` and `extensions`(Extensions is deprecated)
    * NetworkPolicy dsl is in both `network` and `extensiosn`(Extensions is deprecated)
    * Storage Class moved from `client base DSL` to `storage` DSL
    * PodSecurityPolicies moved from `client base DSL` and `extensions` to only `extensions`
    * ThirdPartyResource has been removed.

#### 3.2.0
  Bugs
   * Fix #1083 : Mock Kubernetes server only handles core and extensions API groups
   * Fix #1087 : Mock server can't list custom resources
   * Fix #1055 : Unable to log in to cluster when using username and password

  New Feature
   * Support `error` websocket channel - https://github.com/fabric8io/kubernetes-client/pull/1045

  Improvements
   * Do not repeatedly create Config instance in exec - https://github.com/fabric8io/kubernetes-client/pull/1081
   * Determine kubernetes service host and port from environment if available - https://github.com/fabric8io/kubernetes-client/pull/1086
   * Upgraded Kuberneted Model version to 2.1.1
     Features and Fixes Available
      * KubernetesDeserializer can now lookup for resource mappings via ServiceLoader - https://github.com/fabric8io/kubernetes-model/pull/307
      * Add new package to OSGi exports - https://github.com/fabric8io/kubernetes-model/pull/310
      * Add additional types that are needed to support extensions - https://github.com/fabric8io/kubernetes-model/pull/305

#### 3.1.12
  Bugs
   * Fix #1070 : Error parsing openshift json template with the latest version

  New Feature
   * Fix #1048 : Add support for the k8s/openshift version

  Improvements
   * Fixes premature call to watcher onClose

#### 3.1.11
  Bugs
   * Fix #1013 : Kubernetes connection is not getting closed.
   * Fix #1004 : Multiple document handling breaks if "---" found anywhere in the document
   * Fix #1035 : RejectedExecutionException in WatchHTTPManager
   * Impersonation parameters not set in withRequestConfig - https://github.com/fabric8io/kubernetes-client/pull/1037

  Improvements
   * NO_PROXY setting now supports IP ranges so you can specify whole subnet to be excluded from proxy traffic eg. 192.168.0.1/8

#### 3.1.10
  Bugs

  New Feature
   * Added support for StorageClass - https://github.com/fabric8io/kubernetes-client/pull/978
   * Added support for PodSecurityPolicy - https://github.com/fabric8io/kubernetes-client/pull/992
   * The client now warns when using Kubernetes alpha or beta resources - https://github.com/fabric8io/kubernetes-client/pull/1010
   * A Config can now be built from `Config.fromKubeconfig(kubeconfigFileContents)`: https://github.com/fabric8io/kubernetes-client/pull/1029

  Improvements
   * Fixed issue of SecurityContextConstraints not working - https://github.com/fabric8io/kubernetes-client/pull/982
	Note :- This got fixed by fixing model - https://github.com/fabric8io/kubernetes-model/pull/274
  Dependencies Upgrade<|MERGE_RESOLUTION|>--- conflicted
+++ resolved
@@ -12,11 +12,8 @@
   Improvements
 
     * Fix #1425: Preserve labels and fields when using CRD's withResourceVersion()
-<<<<<<< HEAD
     * Service DSL now includes methods for port forwarding
-=======
     * Introduce file and dir read / copy from pods
->>>>>>> a2b88d2f
   
   Dependency Upgrade
     * Upgrade Sundrio to 0.17.0
