--- conflicted
+++ resolved
@@ -23,11 +23,8 @@
 #### New Features
 * Fix #5081: Add support for streaming lists via Watchable.streamingList method
 * Fix #7048: Support for Kubernetes v1.34 (Of Wind & Will)
-<<<<<<< HEAD
 * Fix #7371: Update Fabric8 OpenShift Model as per OpenShift 4.20
-=======
 * Fix #7355: (crd-generator) Add SchemaCustomizer annotation for advanced schema modification
->>>>>>> 89ad9771
 
 #### _**Note**_: Breaking changes
 * Fix #7048: **admissionregistration.v1beta1**: Removed `ValidatingAdmissionPolicy` and related classes (`ValidatingAdmissionPolicyBinding`, `AuditAnnotation`, `Validation`, `ValidatingAdmissionPolicyBindingSpec`) from `v1beta1` as they have graduated to GA in `admissionregistration.v1`. `MutatingAdmissionPolicy` has been promoted from `v1alpha1` to `v1beta1`. The `V1beta1AdmissionRegistrationAPIGroupDSL` and  `V1beta1AdmissionRegistrationAPIGroupClient` have been updated accordingly.
