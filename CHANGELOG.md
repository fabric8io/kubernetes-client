--- conflicted
+++ resolved
@@ -7,14 +7,11 @@
   
     * Fix #1239: Fix one case of OkHttp connection leaks
     * Fix #1266: Not setting optional Impersonate-Group results in NPE in ImpersonatorInterceptor
-<<<<<<< HEAD
     * Fix #1238: Renamed files with invalid Windows characters
 	  * Fix #1260: Added Windows support in ConfigTest.honorClientAuthenticatorCommands
-=======
 
   Improvements
     * Fix #1226 : Extend and move integrations tests
->>>>>>> bd715a91
 
   Dependency Upgrade
     * Fix #1223: jackson-dataformat-yaml dependency (2.7.7) ageing
