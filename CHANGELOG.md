## CHANGELOG

### 7.5-SNAPSHOT

#### Bugs
* Fix #7356: ensure request config is preserved when adapting to OpenShiftClient
* Fix #7343: Leader election callbacks to be called only once (instead of 2)
* Fix #7160: Use the duration from current leader record, not from the config
* Fix #7347: Ensure vert.x websockets handle multiple frames

#### Improvements
* Fix #7345: skip publishing test and example modules to Maven Central

#### Dependency Upgrade
* Fix #7266: bump jackson-bom from 2.19.2 to 2.20.0, fix overrides and handle jackson-annotations v2.20

#### New Features
<<<<<<< HEAD
* Fix #7174: Added Vert.x 5 HTTP client implementation with improved async handling and WebSocket separation
=======
* Fix #7048: Support for Kubernetes v1.34 (Of Wind & Will)
>>>>>>> 38cf445c

#### _**Note**_: Breaking changes
* Fix #7266: bump jackson-bom from 2.19.2 to 2.20.0, fix overrides and handle jackson-annotations v2.20
* Fix #7048: **admissionregistration.v1beta1**: Removed `ValidatingAdmissionPolicy` and related classes (`ValidatingAdmissionPolicyBinding`, `AuditAnnotation`, `Validation`, `ValidatingAdmissionPolicyBindingSpec`) from `v1beta1` as they have graduated to GA in `admissionregistration.v1`. `MutatingAdmissionPolicy` has been promoted from `v1alpha1` to `v1beta1`. The `V1beta1AdmissionRegistrationAPIGroupDSL` and  `V1beta1AdmissionRegistrationAPIGroupClient` have been updated accordingly.
  Users should migrate to `admissionregistration.v1.ValidatingAdmissionPolicy` for GA APIs.

### 7.4.0 (2025-09-08)

#### Bugs
* Fix #3032: EnableKubernetesMockClient annotation works with Nested tests
* Fix #7148: corrected octal format detection
* Fix #7167: Allow Informer.isWatching to see underlying Watch state
* Fix #7087: Avoid possible NPE in OkHttp websocket handling
* Fix #7072: Changed rolling update handling to json merge patch to avoid 422 errors
* Fix #7080: Avoid NPE in CRDGenerator if post-processor is set to null
* Fix #7116: (java-generator) Use timezone format compatible with Kubernetes
* Fix #7163: Ensure that streams are notified of errors
* Fix #7092: (crd-generator) Add support for @Annotations and @Labels in CRD generation - CRD generator now includes annotations and labels specified via these annotations in the generated CRD metadata
* Fix #7224: Fix KubeApiTest inheritance from base test class

#### Improvements
 * Fix #7217: refinements and expanded documentation for preserve unknown handling

#### Dependency Upgrade

#### New Features
* Fix #7045: (java-generator)  Extend the existingJavaTypes to support use of existing enumerations

#### _**Note**_: Breaking changes
Fix #7204: Rationalized config constructors

### 6.14.0 (2025-06-10)

#### Bugs
* Fix #7107: Jackson 2.19.0+ support

#### _**Note**_: Breaking changes
* Fix #7107: This release is not backwards-compatible with previous versions of Jackson, you'll need to use Jackson 2.19.0 in your project for a correct behavior of the Kubernetes Client.

### 7.3.1 (2025-05-20)

#### Bugs
* Fix #7071: Buildable reference imports don't override local package class references

### 7.3.0 (2025-05-15)

#### Bugs
* Fix #7036: Resolve serialization errors after Jackson 2.19.0 upgrade (breaks older versions)

#### Dependency Upgrade
* Fix #7036: Jackson upgraded from v2.18.3 to v2.19.0

#### _**Note**_: Breaking changes
* Fix #7036: This release is not backwards-compatible with previous versions of Jackson, you'll need to use Jackson 2.19.0 in your project for a correct behavior of the Kubernetes Client.

### 7.2.0 (2025-04-30)

#### Bugs
* Fix #6750: KubernetesMockServer.reset resets lastRequest related variables
* Fix #6829: Mixed-case enums are properly supported by the java-generator
* Fix #6886: Remove invalid JUnit 4 references
* Fix #6892: rolling().restart() doesn't remove preexistent pod template annotations
* Fix #6906: Knative VolatileTime should be serialized as String
* Fix #6908: The Default annotation and JsonProperty default value should accept JSON values
* Fix #6917: Client does not authenticate correctly on OpenShift if the returned Location header is lower-case
* Fix #6930: Add support for Boolean enums in the java-generator
* Fix #6941: HasMetadata.getApiVersion no slash when empty group
* Fix #6982: (java-generator) Double default field values with `d` suffix
* Fix #6987: Kube API Test startup fails on readiness SSL check
* Fix #7037: getKubernetesVersion works in Kubernetes v1.33.0

#### Improvements
* Fix #6763: (crd-generator) YAML output customization
* Fix #6863: ensuring SerialExecutor does not throw RejectedExecutionException to prevent unnecessary error logs
* Fix #6880: LogWatch interface provides listeners on close stream event
* Fix #6971: Exposed Istio v1 models in Istio Client DSL
* Fix #6998: Removed unneeded dependency on javax.annotation:javax.annotation-api

#### Dependency Upgrade
* Fix #6829: Sundrio was upgraded to 0.200.3. In some rare circumstances nested method names will need to be changed.

#### New Features
* Fix #6827: (crd-generator) Add CRDPostProcessor to process generated CRDs before they are written out
* Fix #7025: Support for Kubernetes v1.33 (Octarine)

### 7.1.0 (2025-01-30)

#### Bugs
* Fix #6725: (crd-generator) CRD generator missing type for GenericKubernetesResource
* Fix #6747: Preventing websocket error logs when the client is closed
* Fix #6781: Allowing ipv6 entries to work in NO_PROXY
* Fix #6792: VertxHttpClient uses exclusive Vert.x instance by default

#### New Features
* Fix #5993: Support for Kubernetes v1.31 (elli)
* Fix #6767: Support for Kubernetes v1.32 (penelope) 
* Fix #6777: Added Javadoc comments to all generated models
* Fix #6802: (java-generator) Added support for required spec and status

### 6.13.5 (2025-01-18)

#### Bugs
* Fix #6781: Allowing ipv6 entries to work in NO_PROXY
* Fix #6709: VertxHttpClientFactory reuses the same Vertx instance for each VertxHttpClient instance
* Fix #6792: VertxHttpClient uses exclusive Vert.x instance by default

### 7.0.1 (2024-12-18)

#### Bugs
* Fix #6709: VertxHttpClientFactory reuses the same Vertx instance for each VertxHttpClient instance

### 7.0.0 (2024-12-03)

#### Bugs
* Fix #6038: Support for Gradle configuration cache
* Fix #6214: Java generator does not recognize fields in CRDs other than metadata, spec, and status
* Fix #6459: Pod log request sinceTime param correctly encoded
* Fix #6632: Mock server creationTimestamp and deletionTimestamp formatted consistently (ISO 8601)
* Fix #6654: (crd-generator) default values for CRD fields can be numeric or boolean

#### Improvements
* Fix #3069: (crd-generator) Add `@AdditionalPrinterColumn` to specify a printer column by JSON path.
* Fix #6392: (crd-generator) Add `@AdditionalSelectableField` and `@SelectableField` to specify selectable fields.
* Fix #5836: (crd-generator) Add `@Size` annotation to limit the size of strings, lists/arrays or maps
* Fix #5868: (crd-generator) Add `exlusiveMinimum` / `exclusiveMaximum` support to `@Min` and `@Max`
* Fix #5264: Remove deprecated `Config.errorMessages` field
* Fix #6008: removing the optional dependency on bouncy castle
* Fix #6407: sundrio builder-annotations is not available via bom import
* Fix #6230: introduced Quantity.multiply(int) to allow for Quantity multiplication by an integer
* Fix #6281: use GitHub binary repo for Kube API Tests
* Fix #6282: Allow annotated types with Pattern, Min, and Max with Lists and Maps and CRD generation
* Fix #5480: Move `io.fabric8:zjsonpatch` to KubernetesClient project
* Fix #6240: Support for multiple files listed in the KUBECONFIG env var
* Fix #6655: Support removing ResourceEventHandler for informers

#### Dependency Upgrade
* Fix #2632: Bumped OkHttp from 3.12.12 to 4.12.0
* Fix #5965: Bumped sundrio.version from 0.103.1 to 0.200.0
* Fix #6052: Removed dependency on no longer maintained com.github.mifmif:generex
* Fix #6676: Removed tests and examples from the BOM

#### New Features
* Fix #5719: io.fabric8:mockwebserver is now based on Vert.x
* Fix #5795: (crd-generator) Allow to configure categories
* Fix #5944: (crd-generator) Add CRD-Generator Maven Plugin
* Fix #5958: (crd-generator) Add CRD-Generator CLI Application
* Fix #6145: Introduced `io.fabric8:kubernetes-model-validator` module to validate Kubernetes resources
* Fix #6150: Config uses `proxy-url` in kubeconfig's cluster configuration

#### _**Note**_: Breaking changes
* Check detailed migration documentation for breaking changes in [7.0.0](./doc/MIGRATION-v7.md)
* Fix #4659: Removed `SupportTestingClient` interface
* Fix #5264: `Config.errorMessages` has been removed. Please use Kubernetes status messages directly.
* Fix #5351: Removed deprecated `io.fabric8:openshift-server-mock` artifact
* Fix #6081: Moved Java baseline from 8 (1.8) to 11
* Fix #6138: Removed unused `io:fabric8:kubernetes-model` artifact
* Fix #6140: withReadyWaitTimeout defaults to 0, which means no waiting
* Fix #6156: Removed deprecated extension `io:fabric8:service-catalog`
* Fix #6158: Removed deprecated methods from `io.fabric8.kubernetes.client.utils.IOHelpers` class
* Fix #6159: Removed deprecated `io.fabric8.kubernetes.client.utils.Utils.getPluralFromKind` method
* Fix #6361: Renamed SettableBeanPropertyDelegate to SettableBeanPropertyDelegating
* Fix #6470: Switched default HTTP client from OkHttp to Vert.x (`kubernetes-httpclient-vertx`)
* Fix #6603: Removed deprecated `io.fabric8.openshift.api.model.runtime.RawExtension` class
* Fix #6605: Removed deprecated `ApiVersionUtil` classes in extension modules
* Fix #6609: Removed deprecated `io.fabric8.crd.generator.CRDInfo.getVersion` method
* Fix #6612: Removed deprecated `io.fabric8.kubernetes.client.Client.isAdaptable` method
* Fix #6626: Removed deprecated methods from `io.fabric8.kubernetes.client.osgi.ManagedKubernetesClient` class
* Fix #6627: Removed deprecated methods from `io.fabric8.kubernetes.client.CustomResource` class
* Fix #6628: Removed deprecated `io.fabric8.kubernetes.client.CustomResourceList` class
* Fix #6630: Removed deprecated `io.fabric8.kubernetes.client.utils.ReflectUtils` class
* Fix #6455: (crd-generator) Changed format in `@PrinterColumn` to enum
* Fix #6673: (crd-generator) Deprecation of CRD Generator v1
* Fix #6676: Removed tests and examples from the BOM

### 6.13.4 (2024-09-25)

#### Bugs
* Fix #6247: Support for proxy authentication from proxy URL user info
* Fix #6342: UnmatchedFieldTypeModule prevents certain jackson features from working
* Fix #6350: Allowing authenticated http proxy usage with Jetty, vertx, and JDK for https endpoints
* Fix #6354: Prevent deadlock in okhttp AsyncBody.cancel
* Fix #6366: Allow Retry-After header to be considered in retries

### 6.13.3 (2024-08-13)

#### Bugs
* Fix #6249: Provide primitive type setters for ConfigBuilder

### 6.13.2 (2024-08-09)

#### Bugs
* Fix #6066: Added support for missing `v1.APIVersions` in KubernetesClient
* Fix #6110: VolumeSource (and other file mode fields) in Octal are correctly interpreted
* Fix #6137: `ConfigBuilder.withAutoConfigure` is not working
* Fix #6143: Expands the HTTP interceptor API to include a call back for failed connection attempts
* Fix #6197: JettyHttp client error handling improvements.
* Fix #6215: Suppressing rejected execution exception for port forwarder
* Fix #6212: Improved reliability of file upload to Pod

### 6.13.1 (2024-07-02)

#### Bugs
* Fix #6059: Swallow rejected execution from internal usage of the informer executor
* Fix #6068: KubernetesMockServer provides incomplete Configuration while creating test Config for KubernetesClient
* Fix #6085: model getters have same annotations as fields (breaks native)

### 6.13.0 (2024-05-29)

#### Bugs
* Fix #5866: Addressed cycle in crd generation with Java 19+ and ZonedDateTime
* Fix #5960: The serialization of time related types should be string

#### Improvements
* Fix #5605: proxy configs support proxy URLs without a scheme
* Fix #5867: (crd-generator) Imply schemaFrom via JsonFormat shape (SchemaFrom takes precedence)
* Fix #5867: (java-generator) Add JsonFormat shape to date-time
* Fix #5878: (java-generator) Add implements Editable for extraAnnotations
* Fix #5878: (java-generator) Update documentation to include dependencies
* Fix #5953: Made informer watch starting deterministic with respect to list processing
* Fix #5954: (crd-generator) Sort required properties to ensure deterministic output
* Fix #5973: CacheImpl locking for reading indexes (Cache.byIndex|indexKeys|index) was reduced
* Fix #6012: Add convenience methods on HasMetadata to help with SSA

#### Dependency Upgrade
* Fix #5695: Upgrade Fabric8 Kubernetes Model to Kubernetes v1.30.0

#### _**Note**_: Breaking changes
* Fix #5947: CRD generation using the v1beta1 version is deprecated. Please use only v1 instead.
* Fix #5960: The KubernetesSerializer will now by default serialize time related types to strings - rather than object, integer, number, or arrays of integer / number. If you are using these types in a custom object and were not including JsonFormat annotations to adjust the serialization they were likely being serialized in a non-standard way that would not be usable other Kubernetes clients, nor match the generated custom resource definition if one was being produced. Please open an issue if you need the previous behavior for whatever reason - there is a workaround by creating a customized KubernetesSerializer.
* `storagemigration.k8s.io/v1alpha1` `StorageVersionMigration` introduced in Kubernetes 1.30.0 is added to [kubernetes-model-storageclass](https://github.com/fabric8io/kubernetes-client/tree/main/kubernetes-model-generator/kubernetes-model-storageclass) module. A dedicated module hasn't been created for this new ApiGroup.
* Fix #6006: Service Catalog extension is deprecated following its deprecation in Kubernetes.

### 6.12.1  (2024-04-18)

#### Bugs
* Fix #5880: OpenID Connect token refreshed in loaded Config
* Fix #5911: (crd-generator) Improve error message for detected cycles
* Fix #5898: Kube API module resolvable from Maven Central

### 6.12.0 (2024-04-12)

#### Bugs
* Fix #5845: (crd-generator) Fail generating if multiple versions are marked as stored
* Fix #5847: Missing `Log4j2Plugins.dat` descriptor in Kubernetes Lookup
* Fix #5853: (java-generator) Gracefully handle colliding enum definitions
* Fix #5860: Corrections to java-generator gradle plugin extension
* Fix #5817: NPE on EKS OIDC cluster when token needs to be refreshed

#### Improvements
* Fix #5843: Support existingJavaTypes extension in java-generator

### 6.11.0 (2024-03-25)

#### Bugs
* Fix #5729: ensure that kind is set for generic resource lists
* Fix #3032: JUnit5 Kubernetes Extension works with Nested tests
* Fix #5759: Don't annotate KubeSchema and ValidationSchema classes
* Fix #5781: Use UTF-8 for basic authentication
* Fix #5508: (crd-generator) Ensure deterministic ordering of CustomResourceDefinitionVersions

#### Improvements
* Fix #5701: Owner reference validity check regarding scope and namespace
* Fix #5353: added KubernetesClientBuilder.editOrNewConfig
* Fix #5357: adding additional Quantity methods
* Fix #5635: refined LeaderElector lifecycle and logging
* Fix #5787: (crd-generator) add support for deprecated versions for generated CRDs
* Fix #5788: (crd-generator) add support for Kubernetes validation rules 
* Fix #5735: Replace usages of `UUID.randomUUID()` with UUID created via AtomicLong

#### New Features
* Fix #5636: Add new extension `open-virtual-networking` to manage resources in `k8s.ovn.org/v1` API group.
* Fix #5711: Kube API Test - Kubernetes API Server JUnit Test Support
* Fix #5772: Add openshift model `io.fabric8.openshift.api.model.DeploymentConfigRollback`
* Fix #5718: Add a `kubernetes-log4j` module to lookup Kubernetes attributes in a Log4j Core configuration.

#### _**Note**_: Breaking changes
* KubeSchema and Validation Schema generated classes are no longer annotated with Jackson, Lombok, and Sundrio annotations.
  This implies that builders will no longer be generated for these classes and that they won't have special deserialization/serialization behavior.

### 6.10.0 (2024-01-10)

#### Bugs
* Fix #5527: Unable to transfer file to pod if `/tmp` is read-only
* Fix #5580: (java-generator) Correctly handle defaults for IntOrString types
* Fix #5584: Fix CRD generation when EnumMap is used
* Fix #5626: Prevent memory accumulation from informer usage
* Fix #5656: Enable EC private key usage for mTLS auth
* Fix #5694: ExecCredential doesn't fail with unsupported command output

#### Improvements
* Fix #5429: moved crd generator annotations to generator-annotations instead of crd-generator-api. Using generator-annotations introduces no transitive dependencies.
* Fix #5496: Added PodResource.patchReadinessGateStatus and a general subresource method to use any of the patch/edit/update methods with any subresource
* Fix #5535: Add lombok and sundrio dependencies to the generated bom

#### Dependency Upgrade
* Fix #5485: Updated okio to version 1.17.6 to avoid CVE-2023-3635
* Fix #5643: Updated Kubernetes Model to Kubernetes `v1.29.0`
* Fix #5673: Updated `sigs.k8s.io/gateway-api` go dependency to v1.0.0
* Fix #5691: Updated `github.com/cert-manager/cert-manager` to latest available version (`v1.14.0-alpha.0.0.20240105200543-3234974a3865`)

#### New Features
* Fix #5608 Support authentication with certificate in exec-credentials

#### _**Note**_: Breaking changes
- Deleted resources in Kubernetes 1.29.0  `flowcontrol.apiserver.k8s.io/v1alpha1`, please migrate to `flowcontrol.apiserver.k8s.io/v1` resources (available via `client.flowControl().v1()` DSL)
  - `io.fabric8.kubernetes.api.model.flowcontrol.v1alpha1.FlowSchema` removed
  - `io.fabric8.kubernetes.api.model.flowcontrol.v1alpha1.PriorityLevelConfiguration` removed
- ClusterCIDR has been removed from Kubernetes 1.29.0 Networking Model
  - `io.fabric8.kubernetes.api.model.networking.v1alpha1.ClusterCIDR` removed
  - DSL entrypoint `client.network().v1alpha1().clusterCIDRs()` has been removed from KubernetesClient

### 6.9.2 (2023-11-02)

#### Bugs
* Fix #5560: bump com.marcnuri.plugins:gradle-api-maven-plugin to v0.0.5, allows compilation behind a proxy
* Fix #5564: remove redundant lombok.Setter and lombok.experimental.Accessors annotations
* Fix #5565: bump sundrio to 0.101.3 to fix Visitor problems

### 6.9.1 (2023-10-26)

#### Bugs
* Fix #5501: (crd-generator) Fix fallback value of `Default` annotation in presence of multiple accessors
* Fix #5522: type inference fixed by bumping Sundrio to 0.101.2 (see https://github.com/sundrio/sundrio/pull/431)
* Fix #5554: move certificates in kubernetes-client-api to avoid collisions with those from mockwebserver

### 6.9.0 (2023-10-05)

#### Bugs
* Fix #5466: OperationSupport should not fail trying to parse Status
* Fix #5382: (java-generator) Allow to deserialize more valid RFC3339 date-time and make the format customizable
* Fix #5380: (java-generator) Avoid to emit Java Keywords as package names
* Fix #5457: (java-generator) Correctly handle numeric enums
* Fix #5379: ensuring informOnCondition and waitUntilCondition commple with exception when the client closes
* Fix #5463: ensures that onStopLeading is called with releaseOnCancel even when leadership is already lost
* Fix #5423: OkHttpClientImpl supports setting request method for empty payload requests

#### Improvements
* Fix #5316: support read-only system KeyStores with Kube CA Certs
* Fix #5327: added proactive shutdown of informers on client close
* Fix #5432: (java-generator) Add the possibility to always emit `additionalProperties` on generated POJOs
* Fix #5410: (crd-generator) added support for `default`
* Fix #5368: added support for additional ListOptions fields
* Fix #5377: added a createOr and unlock function to provide a straight-forward replacement for createOrReplace.
* Fix #4624: added Config.onlyHttpWatches to control whether watches should only use regular HTTP requests, and not attempt WebSocket connections.
* Fix #5388: (crd-generator) Generate deterministic CRDs
* Fix #5135: added per instance methods to create a builder - instead on new PodBuilder(pod), you may use pod.toBuilder()
* Fix #5257: Add ErrorStreamMessage and StatusStreamMessage to ease mocking of pods/exec requests
* Fix #5220: refinements and clarifications to the validation of names

#### Dependency Upgrade
* Fix #5286: Update Fabric8 OpenShift Model as per OpenShift 4.13.12 
* Fix #5373: Gradle base API based on v8.2.1
* Fix #5401: Upgrade Fabric8 Kubernetes Model to Kubernetes v1.28.2

#### New Features
* Fix #5430: Mock Web Server migrated to this repository

#### _**Note**_: Breaking changes
* Fix #5343: Removed `io.fabric8.kubernetes.model.annotation.PrinterColumn`, use `io.fabric8.crd.generator.annotation.PrinterColumn`
* Fix #5368: ListOptions parameter ordering is now alphabetical.  If you are using non-crud mocking for lists with options, you may need to update your parameter order.
* Fix #5391: Removed the vertx-uri-template dependency from the vertx client, if you need that for your application, then introduce your own dependency.
* Fix #5220: KubernetesResourceUtil.isValidLabelOrAnnotation has been deprecated because the rules for labels and annotations are different

### 6.8.1 (2023-08-14)

#### Bugs
* Fix #5382: (java-generator) Allow to deserialize more valid RFC3339 date-time and make the format customizable
* Fix #5380: (java-generator) Avoid to emit Java Keywords as package names

### 6.8.0 (2023-07-24)

#### Bugs
* Fix #4225: (crd-generator) Principled generation of enum values instead of considering more properties
* Fix #5113: Clashing package names in trigger model dependencies
* Fix #5186: Support for Pod uploads with big numbers
* Fix #5221: Empty kube config file causes NPE
* Fix #5281: Ensure the KubernetesCrudDispatcher's backing map is accessed w/lock
* Fix #5298: Prevent requests needing authentication from causing a 403 response
* Fix #5327: Ensured that the informer reconnect task terminates after client close

#### Improvements
* Fix #5166: Remove opinionated messages from Config's `errorMessages` and deprecate it
* Fix #5233: Generalized SchemaSwap to allow for cycle expansion
* Fix #5262: all built-in collections will omit empty in their serialized form.
* Fix #5287: Add an option to filter the files processed by the java-generator, based on a suffix allowlist
* Fix #5293: Mock server supports KubernetesClientBuilder customization
* Fix #5315: Introduced `kubernetes-junit-jupiter-autodetect` to use with [automatic extension registration](https://junit.org/junit5/docs/current/user-guide/#extensions-registration-automatic)
* Fix #5339: `@PrinterColumn` annotation has configuration field for priority

#### Dependency Upgrade
* Fix #5056: Update Kubernetes Model to v1.27.3
* Fix #5140: Upgrade Fabric8 Knative Extension Model to v0.37.1
* Fix #5308: sundrio was updated to the latest version.  FluentImpl classes were removed, along with methods that had been previously deprecated.  Some seldom used builder methods dealing manipulating buildable fields as a subtype such as withXXXField were removed in favor of using more general methods such as withField.

#### New Features
* Fix #5133: Support for using TokenRequest for existing ServiceAccount

#### _**Note**_: Breaking changes
* Fix #2718: KubernetesResourceUtil.isResourceReady was deprecated.  Use `client.resource(item).isReady()` or `Readiness.getInstance().isReady(item)` instead.
* Fix #5171: Removed Camel-K extension, use [`org.apache.camel.k:camel-k-crds`](https://central.sonatype.com/artifact/org.apache.camel.k/camel-k-crds) instead.
* Fix #5262: Built-in resources were in-consistent with respect to their serialization or empty collections.  In many circumstances this was confusing behavior.  In order to be consistent all built-in resources will omit empty collections by default.  This is a breaking change if you are relying on an empty collection in a json merge or a strategic merge where the list has a patchStrategy of atomic.  In these circumstances the empty collection will no longer be serialized.  You may instead use a json patch, server side apply instead, or modify the serialized form of the patch.
* Fix #5279: (java-generator) Add native support for `date-time` fields, they are now mapped to native `java.time.ZonedDateTime`
* Fix #5315: kubernetes-junit-jupiter no longer registers the NamespaceExtension and KubernetesExtension extensions to be used in combination with junit-platform.properties>`junit.jupiter.extensions.autodetection.enabled=true`configuration. If you wish to use these extensions and autodetect them, change your dependency to `kubernetes-junit-jupiter-autodetect`.
* Deprecating `io.fabric8.kubernetes.model.annotation.PrinterColumn` in favor of: `io.fabric8.crd.generator.annotation.PrinterColumn`
* Resource classes in `resource.k8s.io/v1alpha1` have been moved to `resource.k8s.io/v1alpha2` apiGroup in Kubernetes 1.27. Users are required to change package of the following classes:
  - `io.fabric8.kubernetes.api.model.resource.v1alpha1.PodSchedulingContext` -> - `io.fabric8.kubernetes.api.model.resource.v1alpha2.PodSchedulingContext`
  - `io.fabric8.kubernetes.api.model.resource.v1alpha1.ResourceClaim` -> - `io.fabric8.kubernetes.api.model.resource.v1alpha2.ResourceClaim`
  - `io.fabric8.kubernetes.api.model.resource.v1alpha1.ResourceClaimTemplate` -> `io.fabric8.kubernetes.api.model.resource.v1alpha2.ResourceClaimTemplate`
  - `io.fabric8.kubernetes.api.model.resource.v1alpha1.ResourceClass` -> `io.fabric8.kubernetes.api.model.resource.v1alpha2.ResourceClass`

### 6.7.2 (2023-06-15)

#### Bugs
* Fix #4225: Enum fields written in generated crd yaml
* Fix #5194: prevented NPEs due to timing issues with KubernetesClient.visitResources
* Fix #5214: null values are omitted by default, which means custom resources by in large won't need JsonIncludes annotations.  The only time that is required is when null is to be preserved via @JsonInclude(value = Include.ALWAYS) on the relevant field.
* Fix #5218: No export for `io.fabric8.tekton.triggers.internal.knative.pkg.apis.duck.v1beta1` in tekton v1beta1 triggers model
* Fix #5224: Ensuring jetty sets the User-Agent header
* Fix #5229: Correcting the timeout units and behavior of withReadyWaitTimeout
* Fix #5235: Vert.x doesn't need to track derived HttpClients - prevents leakage
* Fix #5236: using scale v1beta1 compatible logic for DeploymentConfig
* Fix #5238: Preserve folder structure again in PodUpload.upload()
* Fix #5250: HttpLoggingInterceptor uses response body ByteBuffer copy

### 6.7.1(2023-06-06)

#### Bugs
* Fix #5200: KubernetesSerialization.registerKubernetesResource(Class) reuses KubernetesDeserializer.Mapping.addMapping which is better supported when manually registering KubernetesResource classes
* Fix #5202: OkHttp needs to default to unlimited read timeout so that log watches and http watches do not time out

### 6.7.0 (2023-06-01)

#### Bugs
* Fix #5117: corrected the trace httpclient logging of large response bodies
* Fix #5125: TLS 1.3 only should be supported
* Fix #5126: fallback to changeit only if null/empty does not work
* Fix #5145: (java-generator) handle `additionalProperties: true` emitting a field of type `AnyType`
* Fix #5152: preventing JDK WebSocket errors from terminating watches and improving watch termination and its logging
* Fix #5164: (java-generator) handle more special characters in field names

#### Improvements
* Fix #1335: HttpClient Factory additionalConfig consistently applied for all client types

#### Dependency Upgrade
* Fix #4989: Upgrade Tekton Model to v0.47.0
* Fix #5107: The Camel-k extension has been deprecated in favor of the official release of the generated one

#### New Features
* Fix #4184: Add utility methods for creating ConfigMap from files/directories in KubernetesResourceUtil
* Fix #4829: Gradle Plugin for Java Generation from CRD
* Fix #5086: Allow for supporting socks proxies via proxy urls with the socks4 or socks5 protocol.  Note that the JDK client does not support socks, and the Jetty client does not support socks5

#### _**Note**_: Breaking changes
* Fix #4911: Config/RequestConfig.scaleTimeout has been deprecated along with Scalable.scale(count, wait) and DeployableScalableResource.deployLatest(wait). withTimeout may be called before the operation to control the timeout.
* Fix #4911: Config/RequestConfig.websocketTimeout has been removed. Config/RequestConfig.requestTimeout will be used for websocket connection timeouts.
* Fix #4911: HttpClient api/building changes - writeTimeout has been removed, readTimeout has moved to the HttpRequest
* Fix #4662: removed deprecated classes/methods:  ReflectUtils, ReplaceValueStream, ParameterNamespaceListVisitFromServerGetDeleteRecreateWaitApplicable, ResourceCompare, and Serialization methods taking parameters
* Fix #4662: deprecated serialization static logic:  several IOHelpers methods, Serialization methods, such as access to the static jsonMapper.  Please use KubernetesSerialization methods instead.
* Fix #4662: deprecated Helper.getAnnotationValue, use HasMetadata methods instead.
* Fix #5125: support for TLSv1.3 is now enabled by default
* Fix #5125: usage of TlsVersion.TLS_1_1, TLS_1_0, and SSL_3_0 have been deprecated
* Fix #1335: The JDK and OkHttp clients will default to using the VM's standard configuration for proxies if an applicable proxy configuration is not found in the Kubernetes client Config

### 6.6.2 (2023-05-15)

#### Bugs
Fix #5121: RequestConfig is propagated to derived HttpClient instances

### 6.6.1 (2023-05-11)

#### Bugs
* Fix #5095: moving the enforcement of requestTimeout
* Fix #5100: lessened the level of the non-conflicting httpclient implementation warning
* Fix #5102: wait on scale to 0 was not completing
* Fix #5112: Expose put method with InputStream argument in HttpRequest class

### 6.6.0 (2023-05-03)

#### Bugs
* Fix #4793: (java-generator) Fix broken POJO generation when two schema properties collide into a single field name
* Fix #4802: config.refresh() erases token specified when building initial config
* Fix #4910: Pod file upload will now detect if it's not completely sent to the api server
* Fix #4963: Openshift Client return 403 when use websocket
* Fix #4985: triggering the immediate cleanup of the okhttp idle task
* Fix #4988: Ensuring that previous requests are closed before retry
* Fix #4993: Quantity class should have @JsonIgnore on the additionalProperties parameter
* Fix #5000: Remove clashing `v1alpha` apigroup packages in `istio-model-v1beta1`
* Fix #5002: Jetty response completion accounts for header processing
* Fix #5009: addressing issue with serialization of wrapped polymorphic types
* Fix #5015: executing resync as a locking operation to ensure resync event ordering
* Fix #5020: updating the resourceVersion on a delete with finalizers
* Fix #5033: port forwarding for clients other than okhttp needs to specify the subprotocol
* Fix #5035: allowed client.authentication.k8s.io/v1 to work for the ExecConfig
* Fix #5036: Better websocket error handling for protocol / client enforced errors, also update frame/message limits
* Fix #5044: disable Vert.x instance file caching
* Fix #5059: Vert.x InputStreamReader uses an empty Buffer sentinel to avoid NPE
* Fix #5085: Vert.x HTTP Client InputStreamReadStream works in Native mode

#### Improvements
* Fix #4434: Update CronJobIT to use `batch/v1` CronJob instead
* Fix #4477: exposing LeaderElector.release to force an elector to give up the lease
* Fix #4935: improve HTTP client implementation selection messages
* Fix #4975: exposing scale operations for all Resources
* Fix #4992: Optimize Quantity parsing to avoid regex overhead
* Fix #4998: removing the internal usage of the Serialization yaml mapper
* Fix #5005: status operations use the context `subresource` setting
* Fix #5022: adding additional buffering to ExecWatchInputStream
* Fix #5052: add Quantity.fromNumericalAmount, the inverse of getNumericalAmount
* Fix #5073: `NamespaceVisitFromServerGetWatchDeleteRecreateWaitApplicableListImpl` extends `ServerSideApplicable`
* Fix #5080: minimizing debug logs related to the backoff interval

#### Dependency Upgrade
* Fix #5006: Bump BouncyCastle to 1.72
* Fix #5006: Use BouncyCastle JDK 1.8 compatible jars

#### New Features
* Fix #5037: OkHttp-specific logging interceptor replacement. Introducing a generic HTTP interceptor to log HTTP and WS requests.
* Fix #5041: exposed Client.raw methods for arbitrary calls

#### _**Note**_: Breaking changes
* Fix #4875: Removed unused options from the java-generator
* Fix #4910: **all** Pod file uploads require commons-compress
* Fix #4998: Serialization.yamlMapper and Serialization.clearYamlMapper have been deprecated

### 6.5.1 (2023-03-20)

#### Bugs
* Fix #4960: NPE in OpenIDConnectionUtils if `idp-certificate-authority-data` absent in auth-provider config
* Fix #4970: OpenShiftOAuthInterceptor should not refresh on `403` response code
* Fix #4981: Prevent StackOverflowError in Vert.x HttpClient caused by fast InputStream buffer extraction

### 6.5.0 (2023-03-10)

#### Bugs
* Fix #4723: (java-generator) Fix a race in the use of JavaParser hitting large CRDs
* Fix #4784: json-schema draft-05 is a (404). Updating to draft-07 (`http://json-schema.org/draft-07/schema#`)
* Fix #4791: handle the `NullPointerException` in `Thread.currentThread().getContextClassLoader()`
* Fix #4794: improving the semantics of manually calling informer stop
* Fix #4797: OkHttpClientFactory.additionalConfig can be used to override the default OkHttp Dispatcher
* Fix #4798: fix leader election release on cancel
* Fix #4803: Windows .kube/config file with spaces in command can be deserialized
* Fix #4815: (java-generator) create target download directory if it doesn't exist
* Fix #4818: (java-generator) Escape `*/` in generated JavaDocs
* Fix #4823: (java-generator) handle special characters in field names
* Fix #4832: NO_PROXY can match cidr with bit suffix <10
* Fix #4846: allowed for pod read / copy operations to distinguish when the target doesn't exist
* Fix #4851: adding buffer cloning to ensure buffers cannot be modified after sending
* Fix #4885: addresses a potential hang in the jdk client with exec stream reading
* Fix #4888: narrowing where the 0 initial list resourceVersion is used for informers - in particular if a limit is set or initialState is used, then we should not use 0.  Additionally for the informOnCondition / wait methods we'll also not use 0 - it's not expected that the user should test any state prior to the latest.
* Fix #4891: address vertx not completely reading exec streams
* Fix #4899: BuildConfigs.instantiateBinary().fromFile() does not time out
* Fix #4908: using the response headers in the vertx response
* Fix #4910: addressing inconsistent behavior with pod exec operations
* Fix #4923: addressing inconsistent behavior with pod exec operations
* Fix #4928: allows non-okhttp clients to handle invalid status
* Fix #4931: using coarse grain locking for all mock server operations
* Fix #4947: typo in HttpClient.Factory scoring system logic
* Fix #4954: disabling expect continue support by default in the jdk client

#### Improvements
* Fix #4675: adding a fully client side timeout for informer watches
* Fix #3805: DeletionTimestamp and Finalizer support in Mock server.
* Fix #4638: adding a way to set the full object meta on a leadership election lock, this can be used to set owner references
* Fix #4644: generate CRDs in parallel and optimize code
* Fix #4659: added a generic support(apiversion, kind) method in addition to the class based check
* Fix #4724: Private configuration classes cause trouble with Java native (reflection)
* Fix #4739: honor optimistic concurrency control semantics in the mock server for `PUT` and `PATCH` requests.
* Fix #4747: migrate to SnakeYAML Engine
* Fix #4788: moved retry logic into the standard client so that it applies to all requests, including websockets
* Fix #4795: don't print warning message when service account token property is unset
* Fix #4800: (java-generator) Reflect the `scope` field when implementing the `Namespaced` interface
* Fix #4853: adding a wait on the pod for log operations
* Fix #4848: Vert.x async DNS resolver is disabled
* Fix #4863: default HttpClient retry logic to 100ms interval
* Fix #4863: default HttpClient retry logic to 10 attempts
* Fix #4865: (java-generator) performance improvements
* Fix #4873: Update all samples in `kubernetes-examples/` module to use up to date code
* Fix #4906: URLFromIngressImpl considers Ingress in `networking.k8s.io` apiGroup while resolving Ingress

#### Dependency Upgrade
* Fix #4655: Upgrade Fabric8 Kubernetes Model to Kubernetes v1.26.0
* Fix #4804: Update Kubernetes Model GatewayApi to v0.6.0
* Fix #4804: Update CertManager Model to v1.11.0

#### New Features
* Fix #4758: added support for pod ephemeral container operations
* Fix #4929: added support for kustomize api v1beta1

#### _**Note**_: Breaking changes
* Fix #4708: The signature of the Interceptor methods changed to pass the full HttpRequest, rather than just the headers, and explicitly pass request tags - in particular the RequestConfig.  To simplify authentication concerns the following fields have been removed from RequestConfig: username, password, oauthToken, and oauthTokenProvider.  Not all HttpClient implementation support setting the connectionTimeout at a request level, thus it was removed from the RequestConfig as well.
* Fix #4659: The SupportTestingClient interface has been deprecated.  Please use one of the supports methods or getApiGroup to determine what is available on the api server.
* Fix #4802: to ease developer burden, and potentially bad behavior with the vertx client, the callbacks for Watcher and ResourceEventHandler will no longer be made by an HttpClient thread, but rather from the thread pool associated with the KubernetesClient.  Please ensure that if you are customizing the Executor supplied to the client that it has sufficient threads to handle these callbacks.
* Fix #4825: removed or deprecated/moved methods that are unrelated to the rolling timeout from ImageEditReplacePatchable.  Deprecated rollout methods for timeout and edit - future versions will not support
* Fix #4826: removed RequestConfig upload connection and rolling timeouts.  Both were no longer used with no plans to re-introduce their usage.
* Fix #4861: several breaking changes related to resourceVersion handling and the replace operation:
  - `replace` is deprecated, you should use `update` instead. If you set the resourceVersion to null it will not be optimistically locked.
  - `createOrReplace` is deprecated, you should use server side apply instead.
  - `edit` uses now optimistic locking by default. To disable locking you should change your methods to follow this pattern: `.edit(pod -> new PodBuilder(pod).editMetadata().withResourceVersion(null)//...`
  - JSON patch methods using an item for the diff generation such as edit or patch will no longer omit the resourceVersion in the patch.  If you want the patch to be unlocked, then set the resourceVersion to null on the item to be patched.
  - internal logic to mimic an apply that modify an item prior to a JSON patch is deprecated - you should instead build the item to be patched off of base version, such as with the edit method.

#### _**Note**_: Deprecations
* Fix #4875: Deprecated all the java-generator options identified for deletion in a following release

### 6.4.1 (2023-01-31)

#### Bugs
* Fix #4795: don't print warning message when service account token property is unset
* Fix #4809: VertxHttpClientBuilder is public
* Fix #4811: HttpClient.Factory instances can be prioritized

### 6.4.0 (2023-01-19)

#### Bugs
* Fix #4249: prevent the over-logging of errors after the websocket has been closed
* Fix #4563: fallback to current class-loader when looking for HttpClient implementations
* Fix #4650: allowing for comments at the end of certificate files
* Fix #4668: use acme.cert-manager.io ApiGroup for Orders and Challenges
* Fix #4726: prevent the over-logging of errors after the websocket has been closed
* Fix #4729: ensuring `CompletableFuture` cancel will close / cancel the underlying resource
* Fix #4735: StandardHttpClient sends Expect 100-continue header value

#### Improvements
* Fix #4622: Java Generator Maven Plugin can use CRDs from remote URLs
* Fix #4633: provided inline access to all RunConfig builder methods via run().withNewRunConfig()
* Fix #4637: all pod operations that require a ready / succeeded pod may use withReadyWaitTimeout, which supersedes withLogWaitTimeout.
* Fix #4654: Fix GatewayClass to not implement Namespaced interface
* Fix #4670: the initial informer listing will use a resourceVersion of 0 to utilize the watch cache if possible.  This means that the initial cache state when the informer is returned, or the start future is completed, may not be as fresh as the previous behavior which forced the latest version.  It will of course become more consistent as the watch will already have been established.
* Fix #4694: (java-generator) Option to override the package name of the generated code.
* Fix #4698: changes were made to improve authentication logic.  If a username and password are specified and you are using a base KuberentesClient, then that will always be used as a basic auth header value.  If a username and password are specified and you are using an OpenShiftClient, then a token will still be used if present, but upon an auth failure the username and password will be used to obtain a fresh token.  If a new token is obtained it will be saved in the kubeconfig if one were used to create the Config.
* Fix #4720: interceptors close any response body if the response is not a 2xx response.
* Fix #4734: @KubernetesTest annotation can be used in base test classes
* Fix #4734: @KubernetesTest creates an ephemeral Namespace optionally (can opt-out)

#### New Features
* Fix #2764: Vert.x HttpClient implementation

#### _**Note**_: Breaking changes
* Fix #3972: deprecated Parameterizable and methods on Serialization accepting parameters - that was only needed as a workaround for non-string parameters.  You should instead include those parameter values in the map passed to processLocally.
* Fix #3972: OpenShiftClient.load will no longer implicitly process templates.  Use OpenShiftClient.templates().load instead.
* Fix #3972: WARNING: future client versions will not provide the static yaml and json ObjectMappers on Serialization.
* Fix #4574: fromServer has been deprecated - it no longer needs to be called.  All get() operations will fetch the resource(s) from the api server.  If you need the context item that was passed in from a resource, load, or resourceList methods, use the item or items method.
* Fix #4633: client.run().withRunConfig was deprecated.  Use withNewRunConfig instead.
* Fix #4663: Config.maxConcurrentRequests and Config.maxConcurrentRequestsPerHost will no longer be used.  Instead they will default to unlimited for all clients.  Due to the ability of the fabric8 client to start long running requests (either websocket or regular http) and how this is treated by the underlying clients you can easily exhaust these values and enter a state where the client is unresponsive without any additional information on what is occurring.
* Fix #4769: java-generator Fix encoding of empty strings as valid enums

### 6.3.1 (2022-12-15)

#### Bugs
* Fix #4666: fixed okhttp calls not explicitly closing
* Fix #4673: fixes a regression in sharing the OpenShiftOAuthInterceptor token
* Fix #4677: java-generator Fix default encoding of enums

### 6.3.0 (2022-12-12)

#### Bugs
* Fix #4159: ensure the token refresh obeys how the Config was created
* Fix #4447: `isSupported` doesn't check all the applicable API Groups
* Fix #4473: correcting backoff interval regression introduced in #4365 (6.2.0)
* Fix #4491: added a more explicit shutdown exception for okhttp
* Fix #4509: do not reuse KeyFactory instance after a failure
* Fix #4510: Fix StackOverflow on cyclic references involving collections
* Fix #4534: Java Generator CLI default handling of skipGeneratedAnnotations
* Fix #4535: The shell command string will now have single quotes sanitized
* Fix #4543: (Java Generator) additionalProperties JsonAny setter method generated as setAdditionalProperty
* Fix #4590: only using a builder if there are visitors
* Fix #4540: treating GenericKubernetesResource and RawExtension as buildable
* Fix #4547: preventing timing issues with leader election cancel
* Fix #4569: fixing jdk httpclient regression with 0 timeouts
* Fix #4581: "float" types in spec for CRD generator are supported
* Fix #4610: inconsistent additionalPrinterColumns jsonPath
* Fix #4641: fixed regression with missing initial watch event

#### Improvements
* Fix #4014: added support for OpenShift Build log version.
* Fix #4201: Removed sendAsync from the individual http client implementations
* Fix #4355: for exec, attach, upload, and copy operations the container id/name will be validated or chosen prior to the remote call.  You may also use the kubectl.kubernetes.io/default-container annotation to specify the default container.
* Fix #4363: exposed ResourceCompare.metadataChanged
* Fix #4530: generalizing the Serialization logic to allow for primitive values and clarifying the type expectations.

#### New Features
* Fix #4136: added support for fieldValidation as a dsl method for POST/PUT/PATCH operations
* Fix #3896: added dsl support for server side apply
* Fix #4582: updated client.secrets createOrReplace document
* Fix #4516: added support for blocking delete operations using the withTimeout methods: op.withTimeout(1, TimeUnit.MINUTE).delete() - will wait for up to 1 minute for the resources to be fully deleted. This makes for a more concise replacement of the deletingExisting method.

#### _**Note**_: Breaking changes
* Fix #3923: removed KubernetesResourceMappingProvider - a META-INF/services/io.fabric8.kubernetes.api.model.KubernetesResource list of resources is used instead.
* Fix #4515: files located at the root of jars named model.properties, e.g. core.properties, have been removed
* Fix #4579: the implicit registration of resource and list types that happens when using the resource(class) methods has been removed. This makes the behavior of the client more predictable as that was an undocumented side-effect.  If you expect to see instances of a custom type from an untyped api call - typically KubernetesClient.load, KubernetesClient.resourceList, KubernetesClient.resource(InputStream|String), then you must either create a META-INF/services/io.fabric8.kubernetes.api.model.KubernetesResource file (see above #3923), or make calls to KubernetesDeserializer.registerCustomKind - however since KubernetesDeserializer is an internal class that mechanism is not preferred.
* Fix #4597: remove the deprecated support for `javax.validation.constraints.NotNull` in the `crd-generator`, to mark a property as `required` it needs to be annotated with `io.fabric8.generator.annotation.Required`
* Fix #4363: deprecated existing ResourceCompare methods such as compareKubernetesResource as they are not for general use

### 6.2.0 (2022-10-20)

#### Bugs
* Fix #3733: The authentication command from the .kube/config won't be discarded if no arguments are specified
* Fix #4312: fix timestamp can't be deserialized for IstioCondition
* Fix #4369: Informers will retry with a backoff on list/watch failure as they did in 5.12 and prior.
* Fix #4350: SchemaSwap annotation is now repeatable and is applied multiple times if classes are used more than once in the class hierarchy.
* Fix #3733: The authentication command from the .kube/config won't be discarded if no arguments are specified
* Fix #4441: corrected patch base handling for the patch methods available from a Resource - resource(item).patch() will be evaluated as resource(latest).patch(item). Also undeprecated patch(item), which is consistent with leaving patch(context, item) undeprecated as well. For consistency with the other operations (such as edit), patch(item) will use the context item as the base when available, or the server side item when not. This means that patch(item) is only the same as resource(item).patch() when the patch(item) is called when the context item is missing or is the same as the latest.
* Fix #4442: TokenRefreshInterceptor doesn't overwrite existing OAuth token with empty string
* Fix #4350: SchemaSwap annotation is now repeatable and is applied multiple times if classes are used more than once in the class hierarchy.
* Fix #4459: Fixed OSGi startup exceptions while using KubernetesClient/OpenShiftClient
* Fix #4460: removing split packages. Converting Default clients into adapters rather than real instances.
* Fix #4473: Fix regression in backoff interval introduced in #4365
* Fix #4478: Removing the resourceVersion bump with null status
* Fix #4482: Fixing blocking behavior of okhttp log watch
* Fix #4487: Schema for multimaps is now generated correctly
* Fix #4496: Removing watch handling of lists

#### Improvements
* Fix #4471: Adding KubernetesClientBuilder.withHttpClientBuilderConsumer to further customize the HttpClient for any implementation.
* Fix #4348: Introduce specific annotations for the generators
* Fix #4441: refactoring `TokenRefreshInterceptor`
* Fix #4365: The Watch retry logic will handle more cases, as well as perform an exceptional close for events that are not properly handled. Informers can directly provide those exceptional outcomes via the SharedIndexInformer.stopped CompletableFuture.
* Fix #4396: Provide more error context when @Group/@Version annotations are missing
* Fix #4384: The Java generator now supports the generation of specific annotations (min, max, pattern, etc.), as defined by #4348
* Fix #4408: Allowing informers started via the start() method to have configurable exception / retry handling.
* Fix #3864: Change ManagedOpenShiftClient OSGi ConfigurationPolicy to REQUIRE
* Fix #4414: RawExtension as default fall-back type for KubernetesResource deserialization
* Fix #4470: Added timestamps support for deployment logs and other resources.
* Fix #4476: (crd-generator) Support custom `Annotations` and `Labels` to be emitted in the CRD

#### Dependency Upgrade
* Fix #4243: Update Tekton pipeline model to v0.39.0
* Fix #4243: Update Tekton triggers model to v0.20.2
* Fix #4383: bump snakeyaml from 1.30 to 1.31
* Fix #4347: Update Kubernetes Model to v1.25.0
* Fix #4413: Update sundrio to 0.93.1

#### New Features
* Fix #4398: add annotation @PreserveUnknownFields for marking generated field have `x-kubernetes-preserve-unknown-fields: true` defined
* Fix #4351: add `javax.annotation.processing.Generated` to classes generated with the `java-generator`

#### _**Note**_: Breaking changes in the API
* Fix #4350: SchemaSwap's fieldName parameter now expects a field name only, not a method or a constructor.
* Module `io.fabric8:tekton-model-triggers` which contained Tekton triggers v1alpha1 model has been removed. We have introduced separate modules `io.fabric8:tekton-model-v1alpha1` and `io.fabric8:tekton-model-v1beta1` for Tekton triggers v1alpha1 and v1beta1 apigroups respectively. Users who are using `io.fabric8:tekton-client` dependency directly should be unaffected by this change.
* Fix #3864: Now it's compulsory to provide `etc/io.fabric8.openshift.client.cfg` file in order to load ManagedOpenShiftClient in OSGi environment.
* Fix #3924: Extension Mock modules have been removed
* Fix #4384: javax.validation.* annotations are no longer added by the Java generator.
* Fix #3906: removed BaseKubernetesList, use KubernetesList instead
* Fix #4408: deprecated SharedInformerFactory.addSharedInformerEventListener, instead use the SharedIndexInformer.stopped method.  Also the signature of SharedIndexInformer.start was changed to a CompletionStage rather than a CompletableFuture.

### 5.12.4 (2022-09-30)

#### Bugs
* Fix #2271: Support periodic refresh of access tokens before they expire
* Fix #3733: The authentication command from the .kube/config won't be discarded if no arguments are specified
* Fix #4206: KubernetesDeserializer can now handle any valid object. If the object lacks type information, it will be deserialized as a GenericKubernetesResource.
* Fix #4365: backport of stopped future for informers to obtain the termination exception
* Fix #4383: bump snakeyaml from 1.28 to 1.33
* Fix #4442: TokenRefreshInterceptor doesn't overwrite existing OAuth token with empty string

#### _**Note**_: Behavior changes
* Fix #4206: The Serialization utility class will throw an Exception, instead of returning null, if an untyped unmarshall method is used on something that lacks type information

### 6.1.1 (2022-09-01)

#### Bugs
fix #4373: NO_PROXY should allow URIs with hyphens ("circleci-internal-outer-build-agent")

### 6.1.0 (2022-08-31)

#### Bugs
* Fix #4109: Templates with parameters can be retrieved from OpenShift
* Fix #4206: KubernetesDeserializer can now handle any valid object. If the object lacks type information, it will be deserialized as a GenericKubernetesResource
* Fix #4247: NO_PROXY with invalid entries throws exception
* Fix #4256: crd-generator-apt pom.xml includes transitive dependencies
* Fix #4294: crd-generator respects JsonIgnore annotations on enum properties
* Fix #4320: corrected leader transitions field on leader election leases
* Fix #4360: JUnit dependencies aren't leaked in child modules

#### Improvements
* Fix #887: added KubernetesClient.visitResources to search and perform other operations across all resources.
* Fix #3960: adding a KubernetesMockServer.expectCustomResource helper method and additional mock crd support
* Fix #4041: adding Quantity.getNumericalAmount with an explanation about bytes and cores.
* Fix #4241: added more context to informer logs with the endpoint path
* Fix #4250: allowing for deserialization of polymorphic unwrapped fields
* Fix #4254: adding debug logging for exec stream messages
* Fix #4259: Java Generator's CR should have Lombok's `@EqualsAndHashCode` with `callSuper = true`
* Fix #4287: added WorkloadGroup for Istio v1alpha3 extension generator
* Fix #4318: implemented LeaderElection releaseOnCancel
* Fix #4359: Remove manual model classes with fields name `class`

#### Dependency Upgrade
* Fix #3967: Update chaos-mesh extension to v2.1.3. Add PodHttpChaos, GCPChaos, BlockChaos and PhysicalMachineChaos.
* Fix #4352: Update Knative model to v0.34.0
* Fix #4356: Update Apache CamelK to v1.9.2
* Fix #4361: Bump Cert-Manager to v1.9.0-beta.1.0.20220829113803-8465f1223efb

#### New Features
* Fix #2271: Support periodic refresh of access tokens before they expire
* Fix #4333: Implement "attach to pod" functionality

#### _**Note**_: Breaking changes in the API
* Fix #4206: The Serialization utility class will throw an Exception, instead of returning null, if an untyped unmarshall method is used on something that lacks type information
* In ChaosMesh Model, some types have been renamed. These are
  - `io.fabric8.chaosmesh.v1alpha1.AwsChaos` => `io.fabric8.chaosmesh.v1alpha1.AWSChaos`
  - `io.fabric8.chaosmesh.v1alpha1.IoChaos` => `io.fabric8.chaosmesh.v1alpha1.IOChaos`
  - `io.fabric8.chaosmesh.v1alpha1.PodIoChaos` => `io.fabric8.chaosmesh.v1alpha1.PodIOChaos`
* Fix #4247: Proxy matching no longer supports having wildcard characters in `NO_PROXY`. The behavior has been changed to match [GNU WGet Spec](https://www.gnu.org/software/wget/manual/html_node/Proxies.html)

### 5.12.3 (2022-07-27)

#### Bugs
* Fix #3969: relist will not trigger sync events
* Fix #4049: properly populate exception metadata with resource information if available
* Fix #4222: backport of #4082 - to not process events until the cache is complete
* Fix #4246: KubernetesClientException is swallowed in LeaderElector
* Fix #4295: Configure SnakeYaml to ignore converting timestamps to Date objects

### 6.0.0 (2022-07-13)

#### Bugs
* Fix #2811: Approve/Reject CSR not supported in v1beta1 CertificateSigningRequest API
* Fix #4216: Update metadata when `replaceStatus()` is called
* Fix #4217: patchStatus doesn't increment metadata.generation field in Kubernetes Mock Server (CRUD)
* Fix #4234: corrected the skip method for base64 inputstream

#### Improvements
* Fix #3227 : Move `config.openshift.io` apiGroup resources out of `openshift-model/`
* Fix #4006: Remove outdated shared test classes in `kubernetes-client/` and `openshift-client/` modules

### 6.0.0-RC1 (2022-06-13)

#### Bugs
* Fix #2860: ensure that lockexceptions won't inhibit notification
* Fix #3300: addressed race connection with watch reconnects
* Fix #3745: the client will throw better exceptions when a namespace is not discernible for an operation
* Fix #3832 #1883: simplifying the isHttpsAvailable check
* Fix #3990: Throw exception when `HasMetadata` is used in `resources(...)` API
* Fix #4081: moving Versionable.withResourceVersion to a method on WatchAndWaitable and removing Waitable from the return type
* Fix #4106: removed listing from projectrequests
* Fix #4140: changed StatefulSet rolling pause / resume to unsupported.  Also relying on default rolling logic to Deployments and StatefulSets
* Fix #4139: status changes don't increment metadata.generation field
* Fix #4149: port forwarding can accept both blocking and non-blocking channels
* Fix #4171: allowing any object in clone

#### Improvements
* Fix #1285: removed references to manually calling registerCustomKind
* Fix #2207: added LeaderElector.start to provide a CompletableFuture for easy cancellation
* Fix #3334: adding basic support for server side apply.  Use patch(PatchContext.of(PatchType.SERVER_SIDE_APPLY), service), or new PatchContext.Builder()withPatchType(PatchType.SERVER_SIDE_APPLY).withForce(true).build() to override conflicts
* Fix #3486: using a common jsonschema2pojo annotator - see the migration guide for possible changes to extension models
* Fix #3625: adds default maps to mostly prevent the need for null checks on things like annotations and labels
* Fix #3758: VersionInfo in KubernetesMockServer can be overridden
* Fix #3806: Remove `setIntVal`, `setStrVal`, `setKind` setters from `IntOrString` class to avoid invalid combinations
* Fix #3852: Deserializing kamelets fails with UnrecognizedPropertyException
* Fix #3889: remove piped stream for file download
* Fix #3968: SharedIndexInformer.initialState can be used to set the store state before the informer starts
  SharedIndexInformer allows for the addition and removal of indexes even after starting, and you can remove the default namespace index if you wish.
  And Store.getKey can be used rather than directly referencing static Cache functions.
* Fix #3969: relist will not trigger sync events
* Fix #4065: Client.getAPIResources("v1") can be used to obtain the core/legacy resources
* Fix #4082: improving informOnCondition to test the initial list instead of individual add events
* Fix #4093: adding a possibility to get a log as an `InputStream` from the `Loggable` resources
* Fix #4142: Added patch() and patch(PatchContext) methods for use with resource and load
* Fix #4146: ManagedKubernetesClient and ManagedOpenShiftClient as delayed OSGi services

#### Dependency Upgrade
* Fix #3788: Point CamelK Extension model to latest released version v1.8.0
* Fix #3813: Handle exit code status messages with pod uploads
* Fix #3947: Point CamelK Extension model to latest released version v1.8.2
* Fix #4031: Update Kubernetes Model to v1.24.0
* Fix #4100: Update Tekton Pipeline Model to v0.35.0

#### New Features
* Fix #3407 #3973: Added resource(item) to directly associate a resource with the DSL.  It can be used as an alternative to Loadable.load when you already have the item
  There is also client.resourceList(...).resources() and client.configMaps().resources() - that will provide a Resource stream.
  This allows you to implement composite operations easily with lambda: client.secrets().resources().forEach(r -> r.delete());
* Fix #3472 #3587: Allowing for customization of the Informer store/cache key function and how state is stored. See BasicItemStore and ReducedStateItemStore and the SharedIndexInformer.itemStore function
* Fix #3855: Created a new kubernetes-httpclient-jdk module with an HttpClient implementation based on the Java HttpClient
* Fix #3922: added Client.supports and Client.hasApiGroup methods
* Fix #3966: KubernetesMockServer has new methods - unsupported and reset - to control what apis are unsupported and to reset its state
* Fix #4112: Added TtyExecErrorable.terminateOnError to produce an exceptional outcome to the exitCode when a message is seen on stdErr
* Fix #3854: Camel-K: Missing method for manipulating KameletBindings
* Fix #4117: Created new kubernetes-junit-jupiter module, adds a JUnit5 extension for Kubernetes
* Fix #4180: Created a new kubernetes-httpclient-jetty module with an HttpClient implementation based on Eclipse Jetty

#### _**Note**_: Breaking changes in the API
Please see the [migration guide](doc/MIGRATION-v6.md)

### 5.12.2 (2022-04-06)

#### Bugs
* Fix #3582: SSL truststore can be loaded in FIPS enabled environments
* Fix #3797: Implement SchemaSwap; generate CRD from model not owned
* Fix #3811: Reintroduce `Replaceable` interface in `NonNamespaceOperation`
* Fix #3818: adding missing throws to launderThrowable
* Fix #3848: Supports Queue (cluster) API for Volcano extension
* Fix #3859: refined how a deserialization class is chosen to not confuse types with the same kind
* Fix #3880: Synchronize access to map in KubernetesCrudDispatcher
* Fix #3936: Kubernetes Mock Server .metadata.generation field is an integer
* Fix #3957: Lister `onOpen` should be called before marking the connection as open
* Fix #4022: Reintroduce `Deletable` interface in `NonNamespaceOperation`
* Fix #4009: updating readiness to consider 0 replicas

#### _**Note**_:
- `Config#autoConfigure(String context)`: Has been changed to only trigger the autoConfigure method once. Previously, providing a wrong context argument would not be a problem since an initial context-less autoConfigure would have already been invoked to provide a valid initial Config.

### 5.12.1 (2022-02-04)

#### Bugs
* Fix #3786: Deserialize WatchEvents using the specific object type
* Fix #3776: VerticalPodAutoscaler cannot load yaml with "controlledResources"
* Fix #3796: Limit usage of YAML Serializer
* Fix #3772: `edit()` should not be allowed as a NonNamespaceOperation
* Fix #3477: Handle exit code status messages with pod uploads

#### _**Note**_:
- `Config#autoConfigure(String context)`: Has been changed to only trigger the autoConfigure method once. Previously, providing a wrong context argument would not be a problem since an initial context-less autoConfigure would have already been invoked to provide a valid initial Config.

### 5.12.0 (2022-01-24)

#### Bugs
* Fix #3683: Handle JsonNode fields by adding x-kubernetes-preserve-unknown-fields
* Fix #3697: addresses response that aren't closed by interceptors that issue new requests
* Fix #3255: adding basic crud mock resourceVersion support - the field will be set and updated, but not utilized by list/watch queries
* Fix #3568: Pod file upload fails if the path is `/`
* Fix #3588: `openshift-server-mock` is not listed in dependencyManagement in main pom
* Fix #3648: `Serialization.unmarshal` fails to deserialize YAML with single document in presence of document delimiter(`---`)
* Fix #3679: output additionalProperties field with correct value type for map-like fields (CRD Generator)
* Fix #3671: HTTP(s) Proxy port is not defaulted or validated
* Fix #3712: properly return the full resource name for resources with empty group
* Fix #3761: Extension Jar packages don't contain the META-INF/jandex.idx index file
* Fix #3763: A Java Long should generate a field of type integer in the CRD
* Fix #3769: Fix for ClassCastException from SchemaFrom
* Fix #3756 prevent modifications by standard operations to user objects

#### Improvements
* Fix #3674: allows the connect and websocket timeouts to apply to watches instead of a hardcoded timeout
* Fix #3651: Introduce SchemaFrom annotation as escape hatch (CRD Generator)
* Fix #3587: adding inform support for limit/batch fetching
* Fix #3734: extract static finalizer validation method

#### Dependency Upgrade
* Fix #3637: Update Fabric8 Kubernetes Model to v1.23.0
* Fix #3670: Point CamelK Extension model to latest released version v1.7.0
* Fix #3725: Bump sundrio to v0.50.3

#### New Features
* Fix #3721: Add support for uploading file via InputStream
* Fix #3234: Allow specifying specific localhost while port-forwarding
* Fix #3506: Add support for Open Cluster Management extension

### 5.10.2 (2022-01-07)

#### Bugs
* Fix #3653: SnakeYAML uses only standard Java types

### 5.11.2 (2022-01-05)

#### Bugs
* Fix #3653: SnakeYAML uses only standard Java types
* Fix #3697: addresses response that aren't closed by interceptors that issue new requests

### 5.8.1 (2022-01-05)

#### Bugs
* Fix #3653: SnakeYAML uses only standard Java types

### 5.7.4 (2022-01-05)

#### Bugs
* Fix #3653: SnakeYAML uses only standard Java types

### 5.4.2 (2022-01-05)

#### Bugs
* Fix #3653: SnakeYAML uses only standard Java types

### 5.3.2 (2022-01-05)

#### Bugs
* Fix #3653: SnakeYAML uses only standard Java types

### 5.1.2 (2022-01-05)

#### Bugs
* Fix #3653: SnakeYAML uses only standard Java types

### 5.0.3 (2022-01-05)

#### Bugs
* Fix #3653: SnakeYAML uses only standard Java types

### 5.11.1 (2021-12-24)

#### Bugs
* Fix #3672: Native image builds of Fabric8 work (commons-codec no longer required)
* Fix #3639: Support for NodeMetrics and PodMetrics informers
* Fix #3662: NodeMetrics should be marked as Cluster scoped resource
* Fix #3686: Ignore fields annotated with JsonIgnore during CRD generation
* Fix #3652: Avoid a StackOverflow and properly fail on cyclic references in CRD generation

### 5.11.0 (2021-12-17)

#### Bugs
* Fix #3538: Update Plural rule to work with Prometheus
* Fix #3555: using the new builder for generic resources
* Fix #3535: ensure clientKeyAlgo is set properly when loading config YAML from `fromKubeconfig`
* Fix #3598: applying cancel to the correct future for waitUntilCondition and waitUntilReady
* Fix #3609: adding locking to prevent long running Watcher methods from causing reconnects with concurrent processing
* Fix #3629: correcting the watch 200/503 exception handling
* Fix #3606: Template getObjects doesn't throw NPE when objects is null
* Fix #3620: throw a meaningful exception if no kind/plural is on a ResourceDefinitionContext, default plural if possible
* Fix #3636: ensure proper handling of LogWatch closure wrt its streams

#### Improvements
* Fix #3615: opt into bookmarks by default
* Fix #3600: add owner references support to HasMetadata

#### Dependency Upgrade
* Fix #3505: Update OpenShift Model to latest version (4.9.x)

#### New Features
* Fix #3579: Add support for Volcano extension
* Fix #3593: Add support for Istio extension

#### _**Note**_: Breaking changes in the API
* If you do not wish to receive bookmarks, then set ListOptions.allowWatchBookmarks=false - otherwise all Watches will default to requesting bookmarks.  If supported by the api-server, bookmarks will avoid 410 exceptions and keep the watch alive longer.  If you are using the mock framework with explicit uris, you may need to update your expected watch endpoints to include the parameter allowWatchBookmarks=true
* Refactoring #3547: due to an abstraction layer added over okHttp, the following api changes were made:
    * OperationContext withOkHttpClient was removed, it should be needed to be directly called
    * PatchType.getMediaType was replaced with PatchType.getContentType
    * ExecListener no longer passes the okhttp3.Response to onOpen.  onFailure will pass a simplified ExecListener.Response when possible.
    * okhttp3.TlsVersions has been replaced by io.fabric8.kubernetes.client.http.TlsVersion
    * HttpClientUtils.createHttpClient(config, additionalConfig) has been deprecated and now returns an OkHttpClientImpl
    * The client is no longer adaptable to an OkHttpClient, use Client.getHttpClient instead

### 5.10.1 (2021-11-12)

#### Bugs
* Fix #3583: Add KubernetesMockServer accessor to JUnit4 KubernetesServer rules
* Fix #3584: Add GenericKubernetesResourceBuilder to Kubernetes Model Core

### 5.10.0 (2021-11-11)

#### Bugs
* Fix #3408: quote pod upload file paths to support special chars
* Fix #3561: ensure okhttp resources are closed
* Fix #3570: added a setter for additionalProperties for proper builder support

#### Improvements
* Fix #3562: Kubernetes Mock Server improvements
* Fix #3406: Add support for approve/deny CertificateSigningRequests
* Fix #3460: support for deserializing templates with non-string params
* Fix #3574: support for deserialization of properties that don't match the target field's type
* Fix #3511: Improve selectors support in OperationContext

#### Dependency Upgrade
* Fix #3562: Bump MockWebServer

#### New Features
* Fix #3430: Support Vertical Pod Autoscaler

#### _**Note**_: Breaking changes in the API
##### Tools Changes:
- Serialization: Those KubernetesResources that include entries in the additionalProperties Map that override a field
  of the resource instance, will no longer be duplicated. The values present in the additionalProperties Map take
  precedence.

### 5.9.0 (2021-10-14)

#### Bugs
* Fix #3482: sanitizeName now truncate names to be less than 63 chars and makes sure first and last charaters are letters
* Fix #3353: addressing extra quoting in quantity serialization
* Fix #3509: notify reader when something is written in ExecWebSocketListener
* Fix #3501: addressed NPE with default BuildConfig operations

#### Improvements
* Fix #3448 added methods for getting specific version information - `KubernetesClient.getKubernetesVersion`, `OpenShiftClient.getOpenShiftV3Version`, and `OpenShiftClient.getOpenShiftV3Version`
* Fix #3404 supporting generic resources in resource/resourceList with minimal metadata, as well as a new entry point `KubernetesClient.genericKubernetesResources(String apiVersion, String kind)`
* Fix #3390: Make mock server support JSON_MERGE_PATCH
* Fix #2171: Support BOOKMARK (Watcher) events

#### New Features
* Fix #3294: Support fetching APIGroupList
* Fix #3303: Support fetching APIResourceList

#### _**Note**_: Breaking changes in the API
* OpenShiftConfig#openshiftApiGroupsEnabled is deprecated and no longer used.
* OpenShiftConfig#disableApiGroupCheck is used only to determine if a client is adaptable to the OpenShiftClient and is generally only needed in mock scenarios.  It will be set automatically on clients obtained from an openshift mock server.
* `KubernetesClient.getVersion` has been deprecated, please use one of the more specific methods introduced by #3448 - `KubernetesClient.getKubernetesVersion`, `OpenShiftClient.getOpenShiftV3Version`, and `OpenShiftClient.getOpenShiftV3Version`

### 5.8.0 (2021-09-23)

#### Bugs
* Fix #3445: TokenRefreshInterceptor throws when running incluster config
* Fix #3456: io.fabric8:crd-generator README should reference crd-generator-apt instead of now removed crd-generator artifact
* Fix #3384: preventing NPE from being logged with pod execs.
* Fix #3484: Ensuring that the informer isWatching flag is correctly reported

#### Improvements
* Fix #3468: Add method to get non-running `Informer` from context specific dsl
* Fix #3398: Added javadocs explaining the wait parameter
* Fix #3491: Add more metadata to `KubernetesClientException` when possible
* Fix #3465: Allowing for more super class event handlers

#### Dependency Upgrade
  * Fix #3326: Upgrade Kubernetes Model to v1.22.1

### 5.7.3 (2021-09-09)

#### Bugs
* Fix #3433: Extension annotator doesn't generate XxxEditable classes
* Fix #3450: CRD generator fails with ClassCastException in some cases
* Fix #3442: make sure new CRDGenerator instances start with a clean generation context

#### Dependency Upgrade
* Fix #3438: Upgrade Sundrio to 0.50.1

### 5.7.2 (2021-09-02)

#### Dependency Upgrade
* Fix #3441: Revert #3427 bump jandex from 2.3.1.Final to 2.4.0.Final

### 5.7.1 (2021-09-01)

#### Bugs
* Fix #3411: enum values should honor JsonProperty annotations during CRD generation
* Fix #3431: required list properly uses renamed properties during CRD generation
* Fix #3429: KubernetesCrudDispatcher throw ConcurrentModificationException when using WatchEventsListener

#### Improvements
* Fix #3414: Add equals and hashCode implementations for CustomResource
* Fix #3287: Add support for field descriptions in CRD Generator

### 5.7.0 (2021-08-12)

#### Bugs
* Fix #3325: All Cluster Scoped Kubernetes resources should use NonNamespacedOperation
* Fix #3346: https configuration ignored for OpenShiftServer in CRUD mode
* Fix #3347: OpenShiftConfig missing some configurations from provided Config
* Fix #3379: using updateStatus rather than patchStatus in the Raw logic

#### Improvements
* Fix #3390: Make mock server to work again with updateStatus by handling JSON_MERGE_PATCH
* Fix #3316: allow locking deletion to resource version
* Fix #3350: Replace references to impls with interfaces in several places in the the dsl
* Fix #3327: Removed generated ResourceHandlers
* Fix #3349: ensuring that dsl context values always are applied over user ListOptions
* Fix #3372: Add generatePackageSuffix option to Model Generator to allow flexible package names for generated model
* Fix #3336: Add ConversionReview in Kubernetes API Extensions model
* Fix #3367: Let CRDGenerator clients handle output (#3366, #3371)

#### New Features
* Fix #3380: Update chaos-mesh extension to v1.2.3. Add AwsChaos.

#### _**Note**_: Breaking changes in the API
##### DSL Changes:
- #3327 DSL methods mentioning customResources have been deprecated: `KubernetesClient.customResources`, `SharedIndexInformerFactory.sharedIndexInformerForCustomResource`.  See replacement resources and sharedIndexInformerFor methods instead.  Also `CustomeResourceDefinitionContext` has been replaced by `ResourceDefinitionContext` - for example in `KubernetesClient.genericKubernetesResources`.
- #3358 DSL return type replacements - `NamespacedCreateOnlyResourceOperationsImpl` has been replaced by `NamespacedInOutCreateable`, `ImageSignatureOperationsImpl` has been replaced by `NameableCreateOrDeleteable`
- #3364 `VisitFromServerGetWatchDeleteRecreateWaitApplicable` now implements `Editable` to replace the `Visitable` methods.  `ApplicableAnd` and `Recreatable` have also been deprecated.
- #3386 `KubernetesClient.customResource(CustomResourceDefinitionContext)` has been deprecated.  Please use the GenericKubernetesResource via `KubernetesClient.genericKubernetesResource(ResourceDefinitionContext)`

### 5.6.0 (2021-07-21)

#### Bugs
* Fix #3304: Prevent NPE in after informer stop
* Fix #3083: CertificateException due to PEM being decoded in CertUtils
* Fix #3295: Fix wrong kind getting registered in KubernetesDeserializer in SharedInformerFactory
* Fix #3318: Informer relist add/update should not always be sync events
* Fix #3328: Allow for generic watches of known types
* Fix #3240: MicroTime serialises incorrectly; add custom serializer/deserializer for MicroTime
* Fix #3329: Moved the parsing of resource(String) to the common base client
* Fix #3330: Added usage of the openshift specific handlers for resource(String/HasMetadata) to pickup the right Readiness

#### Improvements
* Fix #3285: adding waiting for list contexts `Informable.informOnCondition`
* Fix #3284: refined how builders are obtained / used by HasMetadataOperation
* Fix #3314: Add more detailed information about what is generated by the CRD generator
* Fix #3307: refined the support for `Readiable.isReady`
* Fix #2887: Create Docker Registry secrets
* Fix #3314: add detailed information on CRD generation

#### Dependency Upgrade
* Fix #3290: Update Tekton Pipeline Model to v0.25.0

#### New Features
* Fix #3291: Retrying the HTTP operation in case of IOException too
* Fix #2712: Add support for watching logs in multi-container Controller resources (Deployments, StatefulSets, ReplicaSet etc)

#### _**Note**_: Breaking changes in the API
##### DSL Changes:
- #3307 `Readiable.isReady` returns a boolean rather than a Boolean

### 5.5.0 (2021-06-30)

#### Bugs
* Fix #3064: KubernetesMockServer should not read local `.kube/config` while initializing client
* Fix #3126: a KubernetesClientException will be thrown from patch/replace rather than a null being returned when the item does not exist
* Fix #3121: ServiceOperationImpl replace will throw a KubernetesClientException rather than a NPE if the item doesn't exist
* Fix #3189: VersionInfo contains null data in OpenShift 4.6
* Fix #3190: Ignore fields with name "-" when using the Go to JSON schema generator
* Fix #3144: walking back the assumption that resource/status should be a subresource for the crud mock server, now it will be only if a registered crd indicates that it should be
* Fix #3194: the mock server will now infer the namespace from the path
* Fix #3076: the MetadataObject for CustomResource is now seen as Buildable
* Fix #3216: made the mock server aware of apiVersions
* Fix #3225: Pod metric does not have corresponding label selector variant
* Fix #3243: pipes provided to exec command are no longer closed on connection close, so that client can fully read the buffer after the command finishes.
* Fix #3272: prevent index npe after informer sees an empty list
* Fix #3275: filter related dsl methods withLabel, withField, etc. should not modify the current context.  If you need similar behavior to the previous use `Filterable.withNewFilter`.
* Fix #3271: waitUntilReady and waitUntilCondition should handle resource too old
* Fix #3278: `Waitable` methods should not be available at a list context

#### Improvements
* Fix #3078: adding javadocs to further clarify patch, edit, replace, etc. and note the possibility of items being modified.
* Fix #3149: replace(item) will consult the item's resourceVersion for the first PUT attempt when not specifically locked on a resourceVersion
* Fix #3135: added mock crud support for patch status, and will return exceptions for unsupported patch types
* Fix #3072: various changes to refine how threads are handled by informers.  Note that the SharedInformer.run call is now blocking when starting the informer.
* Fix #3143: a new SharedInformerEventListener.onException(SharedIndexInformer, Exception) method is available to determine which informer could not start.
* Fix #3170: made HttpClientUtils.createHttpClient(Config, Consumer<OkHttpClient.Builder>) public to allow overriding custom http client properties
* Fix #3202: make pod upload connection and request timeouts configurable
* Fix #3185: Introduce GenericKubernetesResource, used as delegate in RawCustomResourceOperationsImpl
* Fix #3001: WatchConnectionManager logs that provide little information are now logged at a lower level
* Fix #3186: WebSockets and HTTP connections are closed as soon as possible for Watches.
* Fix #2937: Add `SharedInformerFactory#getExistingSharedIndexInformers` method to return list of registered informers
* Fix #3239: Add the `Informable` interface for context specific dsl methods to create `SharedIndexInformer`s.
* Fix #3101: making isWatching a health check for the informer

#### Dependency Upgrade
* Fix #2741: Update Knative Model to v0.23.0

#### New Features
* Fix #3133: Add DSL Support for `authorization.openshift.io/v1` resources in OpenShiftClient
* Fix #3166: Add DSL Support for `machineconfiguration.openshift.io/v1` resources in OpenShiftClient
* Fix #3142: Add DSL support for missing resources in `operator.openshift.io` and `monitoring.coreos.com` apiGroups
* Fix #2565: Add support for CertManager extension
* Fix #3150: Add DSL support for missing resources in `template.openshift.io`, `helm.openshift.io`, `network.openshift.io`, `user.openshift.io` apigroups
* Fix #3087: Support HTTP operation retry with exponential backoff (for status code >= 500)
* Fix #3193:Add DSL support for `autoscaling.openshift.io` resources in OpenShiftClient
* Fix #3209: Add DSL support for PodSecurityPolicySubjectReview, PodSecurityPolicyReview, PodSecurityPolicySelfSubjectReview in `security.openshift.io/v1` apiGroup to OpenShiftClient
* Fix #3207: Add DSL support for OperatorCondition, Operator, PackageManifest in `operators.coreos.com` apiGroup to OpenShiftClient
* Fix #3201: Add support for `tuned.openshift.io` apiGroup in OpenShiftClient DSL
* Fix #3205: Add DSL support for ConsolePlugin and ConsoleQuickStart in `console.openshift.io` apiGroup
* Fix #3222: Add DSL support for `user.openshift.io/v1` Identity in OpenShiftClient DSL
* Fix #3222: Add DSL support for OpenShift Whereabouts CNI Model `whereabouts.cni.cncf.io` to OpenShiftClient DSL
* Fix #3224: Add DSL support for OpenShift Kube Storage Version Migrator resources in OpenShiftClient DSL
* Fix #3228: Add support for Dynamic informers for custom resources in KubernetesClient
* Fix #3270: Add DSL support for ClusterInterceptors to TektonClient

#### _**Note**_: Breaking changes in the API
##### DSL Changes:
- #3127 `StatusUpdatable.updateStatus` deprecated, please use patchStatus, editStatus, or replaceStatus
- #3239 deprecated methods on SharedInformerFactory directly dealing with the OperationContext, withName, and withNamespace - the Informable interface should be used instead.
- #3271 `Waitable.waitUntilReady` and `Waitable.waitUntilCondition` with throw a KubernetesClientTimeoutException instead of an IllegalArgumentException on timeout.  The methods will also no longer throw an interrupted exception.
  `Waitable.withWaitRetryBackoff` and the associated constants are now deprecated.

##### Util Changes:
- #3197 `Utils.waitUntilReady` now accepts a Future, rather than a BlockingQueue
- #3169 `Utils.shutdownExecutorService` removed in favor of direct usage of shutdownNow where appropriate.
  The stream pumper related classes were also simplified to utility methods on InputStreamPumper.

### 5.4.1 (2021-06-01)

#### Bugs
* Fix #3181: Properly handling of JsonProperty when generating CRDs
* Fix #3172: Use File.toURI() to create the generated CRD URI
* Fix #3152: Retry only Non-Restful Create-only resources in OpenShiftOAuthInterceptor
* Fix #3189: VersionInfo contains null data in OpenShift 4.6

### 5.4.0 (2021-05-19)

#### Bugs
* Fix #3040: Consistently order printer columns by JSON path to prevent undue changes in generated CRDs
* Fix #3041: Properly output `additionalProperties` field for Maps, output warning for unsupported complex maps
* Fix #3036: Fix file descriptor leak when loading cacerts file
* Fix #3038: Upgrade TLS versions in mock servers to 1.2.
* Fix #3037: Account for JsonProperty annotations when computing properties' name
* Fix #3014: Resync Future is canceled and resync executor is shutdown on informer stop
* Fix #2529: SelfSubjectAccessReview not working with OpenShiftClient
* Fix #2978: Fix SharedInformer NPE on initial requests while syncing
* Fix #2989: serialization will generate valid yaml when using subtypes
* Fix #2991: reduced the level of ReflectWatcher event received log
* Fix #2992: allowing Watch auto-reconnect for shared informers
* Fix #2994: updating the SharedIndexInformer indexer state for a delete event generated by resync
* Fix #2996: Generating CRDs from the API should now properly work
* Fix #3000: Set `no_proxy` in the okhttp builder in case the `proxy_url` is null
* Fix #3011: properly handle enum types for additional printer columns
* Fix #3020: annotations should now properly have their associated values when processing CRDs from the API
* Fix #3016: Use scheduleWithFixedDelay for resync task execution
* Fix #2991: reduced the level of ReflectWatcher event received log
* Fix #3027: fix NPE when sorting events in KubernetesResourceUtil
* Fix #3054:  missing entry for Trigger in TektonTriggersResourceMappingProvider
* Fix #3047: NPE when getting version when there is no build date
* Fix #3024: stopAllRegisteredInformers will not call startWatcher
* Fix #3067: Added a patch(PatchContext, item) operation to be more explicit about patching and diffing behavior
* Fix #3097: refresh token with autoconfigure even if authprovider is null

#### Improvements
* Fix #2788: Support FIPS mode in kubernetes-client with BouncyCastleFipsProvider
* Fix #2910: Move crd-generator tests from kubernetes-itests to kubernetes-tests
* Fix #3005: Make it possible to select which CRD version is generated / improve output
* Fix #3015: Thread interruption in a nominal case (like closing the client) are now logged in debug
* Fix #3057: Removed debug calls for CustomResource during deserialization
* Fix #3050: More enforcement of the informer lifecycle
* Fix #3061: Removed the deltafifo from the informer logic
* Fix #3081: Use apiGroupName in generated package for OpenShiftClient Handler/OperationsImpl classes
* Fix #3089: Allowing patch/edit to infer context from the item
* Fix #3066: Added replaceStatus (PUT), editStatus (JSON PATCH), and patchStatus (JSON MERGE PATCH) methods to support non-locking status updates

#### Dependency Upgrade
* Fix #2979: Update Kubernetes Model to v1.21.0
* Fix #3099: Update Tekton Triggers Model to v0.13.0
* Fix #3118: Update to sundrio 0.40.1

#### New Features
* Fix #2984: Add support for `flowcontrol.apiserver.k8s.io/v1beta1` FlowSchema and PriorityLevelConfiguration
* Fix #2980: Add DSL Support for `apps/v1#ControllerRevision` resource
* Fix #2981: Add DSL support for `storage.k8s.io/v1beta1` CSIDriver, CSINode and VolumeAttachment
* Fix #2912: Add DSL support for `storage.k8s.io/v1beta1` CSIStorageCapacity
* Fix #2701: Better support for patching in KuberntesClient
* Fix #3034: Added a SharedInformer.isRunning method
* Fix #3088: mock server will assume /status is a subresource, and other refinements to match kube behavior
* Fix #3111: Add DSL Support for `config.openshift.io/v1` resources in OpenShiftClient

#### _**Note**_: Breaking changes in the API
##### DSL Changes:
- `client.batch().jobs()` deprecated, suggestion to move to `client.batch().v1().jobs()`
- `client.batch().cronjobs()` deprecated, suggestion to move to `client.batch().v1().cronjobs()` or `client.batch().v1beta1().cronjobs()`
- `client.policy().podSecurityPolicies()` deprecated, suggestion to move to `client.policy().v1beta1().podSecurityPolicies()`
- `client.policy().podDisruptionBudget()` deprecated, suggestion to move to `client.policy().v1().podDisruptionBudget()` or `client.policy().v1beta1().podDisruptionBudget()`

##### Model Changes:
- Classes in `io.fabric8.kubernetes.api.model.batch` have been moved to `io.fabric8.kubernetes.api.model.batch.v1` and `io.fabric8.kubernetes.api.model.batch.v1beta1`
- Classes in `io.fabric8.kubernetes.api.model.policy` have been moved to `io.fabric8.kubernetes.api.model.policy.v1` and `io.fabric8.kubernetes.api.model.policy.v1beta1`

### 5.3.1 (2021-04-26)

#### Bugs
* Fix #2991: reduced the level of ReflectWatcher event recieved log
* Fix #2992: allowing Watch auto-reconnect for shared informers
* Fix #2994: updating the SharedIndexInformer indexer state for a delete event generated by resync
* Fix #2910: Move crd-generator tests from kubernetes-itests to kubernetes-tests
* Fix #3005: Make it possible to select which CRD version is generated / improve output
* Fix #3011: properly handle enum types for additional printer columns
* Fix #3020: annotations should now properly have their associated values when processing CRDs from the API

### 4.13.3 (2021-04-22)

#### Bugs
* Fix: Set no_proxy in the okhttp builder in case the proxy_url is null
* Fix #3027: fix NPE when sorting events in KubernetesResourceUtil

### 5.3.0 (2021-04-08)

#### Bugs
* Fix #2620: Add support for `config.openshift.io/v1` Ingress
* Fix #2784: Not able to deserialize ClusterServiceVersion
* Fix #2935: CRD generator no longer treat enum values as properties (performance)
* Fix #2812: SharedIndexInformer EventHandler sees double updates at resync interval
* Fix #2937: SharedInformerFactory#getExistingSharedIndexInformer returns null when @Kind is configured
* Fix #2924: Creating a CustomResourceInfo from a class doesn't result in the expected information
* Fix #2967: Copy to/from pods: fixed error message; removed debug output
* Fix #2923: Edit a CustomResource should result in a patch

#### Improvements
* Fix #2950: RawCustomResourceOperationsImpl should also work with standard resources
* Fix #2938: Make it possible to manage Tekton Triggers directly
* Fix #2921: Kubernetes server mock will generate missing metadata fields
* Fix #2946: Kubernetes server mock watch will generate initial `ADDED` events
* Fix #2925: Add CustomResource.getShortNames(Class) method

#### Dependency Upgrade
* Fix #2971: Upgrade to sundrio 0.30.0

#### New Features
* Fix #2837: Add Support for `events.k8s.io` APIGroup DSL
* Fix #2854: Introduce CamelK extension

### 5.2.1 (2021-03-16)

#### Bugs
* Fix #2905: NullPointerException when attempting to generate non-parameterized CustomResources
* Fix #2900: Improve handling of complex CR hierarchies, falling back to ignoring status replicas instead of skipping CRD generation altogether

### 5.2.0 (2021-03-12)

#### Bugs
* Fix #2802: NullPointerException in HasMetadataOperation patch/replace when using KubernetesMockServer
* Fix #2828: Remove automatic instantiation of CustomResource spec and status as this feature was causing more issues than it was solving
* Fix #2857: Fix the log of an unexpected error from an Informer's EventHandler
* Fix #2853: Cannot change the type of the Service from ClusterIP to ExternalName with PATCH
* Fix #2855: `.withPropagationPolicy` and `.withGracePeriod` DSL methods can't be combined for Resource API deletion operations
* Fix #2783: OpenIDConnectionUtils#persistKubeConfigWithUpdatedToken persists access token instead of refresh token
* Fix #2871: Change longFileMode to LONGFILE\_POSIX for creating tar in PodUpload, improve exception handling in PodUpload.
* Fix #2746: SharedInformerFactory should use key formed from OperationContext
* Fix #2736: Move CRD annotations to kubernetes-model-common module for greater coherence
* Fix #2836: Make CRD generation usable at runtime, split the generator into api and apt modules,
  the `crd-generator-apt` artifact corresponding to the previous `crd-generator` artifact, while the
  `crd-generator-api` artifact can be consumed directly to generate the CRDs at runtime.

#### Improvements
* Fix #2781: RawCustomResourceOperationsImpl#delete now returns a boolean value for deletion status
* Fix #2780: Refactor RawCustomResourceOperationsImpl#delete(String)

#### New Features
* Fix #2818: Update chaos-mesh extension to v1.1.1. Add PodIoChaos, JVMChaos, HTTPChaos and DNSChaos.
* Fix #2699: Add support for `@EnableOpenShiftMockClient` for OpenShiftClient
* Fix #2588: Support for Server side dry runs

### 5.1.1 (2021-02-24)

#### Bugs
* Fix #2747: Apiextensions DSL should use NonNamespaceOperation for CustomResourceDefinitions
* Fix #2819: simple enums are now supported when generating CRDs
* Fix #2827: CNFE when initializing CustomResource instances
* Fix #2815: `client.isAdaptable(OpenShiftClient.class)` doesn't work on OpenShift 4
* Fix #2833: Knative model generator is now aligned with all other generators

### 5.1.0 (2021-02-17)

#### Bugs
* Fix #2748: Pass custom headers in kubernetes-client to watch api by modify WatchConnectionManager
* Fix #2745: Filtering Operations can't configure PropagationPolicy
* Fix #2672: WaitUntilReady for Service resource throws IllegalArgumentException

#### Improvements
* Fix #2662: Allow option to containerize Go Model Schema generation builds
* Fix #2717: Remove edit() methods from RawCustomResourceOperationsImpl taking InputStream arguments
* Fix #2757: add `storage` and `served` to `Version` annotation
* Fix #2759: add `ShortNames` annotation to specify short names for CRD generation
* Fix #2694: Remove deprecated methods from KubernetesClient DSL
* Fix #2716: Add a property to disable BackwardCompatibilityInterceptor

#### Dependency Upgrade
* Fix #2706: update Tekton Triggers model to v0.11.1
* Fix #2684: Upgrade Kubernetes Model to v1.20.2

#### New Features
* Fix #2702: Add support for discovery.k8s.io/v1beta1 EndpointSlice in KubernetesClient DSL
* Fix #2703: Add support for `certificates.k8s.io` v1 and v1beta1 API in KubernetesClient DSL
* Fix #2708: Update CSI Volume Snapshot API to v1
* Fix #2789: Use thread context class loader instead of `Class.forName`
* Fix #2779: Add DSL support for `scheduling.k8s.io` `v1` and `v1beta1` to SchedulingAPIGroupDSL
* Fix #2776: Preview release of CRD generator based on annotations
  - Classes extending the `CustomResource` class can now be used as the basis for CRD generation
  - Several annotations are available to override the default behavior if it doesn't fit your needs
  - Validation schema is automatically derived from your class' spec implementation (or from the CR
    class, if no spec is present)
  - CRDs are automatically generated at compile-time if you include the `io.fabric8:crd-generator`
    dependency to your project (with the suggested `compile` scope)
  - CRDs are generated for both `v1beta1` and `v1` versions of the specification at this point
  - One CRD manifest is generated per CRD using the CRD name (e.g. `mycrplural.group.example.com`)
    suffixed with the specification version, e.g. `mycrplural.group.example.com-v1.yml`
  - The CRD files are generated in the `target/META-INF/fabric8` directory of your project

#### _**Note**_: Breaking changes in the API
##### DSL Changes:
- `client.settings()` DSL has been removed since PodPreset v1alpha1 API is no longer present in Kubernetes 1.20.x
- `client.customResourceDefinitions()` has been removed. Use `client.apiextensions().v1beta1().customResourceDefinitions()` instead
- `client.events()` has been removed. Use `client.v1().events()` instead
- `client.customResource(...)` method is removed. Use `client.customResources(...)` with CustomResource configuration in annotations inside POJOs

##### Model Changes:
- Classes in `io.fabric8.kubernetes.api.model.scheduling` have been moved to `io.fabric8.kubernetes.api.model.scheduling.v1` and `io.fabric8.kubernetes.api.model.scheduling.v1beta1`
- Classes in `io.fabric8.kubernetes.api.model.admission` have been moved to `io.fabric8.kubernetes.api.model.admission.v1` and `io.fabric8.kubernetes.api.model.admission.v1beta1`
- Classes in `io.fabric8.kubernetes.api.model.certificates` have been moved to `io.fabric8.kubernetes.api.model.certificates.v1` and `io.fabric8.kubernetes.api.model.certificates.v1beta1`
- Classes in `io.fabric8.kubernetes.api.model.events` have been moved to `io.fabric8.kubernetes.api.model.events.v1` and `io.fabric8.kubernetes.api.model.events.v1beta1`

### 4.11.2 (2021-02-09)

#### Bugs
* Fix #2715: CVE-2021-20218 vulnerable to a path traversal leading to integrity and availability compromise

### 4.7.2 (2021-02-09)

#### Bugs
* Fix #2715: CVE-2021-20218 vulnerable to a path traversal leading to integrity and availability compromise

### 5.0.2 (2021-02-08)

#### Bugs
* Fix #2715: CVE-2021-20218 vulnerable to a path traversal leading to integrity and availability compromise

### 4.13.2 (2021-02-05)

#### Bugs
* Fix #2715: CVE-2021-20218 vulnerable to a path traversal leading to integrity and availability compromise

### 5.0.1 (2021-01-27)

#### Bugs
* Fix #2687: RawCustomResourceOperationsImpl ignores config
* Fix #2612: add support for checking latest kubeconfig in Interceptor

#### Improvements

* Fix #2723: Dependency cleanup
 - Remove javax.annotation-api
 - Remove jaxb-api
 - Remove jackson-module-jaxb-annotations
* Fix #2744: Automatically instantiates spec and status fields on `CustomResource` when possible.
  `initSpec` and `initStatus` methods are also provided to allow for overriding of the default implementation.

#### Dependency Upgrade

* Fix #2723: Upgrade sundrio.version to 0.24.1

### 4.13.1 (2021-01-20)

#### Bugs
* Fix #2734: (Backport #2596) Add buildable ref for container, port and volume

### 5.0.0 (2020-12-30)

#### Bugs
* Fix #2695: fromCustomResourceType should be of type `CustomResource`

### 5.0.0-beta-1 (2020-12-21)

#### Bugs
* Fix #2671: Reliability improvements to watchers
* Fix #2592: ConcurrentModificationException in CRUD KubernetesMockServer
* Fix #2510: Yaml containing aliases rejected due to FasterXML bug
* Fix #2651: SharedInformers should ignore resync on zero resyncPeriod
* Fix #2656: Binding operations can be instantiated

#### Improvements
* Fix #2676: Allow specifying PropagationPolicy when using deleteExisting
* Fix #2678: Adds a convenience method for referring to Cache keys by namespace and name rather than item
* Fix #2665: CustomResourceDefinitionContext.fromCrd support for v1 CustomResourceDefinition
* Fix #2642: Update kubernetes-examples to use apps/v1 Deployment rather than extensions/v1beta1
* Fix #2666: Align SharedIndexInformer API with Custom Resource Improvements

#### New Features
* Fix #2611: Support for Custom Resource and Custom Resource Definitions has been improved
  - New annotations have been introduced for users to specify group, version, singular and plural
    properties for `CustomResource` instances
  - `CustomResource` instances must now be annotated with `@Version` and `@Group` so that the
    associated information can be automatically computed
  - `HasMetadata` provides default implementations for `getApiVersion` and `getKind` based on the
    presence (or not) of annotations on the target class
  - Static methods have been introduced on `HasMetadata` and `CustomResource` to encapsulate the
    logic used to resolve `Kind`, `ApiVersion`, `Group`, `Version`, `Plural`, `Singular` and `CRD Name`
    properties
  - New `v1CRDFromCustomResourceType` and `v1beta1CRDFromCustomResourceType` methods have been
    introduced on `CustomResourceDefinitionContext` to initialize a `CustomResourceDefinitionBuilder`
    with the information provided by a specific `CustomResource` implementation, making it much
    easier to create CRDs if you already have defined your custom resource type
  - `CustomResource` is now parameterized by the spec and status types that it uses which further
    removes boiler plate
* Rename `@ApiVersion` and `@ApiGroup` to simply `@Version` and `@Group`, respectively. This was done
  to unify annotations and also remove potential confusion between values provided to `@ApiVersion`
  and what is returned by `HasMetadata#getApiVersion`

### 5.0.0-alpha-3 (2020-12-10)

#### Bugs
* Fix #2519: Generated schemas contains a valid meta-schema URI reference (`http://json-schema.org/draft-05/schema#`)
* Fix #2631: Handle null values when getting current context on OIDC interceptors
* Fix #2610: Remove deprecated module kubernetes-model-generator/model-generator-app

#### Improvements
* Fix #2628: Add `isFinalizerValid` method on `HasMetadata` to encapsulate validation logic
* Fix #2640: Edit method accepts Visitors

#### Dependency Upgrade
* Fix #2636: Upgrade sundrio.version to 0.23.0

### 5.0.0-alpha-2 (2020-11-24)

#### Improvements
* Fix #2614: Watcher.onClose has dedicated WatcherException as parameter.

### 5.0.0-alpha-1 (2020-11-18)

#### Bugs
* Fix #2596: Add buildable references for Container, Port and Volume

#### Improvements
* Fix #2571: Eliminated the use of Doneables and simplified the internal DSL implementation.
* Fix #2607: add isMarkedForDeletion and finalizer-related default methods to HasMetadata (@metacosm)
* Fix #2605: Provide a `customResources` alternative that simply accepts the resource type as an argument.

#### New Features
* Fix #2556: Chaos Mesh model based on Chaos Mesh v1.0.1

### 4.13.0 (2020-11-10)

#### Bugs
* Fix #2517: Replace does not work in CRUD mockwebserver
* Fix #2537: Checking for Readiness of DeploymentConfig
* Fix #2300: Remove job extensions/v1beta1 from backward compatibiliy interceptor
* Fix #2514: SharedIndexInformer watches only pods of its own namespace when run in the cluster

#### Improvements
* Fix #2507: Add a test for creating a Job with generateName
* Fix #2509: Reversed order + Add Kubernetes 1.16.0 + OpenShift 4.5.14 to Compatibility matrix
* Add cache in github actions for integration tests

#### Dependency Upgrade
* Fix #2513: Update Kubernetes Model to v1.19.1

#### New Features
* Fix #2531: Allow setting the maximum concurrent requests via system property / environment variable
* Fix #2534: Tekton model based on Tekton Pipeline 0.17.0
* Fix #2574: Add support for Condition type

_**Note**_: Breaking changes in the API
* Tekton Pipeline v1beta1 *sidecars* field from a task step is now a list of `io.fabric8.tekton.pipeline.v1beta1.Sidecar` instead of a list of `io.fabric8.tekton.pipeline.v1beta1.Step`

* `NetworkPolicy` moved to `io.fabric8.kubernetes.api.model.networking.v1.NetworkPolicy` from
  `io.fabric8.kubernetes.api.model.networking.NetworkPolicy`
* Fix #2557: add missing `OpenShiftReadiness.isReadinessApplicable`

### 4.12.0 (2020-10-02)

#### Bugs
* Fix #2442: Wrong resource kind in `ProjectRequestHandler` causes ClassCastException when handling Project resources.
* Fix #2467: OpenShiftClient cannot replace existing resource with API version =! v1
* Fix #2458: Creating new instance of the DefaultKubernetesClient is hanging
* Fix #2474: Config.fromKubeconfig throws NullPointerException
* Fix #2399: Cannot change the type of the Service from ClusterIP to ExternalName
* Fix #2479: KuberentesDeserializer works on OSGi runtime environments
* Fix #2488: Unable to derive module descriptors for kubernetes-model jars

#### Improvements
* Enable user to select custom address and port for KubernetesMockServer
* Fix #2473: Removed unused ValidationMessages.properties
* Fix #2408: Add documentation for Pod log options
* Fix #2141: Decouple OpenShift Model from Kubernetes Client
* Fix #2452: Make Readiness.isReady publicly available from a wrapper method in KubernetesResourceUtil

#### Dependency Upgrade
* Bump Knative Serving to v0.17.2 & Knative Eventing to v0.17.3

#### New Features
* Fix #2340: Adding support for Knative Eventing Contrib
* Fix #2111: Support automatic refreshing for expired OIDC tokens
* Fix #2146: Add Support for specifying CustomResourceDefinitionContext while initializing KubernetesServer
* Fix #2314: Fetch logs should wait for the job's associated pod to be ready
* Fix #2043: Support for Tekton Triggers
* Fix #2460: Querying for an event based on InvolvedObject fields

_**Note**_ Minor breaking changes:
* PR #2424 (#2414) slightly changes the API by adding the new `WatchAndWaitable` "combiner" interface.
  Most projects shouldn't require any additional changes.

### 4.11.1 (2020-09-02)

#### Bugs
* Fix #2445: ConfigMap and other resources are replaced

### 4.11.0 (2020-08-26)
#### Bugs
* Fix #2373: Unable to create a Template on OCP3
* Fix #2308: Fix kubernetes client `Config` loading KUBECONFIG with external authentication command
* Fix #2316: Cannot load resource from stream without apiVersion
* Fix #2354: Fix NullPointerException in ResourceCompare when no resource is returned from fromServer.get()
* Fix #2389: KubernetesServer does not use value from https in crud mode
* Fix #2306: Make KubernetesServer CRUD mode work with informers
* Fix #2418: CertificateSigningRequest doesn't implement Namespaced
* Fix #2265: InAnyNamespace uses invalid api endpoint for SelfSubjectAccessReviews
* Fix #2404: Readiness.isReady doesn't handle extensions/v1beta1 Deployment
* Fix #2389: KubernetesServer JUnit rule ignores value of https when using crud mode

#### Improvements
* Fix #2331: Fixed documentation for namespaced informer for all custom types implementing `Namespaced` interface
* Fix #2406: Add documentation for serializing resources to YAML
* Fix #2414: Allow withResourceVersion() to be followed by waitUntilCondition(), enabling recovery from HTTP 410 GONE errors.

#### Dependency Upgrade
* Fix #2360: bump mockito-core from 3.4.0 to 3.4.2
* Fix #2355: bump jandex from 2.1.3.Final to 2.2.0.Final
* Fix #2353: chore: bump workflow action-setup versions + kubernetes to 1.18.6
* Fix #2292: Update createOrReplace to do replace when create fails with conflict
* Fix: Bump SnakeYaml to version 1.26 (as required for OSGi bundle for jackson-dataformat-yaml)
* Fix #2401: bump maven-resources-plugin from 3.1.0 to 3.2.0
* Fix #2405: bump mockito-core from 3.4.4 to 3.5.0

#### New Features
* CSI Volume Snapshot extension
* Fix #2311: Add Support for creating bootstrap project template
* Fix #2287: Add support for V1 and V1Beta1 CustomResourceDefinition
* Fix #2319: Create Config without using auto-configure functionality or setting env variables
* Fix #2284: Supports create and run a particular image in a pod operation using client
* Fix #2321: Add Support for new resources in OpenShift Model

_**Note**_: Some classes have been moved to other packages:
- CustomResourceDefinition has been moved to `io.fabric8.kubernetes.api.model.apiextensions.v1` and `io.fabric8.kubernetes.api.model.apiextensions.v1beta1`
- SubjectAccessReview, SelfSubjectAccessReview, LocalSubjectAccessReview and SelfSubjectRulesReview have been moved to `io.fabric8.kubernetes.api.model.authorization.v1` and `io.fabric8.kubernetes.api.model.authorization.v1beta1`
- `io.fabric8.tekton.pipeline.v1beta1.WorkspacePipelineDeclaration` is now `io.fabric8.tekton.pipeline.v1beta1.PipelineWorkspaceDeclaration`

### 4.10.3 (2020-07-14)
#### Bugs
* Fix #2285: Raw CustomResource API createOrReplace does not propagate exceptions from create
* Fix Raw CustomResource API path generation to not having trailing slash
* Fix #2131: Failing to parse CustomResourceDefinition with OpenAPIV3Schema using JSONSchemaPropOr\* fields
* Fix #2297: Resuscitate ProjectRequestHandler in openshift-client
* Fix #2328: Failure in deserialization while watching events
* Fix #2299: Improve error handling of RejectedExecutionException from ExecutorService
* Fix KubernetesAttributesExctractor to extract metadata from unregistered custom resources, such when using Raw CustomResource API
* Fix #2296: No adapter available for type:interface io.fabric8.kubernetes.client.dsl.V1APIGroupDSL
* Fix #2269: Setting a grace period when deleting resource using `withPropagationPolicy()`
* Fix #2342: watchLogs for deployment is broken
* Fix #2309: Move HasMetadataComparator to exported package

#### Improvements
* Fix #2233: client.service().getUrl(..) should be able to fetch URL for ClusterIP based services
* Fix #2278: Added type parameters for KubernetesList in KubernetesClient + test verifying waitUntilCondition **always** retrieves resource from server
* Fix #2336: Test and fix for the wrong "Kind" declared on KubernetesListHandle
* Fix #2320: Added JUnit5 extension for mocking KubernetesClient in tests using @EnableKubernetesMockClient
* Fix #2332: Added PodExecOptions model
* Improve error handling on stream closing errors in S2I binary builds(#2032)
* Fix #2288: Adds configurable serializers and deserializers to json schema codegen

#### Dependency Upgrade
* Fix #2333: bump bouncycastle.version from 1.65 to 1.66
* Fix #2262: bump maven-shade-plugin from 3.2.3 to 3.2.4
* Fix #2261: bump exec-maven-plugin from 1.6.0 to 3.0.0
* Fix #2345: bump mockito-core from 3.3.3 to 3.4.0
* Fix #2260: bump tektoncd pipeline to v0.12.1

#### New Features
* Fix #1868: Add Support for rolling update
* Fix #2266: Support for APIServices in Kubernetes Client
* Fix #2215: `io.fabric8.kubernetes.client.Config` should expose all and the current context defined in kubeconfig

### 4.10.2 (2020-06-02)
#### Bugs
* Fix #2251: Modify KubernetesDeserializer for handling classes with same name but different apiVersions
* Fix #2205: Event model classes from core v1 have been lost
* Fix #2226: SharedIndexInformer for non-namespaced resources not working
* Fix #2201: Uberjar doesn't contain model classes anymore
* Fix #2066: Uber Jar includes merged service entry for multiple implementations of the same interface
* Fix #2195: Annotation processors and build time dependencies transitive
* Fix #1760: The bundle version of kubernetes-client is missing ServiceLoader files
* Fix #2218: Uberjar: Package rewrite issues in `META-INF/services`
* Fix #2212: JDK8 always uses http/1.1 protocol (Prevent OkHttp from wrongly enabling http/2)

#### Improvements
* Fix #2199: KubernetesClient#customResources now accepts CustomResourceDefinitionContext
* Adds basic support for Pod Eviction API

#### Dependency Upgrade

#### New Features
* Added DSL support for `admissionregistration.k8s.io/v1beta1` resources
* Add support for Namespaced SharedInformers, fixed probelms with OperationContext argument
* Fix #1821: ListOptions now supported when watching a Kubernetes Resource

_**Note**_:
- Some classes have been renamed:
   - `io.fabric8.tekton.pipeline.v1beta1.WorkspacePipelineDeclaration` is now `io.fabric8.tekton.pipeline.v1beta1.PipelineWorkspaceDeclaration`
- Breaking changes in `KubernetesClient` `customResource()` typed API:
  - We've introduced a major breaking change in customResource(...) typed API. We have introduced a new interface `io.fabric8.kubernetes.api.model.Namespaced` which needs to
    be added to your Custom Types using typed API. For example, for a custom resource named `Animals` which is a [Namespaced](https://kubernetes.io/docs/concepts/overview/working-with-objects/namespaces/) resource; It should be declared like this:
    ```
    public class Animals extends CustomResource implements Namespaced { ... }
    ```
    You can also checkout an example in our test suite for this: [PodSet.java](https://github.com/fabric8io/kubernetes-client/blob/main/kubernetes-tests/src/test/java/io/fabric8/kubernetes/client/mock/crd/PodSet.java#L22)

### 4.10.1 (2020-05-06)
#### Bugs
* Fix #2189: Change package names of Resource Operation classes in order to avoid duplicates Operation classes

#### Improvements

#### Dependency Upgrade

#### New Features
* Fix #2165: Support for setting ListOptions while listing objects

### 4.10.0 (2020-05-04)
#### Bugs
* Feature #1456: Added Watch support on MockServer in Crud mode
* Fix #2163: fix kubernetes-client not support cert chain
* Fix #2144: CRD's schema Default fields do not handle boolean and are prefixed with Raw keyword
* KubernetesAttributeExtractor: handle possible /status subpath due to using status subresource on crd
* Fix #2124: Raw Watch on CustomResource does not work if name specified

#### Improvements
* Fix #2174: Change log level to warn for multiple `kubeconfig` warning
* Fix #2088: Support networking.k8s.io/v1beta1 alongside extensions/v1beta1
* Fix #2107: Set PropagationPolicy to Background by default
  (_Note: Deletion option `cascading(..)` has been marked as deprecated_)

#### Dependency Upgrade
* Updated Kubernetes Model to v1.18.0
* Fix #2145: Updated OkHttp to v3.12.11

#### New Features
* Fix #2115: Keep tekton v1alpha1 api
* Fix #2002: DSL Support for PodTemplate
* Fix #2015: Add Support for v1, v2beta1, and v2beta2 apiVersions in case of HorizontalPodAutoscaler

### 4.9.2 (2020-05-19)
#### Bugs
* Fix #2212: JDK8 always uses http/1.1 protocol (Prevent OkHttp from wrongly enabling http/2)

#### Improvements

#### Dependency Upgrade

#### New Features

### 4.9.1 (2020-04-17)
#### Bugs
* Fix #2071: Fixed pvc example issue #2071
* Fix #1109: something drops '-' from Singular/Plural forms of CustomResources
* Fix #1586: Replace of Job should add extra selector property to the resource
* Fix #2034: Quantity.equals mishandles fractions
* Fix #2009: Regression `withoutLabel()` stopped to work
* Fix #2057: Fix jar and osgi bundle generation for extensions
* Fix #2075: KubernetesDeserializer registration for CustomResources
* Fix #2078: watchLog for Deployment and StatefulSet
* Fix #2046: OpenshiftClient getVersion returns null for Openshift ContainerPlatform v4
* Fix #2117: Knative Service.status is always null

#### Improvements
* Fix #1987: Added an example for Task and TaskRun with updated model
* Fix #2019: Added CustomResourceCrudTest
* Fix #2054: JobExample doesn't work
* Fix #2082:  Added filter node metrics via labels
* Generated List classes for Knative implement proper KubernetesResourceList interface
* Modify the dependency management of the generator of kubernetes-model to golang module

#### Dependency Upgrade
* Updated Knative model to v0.13.0
* Updated Tekton Model to v0.11.0

#### New Features

### 4.9.0 (2020-03-12)
#### Bugs

* Fix #2047: Readiness#isReady is unreliable for StatefulSet
* Fix #1247: URL parameters are not escaped.
* Fix #1961: Two SharedInformer issues related to kube-apiserver unavailable and relisting
* Fix #2023: Class RawCustomResourceOperationsImpl can't handle HTTP responses with empty body coming from the k8s
cluster (Jackson deserialization error was throwed). This kind of response can be returned after executing operations
like the delete of a custom resource.
* Fix #2017: Incorrect plural form for Endpoints kind
* Fix #2053: Fixed parsing of exponential values. Added multiplication to the amount during parsing exponential values.
* Fix #2058: NullPointerException with upload() websocket failures

#### Improvements

* Fix #2012: osgi: Allow the ManagedKubernetesClient to consume an available OAuthTokenProvider

#### Dependency Upgrade
* Updated Knative model to v0.12.0
* Updated Commons-Compress to v1.20 to avoid https://cve.mitre.org/cgi-bin/cvename.cgi?name=CVE-2019-12402

#### New Features
* Fix #1820: Override Createable.create(T) to avoid generic array creation

### 4.8.0 (14-02-2020)
#### Bugs
* Fix #1847: Remove resource-\*.vm files from \*-client.jar
* Fix #959: Support for double braced `${{ }}` template placeholders
* Fix #1964: Refactor Duration
* Fix #703: Fix NullPointerException in Config.tryKubeConfig
* Fix #2000: Unable to create jobs in OSGi environments

#### Improvements
* Fix #1874: Added unit tests verifying windows line-ends (CRLF) work
* Fix #1177: Added support for OpenID Connect token in kubeconfig

#### Dependency Upgrade
* Update Jackson Bom to 2.10.2
* Fix #1968: Support for PodSecurityPolicies in Kubernetes 1.17

#### New Features
* Fix #1948: LeaderElection Implementation (Lock Implementations: ConfigMap & Lease)


### 4.7.1 (24-01-2020)
#### Bugs
* Fix #1937: `Quantity.getAmountInBytes()` should be able to handle negative exponents
* Fix #1805: Unable to create Template on OCP4

#### Improvements
* Fix #1894: SharedInformer Improvements
* Fix #1963: Use Serialization not a default ObjectMapper in Watch
* Fix #1957: Build Failing on CI due to Central repository moving to HTTPS

#### Dependency Upgrade
* Fix #1962: chore(deps): bump karaf.version from 4.2.7 to 4.2.8
* Fix #1960: chore(deps): bump junit-bom from 5.5.2 to 5.6.0
* Fix #1939: chore(deps): bump sundrio.version from 0.20.0 to 0.21.0

#### New Features
* Fix #1917: Allow user to add custom Headers to client

### 4.7.0 (08-01-2020)
#### Bugs
* Fix #1850: Add option to disable timestamps in build logs on Openshift
* Fix #1902: Fix the usage of reflection, so that `getMetadata` is detected properly
* Fix #1925: Client should always read services from server during replace
* Fix #1486: Creating CRDs with schema validation is broken
* Fix #1707: HorizontalPodAutoscalerSpecBuilder found no metric method
* Fix #885: Quantity doesn't honour the unit
* Fix #1895: Parsing different quantity formats

#### Improvements
* Fix #1880: Remove use of reapers manually doing cascade deletion of resources, leave it upto Kubernetes APIServer
* Test coverage for ServiceCatalog
* Fix #1772: Add Javadocs for KubernetesClient class

#### Dependency Upgrade
* Fix #1889: update tekton from v0.7.0 to v0.9.0
* Fix #1872: Support for kubernetes 1.17

#### New Features
* Fix #417: Support Subresources
* Fix #1548: Allow user to update the status on CustomResources
* Fix #1282: Add Support for fetching Kubernetes metrics
* Fix #1917 Allow user to add custom headers to client

### 4.6.4 (20-11-2019)
#### Bugs
* Fix #1866: fix disabled Integration tests
* Fix #1859 - Pass caller's propagation-policy/cascade options to the underlying replicaset when deleting a deployment

#### Improvements
* Fix #1832: chore: refactor poms and update some dependencies
* SelfSubjectRulesReview test coverage

#### Dependency Upgrade
* Fix #1869: chore(deps): bump maven.surefire.plugin.version from 3.0.0-M3 to 3.0.0-M4
* Fix #1864: chore(deps): bump jackson-bom from 2.10.0 to 2.10.1

#### New Features
* Fix #1041: Support cascading delete on custom resources
* Fix #1765 Ability to upload files to a pod

### 4.6.3 (09-11-2019)
#### Bugs
* Fix #1838: Use the correct apiGroup for Knative in KnativeResourceMappingProvider
* Fix #1856: Prevent NPE loop when deleting locally loaded scaleable resource (e.g. statefulset).
* Fix #1853: Revert #1800 due to the concern pointed out [here](https://github.com/fabric8io/kubernetes-client/pull/1800#issuecomment-549561724)

#### Improvements

#### Dependency Upgrade
* chore(deps): bump maven-jar-plugin from 3.1.2 to 3.2.0
* chore(deps): bump maven-source-plugin from 3.1.0 to 3.2.0
* chore(deps): bump jackson-bom from 2.9.10 to 2.10.0

#### New Feature
* Fix #1188: Support for logs for Jobs

### 4.6.2 (01-11-2019)
#### Bugs
* Fix #1833: Respect the termination grace period from the Kubernetes resource by default
* Fix #1827: Fix `withGracePeriod` and `withPropagationPolicy` return type to safely chain further DSL methods and default GracePeriod to 30s
* Fix #1828: VersionInfo date parsing of year
* Fix #1844: KubernetesDeserializer can now handle ArrayNode.
* Fix #1853: Reverts changes introduced by #1800

#### Improvements
* Cleanup log4j dependency from project

#### Dependency Upgrade

#### New Feature
* Fix #1816: Support for Binding in k8-client dsl

### 4.6.1 (15-10-2019)
#### Bugs
* Fix #1796: Check if BouncyCastle provider is set
* Fix #1724: createOrReplace function does not work properly for Custom defined resources
* Fix #1775: KubernetesList.list().delete(resources) orphanDependents semantics change between 4.1.3 and 4.5.2
* Fix #1803: Missing "/" in request url while using customresource client
* Fix #1789: Create or replace on operation seems broken
* Fix #1782: Informer Deadlock; Fix lock typo in SharedProcessor
* Fix #1607: WaitUntilReady for lists

#### Improvements
* Fix #1797: Utils.waitUntilReady should record the stack trace of the caller before rethrowing an exception
* Add support for filtering labels by EXISTS/NOT_EXISTS via the single argument versions of `.withLabel` and `.withoutLabel`
* Schedule reconnect in case of HTTP_GONE when watching; the rescheduled connect will start from beginning of history by not specifying resourceVersion
* Example added for PortForward.

#### Dependency Upgrade
* Updated Knative Serving to v0.9.90
* Update Tekton to v0.7.0

#### New Feature
* Add support for watch in RawCustomResourceOperations

### 4.6.0 (20-09-2019)
#### Bugs
* Fix #1767: Removed fixed override for Okhttp client's `pingInterval`
* Fix #1758: generation of resource handlers for OpenShift
* Fix #1626: Scaling StatefulSets with waiting seems to fail

#### Improvements

#### Dependency Upgrade
* Updated Kubernetes Model to Kubernetes v1.15.3

#### New Feature
* Fix #1380: Support for ControllerRevision
* Added Template Instance Support
* Fix #1384: Initial draft for SharedInformer support.

### 4.5.2 (14-09-2019)
#### Bugs
* Fix #1759: Portforwarding is broken

#### Improvements

#### Dependency Upgrade

#### New Feature


### 4.5.1 (11-09-2019)

#### Improvements
  * Removed Bean Validation integration

### 4.5.0 (10-09-2019)

#### Bugs
  * Fix #1745: Calling getInputStreamFromDataOrFile function with correct parameter order
  * Fix #1730: Fix failing build on jdk11
  * Fix #1634: Cascade delete can't be overriden
  * Fixed Knative model so that it recognizes Container and Volume types as Buildable.
  * Remove lexicographic resource version check in WatchHTTPManager

#### Improvements
  * Added in kubernetes-server-mock (CRUD) the withoutLabel filter and respective tests
  * Removed @Valid annotation from all model class fields (improves quarkus integration).

#### New Feature
  * Allow user to set a propagation policy on deletion


### 4.4.2 (23-08-2019)
#### Bugs
  * Fix #1706: admissionregistration resources are now parsed correctly
  * Fix #1722: Service port forward are now done in the correct namespace
  * Fixed deserialize of `IntOrString` with correct `Kind` instead of `null`

#### Improvements
  * Test coverage for HorizontalPodAutoscaler
  * Added example for PersistentVolumeClaim
  * Added test coverage for ResourceQuota

#### Dependency Upgrade
  * Fix #1331: Migrated from JUnit 4 to JUnit 5

#### New Feature
  * Service Catalog extension


### 4.4.1 (08-08-2019)
####  Bugs
  * Fix #1690: Endpoints is always pluralized
  * Fix #1684: Fixed URL resolution algorithm for OpenShift resources without API Group name

#### Improvements
  * Fix #1650: Introduced `kubernetes.disable.autoConfig` system property to disable auto configuration in Config
  * Fix #1661: Remove generic parameter from KubernetesResource
  * Improved OpenShiftOperation.wrap method performance
  * RawCustomResourceOperationsImpl#makeCall now closes the created Response object

#### Dependency Upgrade

#### New Feature

### 4.4.0 (05-08-2019)
#### Bugs
  * Fix #1592: Corrected type returned by Config.builder()
  * Fix #1565: CRD's Enums are prefixed with Raw keyword
  * Fixed user/password authentication bug in OpenShift 4
  * Fix #1667: Origin header for watch requests had a port of -1 when no port specified

#### Improvements
   * Test coverage for PersistentVolumeClaim
   * Fix #1589: Move HorizontalPodAutoscaler to autoscaling/v1
   * Fix #1553: Allow to explicitly set non-matching field selectors using `withoutField`
   * Cleaned up kubernetes-model pom.xml
   * Removed deprecated KubernetesKind enum

#### Dependency Upgrade

#### New Feature
  * Knative extension
  * Tekton extension
  * Increased OpenShift 4.x compatibility

### 4.3.1 (19-07-2019)
#### Bugs
  * Fix #1592: Corrected type returned by Config.builder()
  * Set cascade deletion to true in case of list operations
  * Fix #1617: Multiple CA certificates with non-unique Subject DN not loaded
  * Fix #1634: Make map backing KubernetesDeserializer thread-safe

#### Improvements
  * Test coverage for Namespace.
  * Example added for NamespaceQuota
  * Example added for Endpoints.
  * Test coverage for Endpoints.
  * Fix #1589: Move HorizontalPodAutoscaler to autoscaling/v1
  * Fix #1553: Allow to explicitly set non-matching field selectors using withoutField
  * assertNotNull replaced with assertTrue for boolean statements in unit tests
  * Test coverage for PodPreset
  * Added test coverage for PersistentVolume
  * Fix #1290: Added github stale bot.
  * Add type parameter to make CustomResourceList.getItems() return a typed List.

#### Dependency Upgrade
  * Upgrade Jackson to version 2.9.9

#### New Feature
  * Fixes #973: added support for service catalog client
  * Added support for SelfSubjectAccessReview
  * Added support for SelfSubjectRulesReview

### 4.3.0 (10-06-2019)
#### Bugs
  * Fix #1500: exec `redirectingInput` was not correctly setting the input pipe (since 4.2.0).
  * Fix #1507: remove unnecessary OutputStream copying a directory and return the directory object instead the file object when a directory is copied or read
  * Fix #758: Deleting Deployments with `.cascading(true)` creates a new Replica Set
  * Fix #1515: HasMetadataOperation.periodicWatchUntilReady is broken
  * Fix #1550: MutatingWebhookConfigurationOperationsImpl should be a NonNamespaceOperation

#### Improvements
  * Added example for raw custom resources.

#### Dependency Upgrade

#### New Feature
  * Fix #1523: Added createOrReplace() method to RawCustomResourceOperations dsl
  * Feature #1374 Add support for resizeChannel in ExecWebSocketListener

### 4.2.2 (17-04-2019)
#### Bugs
  * Fix #1297: wrong result produced when exec in used and params contains '&'. Url string not encoded properly.
  * Fix #1449: System.currentTimeMillis() replaced with System.nanoTime()
  * Fix #1495: avoid runtime dependency on Commons Collections

#### Improvements

#### Dependency Upgrade

#### New Feature

### 4.2.1 (15-04-2019)
#### Bugs
  * Fix #1297: wrong result produced when exec in used and params contains '&'. Url string not encoded properly.
  * Fix #1473: Use correct plural form in OpenshiftRole
  * Fix #1480: The kubernetes-client is not optionally depending on bouncycastle.
  * Fix #1490: Resource could not be loaded
  * Fix #1468: Taking labels into consideration when comparing resources for equality.

#### Improvements
  * Fix #1455: Use SubjectAccessReview and LocalSubjectAccessReview in kubernetes client using subjectAccessReviewAuth()

#### Dependency Upgrade

#### New Feature
  * First Draft of Custom Resource Improvements (#1472)

### 4.2.0 (29-03-2019)
#### Bugs
  * Fix #1387: ValidatingWebhookConfigurationOperationsImpl should be a NonNamespaceOperation
  * Fix #1429: Fixes JsonMappingException: No resource type found for:v1#List when reading a Kubernetes List YAML
  * Fix #760: Api get pod from yaml issue
  * Fix #807: Loading a deployment from server with a config file throws exception

#### Improvements
  * Fix #1425: Preserve labels and fields when using CRD's withResourceVersion()
  * Service DSL now includes methods for port forwarding
  * Introduce file and dir read / copy from pods

#### Dependency Upgrade
  * Upgrade Sundrio to 0.17.2
  * Upgrade to Bean Validation 2.0

#### New Feature

### 4.1.3 (02-03-2019)
#### Bugs
  * Fix nanosecond conversion using waitUntilReady
  * Fix #1008: Use a reasonable buffer size for exec stdin
  * Fix #1005: Loading a template from file and processing it locally by passing parameters map is broken

#### Improvements
  * Fix #1362: store exceptions thrown in port forwarder websocket
  * Generate Jandex index file for faster lookup performance
  * Fix #1361: Relax restrictions on environment variable names
  * Refactor: Use lambdas wherever possible across project
  * Fix #1371: Add an example for Job Controller

#### Dependency Upgrade
  * Bump Snakeyaml to version 1.24

#### New Feature
  * Feature 213: Added require( ) method to Resource object class.
  * Fix #1064: Make Deployments rollable

### 4.1.2
  Bugs

    * Fix #1271: Issue deploying ReplicaSet to extensions/v1beta1

    * Fix #1152: Renamed Kubernetes RBAC resources to use non-prefixed names and renamed Openshift RBAC resources to prefix with Openshift

    * Fix #1218: CustomResourceDefinitions: cascading() causes NoSuchMethodError

    * Fix #1309: Can't get VersionInfo correctly

    * Fix #1332: Unable to use ExecCredentials

    * Fix #1351: NPE IpAddressMatcherTest

  Improvements

    * Updated compatability matrix after model upgrade in README.md

    * Fix #1306: Support `KUBECONFIG` env var with multiple paths

    * Classes implementing KubernetesResourceList has now generic type set.

    * Fix #1348: support `v1beta1` version for `ExecCredentials`

    * Fix #1326: Make CustomResource @Buildable

    * Fix #1354: suppress log warnings that `CustomResourceDefinition`s are still in beta


  Dependency Upgrade

    * Updated jackson to 2.9.8

    * Upgrade okhttp to 3.12.0

  New Feature

    * Fix #1286: Pod Preset Support

    * Fix #1339: oAuth token rotation support

    * Fix #1314: Support for EC Private Keys

  Misc

    * Appended some files to licence check exclusion list.

#### 4.1.1

  Bugs

    * Fix #1239: Fix one case of OkHttp connection leaks

    * Fix #1266: Not setting optional Impersonate-Group results in NPE in ImpersonatorInterceptor

    * Fix #1238: Renamed files with invalid Windows characters

    * Fix #1260: Added Windows support in ConfigTest.honorClientAuthenticatorCommands

    * Fix #579: Add Timestampable interface to PodOperationsImpl/BuildOperationsImpl and set timestamps parameter

    * Fix #1273: customResources can't be used with Cluster scoped CRDs

    * Fix #1228: Closed InputStream in OperationSupport's handleResponse to avoid leak

    * Fix #1280: Fix ExecCredential deserialization in kubeconfig auth

  Improvements

    * Fix #1226 : Extend and move integrations tests

    * Fix #989  : Add support for waitForCondition

    * Fix #1293 : OpenShiftOAuthInterceptor.authorize() should only throw IOException

  Dependency Upgrade

    * Fix #1223: jackson-dataformat-yaml dependency (2.7.7) ageing

    * Fix #1262: Upgrade maven-surefire-plugin to 3.0.0-M1

    * Fix #1272: Upgrade Awaitility to version 3.1.3

    * Fix #1235: Upgrade kubernetes-model to latest kubernetes/Openshift versions


  New Feature
    * Fix #1142: Pagination Support

    * Fix #1234: VolumeNodeAffinity support

    * Fix #1244: Pod Priority Support

    * Fix #1186: Added Support for creating HPA based on custom metrics

#### 4.0.7
  Bugs

    * Fix #1214 : Watch resource versions not correctly tracked resulting in 410 errors on reconnect

  Improvements

    * Fix #1179 : Impersonate-Extra keys may be specified multiple times
    * Fix #1182 : Fixes flaky integration tests.
    * Fix #1200 : Support client authenticator commands like `aws-iam-authenticator`.
    * Fix #1201 : Fix problems with swallowed InterruptedExceptions
    * Chore #1168 : Upgrade to Java 8
    * fix #1197 : Broken withName() method  for CustomResourceDefinition.

  Dependency Upgrade

  New Feature

#### 4.0.4
  Bugs

    * Fix #1180 : DeploymentExamples requires the definition of a selector with match labels

    * Fix #1099 : CustomResourceDefinitions: withResourceVersion() causes NoSuchMethodError

    * Fix #1156 : Watcher does not have correct authentication information in Openshift environment.

    * Fix #1125 : ConfigMap labels are ignored when using mock KubernetesServer

    * Fix #1144 : Get Request with OpenShift Mock Server Not Working

    * Fix #1147 : Cluster context was being ignored when loading the Config from a kubeconfig file

    * Fix #1162 : Deletion of DeploymentConfig now does not fail randomly because of issues related to owner references of the ReplicationController

    * Fix #1165 : Null parameter values when processing a template are now handled properly

    * Fix #1173 : Send response to Callback for exec commands that have no textual feedback

    * Fix #1172 : Use v1beta1 for CronJob

    * Fix #1158: Add support for label selectors in the mock server

  Improvements

    * Added Kubernetes/Openshift examples for client.getVersion()
    * Fix #1126 : Add new option `kubernetes.disable.hostname.verification` / `KUBERNETES_DISABLE_HOSTNAME_VERIFICATION` to disable hostname verification
    * Fix #1178 : Impersonate-Group may be specified multiple times

  Dependency Upgrade

    * Fix #924 : Include kubernetes-model in client BOM with dependencies.

  New Feature

    * Fix #1066 : Add support for Kubernetes RBAC Role and Role Binding
    * Fix #1150: Add support for Kubernetes RBAC Cluster Role and Cluster Role Binding
    * Fix #770: Added Support for CronJob
    * Fix #1140: Provide User Utilities
    * Fix #1139 : Make it easy to get the URL of a service.

#### 4.0.0
  Bugs

    * Fix #1098 : Unable to create LimitRange from yaml
    * Fix #1089 : Query parameters are not correctly processed if set in `masterUrl`
    * Fix #1112 : Append multiple query param in masterUrl
    * Fix #1085 : Impersonate parameters are not configurable for DefaultOpenShiftClient
    * Fix #1106 : Fix typo in crud mode in mockserver

  New Feature

    * Fix #1020 : Support for Kubernetes/Openshift v1.9/v3.9 respectively

  Improvements

    * Fix #1119 : Regression Test are more stable and takes less time to execute

  Dependency Upgrade

    * Kubernetes Model upgraded to 3.0.0 with support for Kubernetes/Openshift v1.9/v3.9 respectively
      Features and Fixes Available
       * Resources according to Kubernetes/Openshift v1.9/v3.9
       * Add support for RBAC Role, Role Binding and Netnamespace in Model
       * KubernetesDeserializer shouldn't pickup mappings from incompatible providers
       * Add all packages in KubernetesDeserializer

  Major Movements and Changes

    * SecurityContextConstraints has been moved to OpenShift client from Kubernetes Client
    * Job dsl is in both `batch` and `extensions`(Extensions is deprecated)
    * DaemonSet dsl is in both `apps` and `extensions`(Extensions is deprecated)
    * Deployment dsl is in both `apps` and `extensions`(Extensions is deprecated)
    * ReplicaSet dsl is in both `apps` and `extensions`(Extensions is deprecated)
    * NetworkPolicy dsl is in both `network` and `extensiosn`(Extensions is deprecated)
    * Storage Class moved from `client base DSL` to `storage` DSL
    * PodSecurityPolicies moved from `client base DSL` and `extensions` to only `extensions`
    * ThirdPartyResource has been removed.

#### 3.2.0
  Bugs
   * Fix #1083 : Mock Kubernetes server only handles core and extensions API groups
   * Fix #1087 : Mock server can't list custom resources
   * Fix #1055 : Unable to log in to cluster when using username and password

  New Feature
   * Support `error` websocket channel - https://github.com/fabric8io/kubernetes-client/pull/1045

  Improvements
   * Do not repeatedly create Config instance in exec - https://github.com/fabric8io/kubernetes-client/pull/1081
   * Determine kubernetes service host and port from environment if available - https://github.com/fabric8io/kubernetes-client/pull/1086
   * Upgraded Kuberneted Model version to 2.1.1
     Features and Fixes Available
      * KubernetesDeserializer can now lookup for resource mappings via ServiceLoader - https://github.com/fabric8io/kubernetes-model/pull/307
      * Add new package to OSGi exports - https://github.com/fabric8io/kubernetes-model/pull/310
      * Add additional types that are needed to support extensions - https://github.com/fabric8io/kubernetes-model/pull/305

#### 3.1.12
  Bugs
   * Fix #1070 : Error parsing openshift json template with the latest version

  New Feature
   * Fix #1048 : Add support for the k8s/openshift version

  Improvements
   * Fixes premature call to watcher onClose

#### 3.1.11
  Bugs
   * Fix #1013 : Kubernetes connection is not getting closed.
   * Fix #1004 : Multiple document handling breaks if "---" found anywhere in the document
   * Fix #1035 : RejectedExecutionException in WatchHTTPManager
   * Impersonation parameters not set in withRequestConfig - https://github.com/fabric8io/kubernetes-client/pull/1037

  Improvements
   * NO_PROXY setting now supports IP ranges so you can specify whole subnet to be excluded from proxy traffic eg. 192.168.0.1/8

#### 3.1.10
  Bugs

  New Feature
   * Added support for StorageClass - https://github.com/fabric8io/kubernetes-client/pull/978
   * Added support for PodSecurityPolicy - https://github.com/fabric8io/kubernetes-client/pull/992
   * The client now warns when using Kubernetes alpha or beta resources - https://github.com/fabric8io/kubernetes-client/pull/1010
   * A Config can now be built from `Config.fromKubeconfig(kubeconfigFileContents)`: https://github.com/fabric8io/kubernetes-client/pull/1029

  Improvements
   * Fixed issue of SecurityContextConstraints not working - https://github.com/fabric8io/kubernetes-client/pull/982
     Note :- This got fixed by fixing model - https://github.com/fabric8io/kubernetes-model/pull/274
     Dependencies Upgrade<|MERGE_RESOLUTION|>--- conflicted
+++ resolved
@@ -15,11 +15,8 @@
 * Fix #7266: bump jackson-bom from 2.19.2 to 2.20.0, fix overrides and handle jackson-annotations v2.20
 
 #### New Features
-<<<<<<< HEAD
+* Fix #7048: Support for Kubernetes v1.34 (Of Wind & Will)
 * Fix #7174: Added Vert.x 5 HTTP client implementation with improved async handling and WebSocket separation
-=======
-* Fix #7048: Support for Kubernetes v1.34 (Of Wind & Will)
->>>>>>> 38cf445c
 
 #### _**Note**_: Breaking changes
 * Fix #7266: bump jackson-bom from 2.19.2 to 2.20.0, fix overrides and handle jackson-annotations v2.20
