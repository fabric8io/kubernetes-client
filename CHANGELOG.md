--- conflicted
+++ resolved
@@ -16,11 +16,8 @@
 #### New Features
 
 #### _**Note**_: Breaking changes in the API
-<<<<<<< HEAD
 * Fix #4350: SchemaSwap's fieldName parameter now expects a field name only, not a method or a constructor.
-=======
 * Module `io.fabric8:tekton-model-triggers` which contained Tekton triggers v1alpha1 model has been removed. We have introduced separate modules `io.fabric8:tekton-model-v1alpha1` and `io.fabric8:tekton-model-v1beta1` for Tekton triggers v1alpha1 and v1beta1 apigroups respectively. Users who are using `io.fabric8:tekton-client` dependency directly should be unaffected by this change.
->>>>>>> 1d32a08d
 
 ### 6.1.1 (2022-09-01)
 
