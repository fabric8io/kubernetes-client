--- conflicted
+++ resolved
@@ -4,11 +4,8 @@
 
 #### Bugs
 * Fix #5853: [java-generator] Gracefully handle colliding enum definitions
-<<<<<<< HEAD
 * Fix #5860: Corrections to java-generator gradle plugin extension
-=======
 * Fix #5817: NPE on EKS OIDC cluster when token needs to be refreshed
->>>>>>> d2bd4e11
 
 #### Improvements
 * Fix #5843: Support existingJavaTypes extension in java-generator
