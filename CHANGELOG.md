## CHANGELOG

### 6.11-SNAPSHOT

#### Bugs
* Fix #5729: ensure that kind is set for generic resource lists
* Fix #3032: JUnit5 Kubernetes Extension works with Nested tests
* Fix #5759: Don't annotate KubeSchema and ValidationSchema classes
<<<<<<< HEAD
* Fix #5781: Use UTF-8 for basic authentication
=======
* Fix #5508: (crd-generator) Ensure deterministic ordering of CustomResourceDefinitionVersions
>>>>>>> 464e32eb

#### Improvements
* Fix #5701: Owner reference validity check regarding scope and namespace
* Fix #5353: added KubernetesClientBuilder.editOrNewConfig
* Fix #5357: adding additional Quantity methods
* Fix #5635: refined LeaderElector lifecycle and logging
* Fix #5787: (crd-generator) add support for deprecated versions for generated CRDs

#### Dependency Upgrade

#### New Features
* Fix #5636: Add new extension `open-virtual-networking` to manage resources in `k8s.ovn.org/v1` API group.
* Fix #5711: Kube API Test - Kubernetes API Server JUnit Test Support
* Fix #5772: Add openshift model `io.fabric8.openshift.api.model.DeploymentConfigRollback`

#### _**Note**_: Breaking changes
* KubeSchema and Validation Schema generated classes are no longer annotated with Jackson, Lombok, and Sundrio annotations.
  This implies that builders will no longer be generated for these classes and that they won't have special deserialization/serialization behavior.

### 6.10.0 (2024-01-10)

#### Bugs
* Fix #5527: Unable to transfer file to pod if `/tmp` is read-only
* Fix #5580: (java-generator) Correctly handle defaults for IntOrString types
* Fix #5584: Fix CRD generation when EnumMap is used
* Fix #5626: Prevent memory accumulation from informer usage
* Fix #5656: Enable EC private key usage for mTLS auth
* Fix #5694: ExecCredential doesn't fail with unsupported command output

#### Improvements
* Fix #5429: moved crd generator annotations to generator-annotations instead of crd-generator-api. Using generator-annotations introduces no transitive dependencies.
* Fix #5496: Added PodResource.patchReadinessGateStatus and a general subresource method to use any of the patch/edit/update methods with any subresource
* Fix #5535: Add lombok and sundrio dependencies to the generated bom

#### Dependency Upgrade
* Fix #5485: Updated okio to version 1.17.6 to avoid CVE-2023-3635
* Fix #5643: Updated Kubernetes Model to Kubernetes `v1.29.0`
* Fix #5673: Updated `sigs.k8s.io/gateway-api` go dependency to v1.0.0
* Fix #5691: Updated `github.com/cert-manager/cert-manager` to latest available version (`v1.14.0-alpha.0.0.20240105200543-3234974a3865`)

#### New Features
* Fix #5608 Support authentication with certificate in exec-credentials

#### _**Note**_: Breaking changes
- Deleted resources in Kubernetes 1.29.0  `flowcontrol.apiserver.k8s.io/v1alpha1`, please migrate to `flowcontrol.apiserver.k8s.io/v1` resources (available via `client.flowControl().v1()` DSL)
  - `io.fabric8.kubernetes.api.model.flowcontrol.v1alpha1.FlowSchema` removed
  - `io.fabric8.kubernetes.api.model.flowcontrol.v1alpha1.PriorityLevelConfiguration` removed
- ClusterCIDR has been removed from Kubernetes 1.29.0 Networking Model
  - `io.fabric8.kubernetes.api.model.networking.v1alpha1.ClusterCIDR` removed
  - DSL entrypoint `client.network().v1alpha1().clusterCIDRs()` has been removed from KubernetesClient

### 6.9.2 (2023-11-02)

#### Bugs
* Fix #5560: bump com.marcnuri.plugins:gradle-api-maven-plugin to v0.0.5, allows compilation behind a proxy
* Fix #5564: remove redundant lombok.Setter and lombok.experimental.Accessors annotations
* Fix #5565: bump sundrio to 0.101.3 to fix Visitor problems

### 6.9.1 (2023-10-26)

#### Bugs
* Fix #5501: (crd-generator) Fix fallback value of `Default` annotation in presence of multiple accessors
* Fix #5522: type inference fixed by bumping Sundrio to 0.101.2 (see https://github.com/sundrio/sundrio/pull/431)
* Fix #5554: move certificates in kubernetes-client-api to avoid collisions with those from mockwebserver

### 6.9.0 (2023-10-05)

#### Bugs
* Fix #5466: OperationSupport should not fail trying to parse Status
* Fix #5382: (java-generator) Allow to deserialize more valid RFC3339 date-time and make the format customizable
* Fix #5380: (java-generator) Avoid to emit Java Keywords as package names
* Fix #5457: (java-generator) Correctly handle numeric enums
* Fix #5379: ensuring informOnCondition and waitUntilCondition commple with exception when the client closes
* Fix #5463: ensures that onStopLeading is called with releaseOnCancel even when leadership is already lost
* Fix #5423: OkHttpClientImpl supports setting request method for empty payload requests

#### Improvements
* Fix #5316: support read-only system KeyStores with Kube CA Certs
* Fix #5327: added proactive shutdown of informers on client close
* Fix #5432: (java-generator) Add the possibility to always emit `additionalProperties` on generated POJOs
* Fix #5410: (crd-generator) added support for `default`
* Fix #5368: added support for additional ListOptions fields
* Fix #5377: added a createOr and unlock function to provide a straight-forward replacement for createOrReplace.
* Fix #4624: added Config.onlyHttpWatches to control whether watches should only use regular HTTP requests, and not attempt WebSocket connections.
* Fix #5388: (crd-generator) Generate deterministic CRDs
* Fix #5135: added per instance methods to create a builder - instead on new PodBuilder(pod), you may use pod.toBuilder()
* Fix #5257: Add ErrorStreamMessage and StatusStreamMessage to ease mocking of pods/exec requests
* Fix #5220: refinements and clarifications to the validation of names

#### Dependency Upgrade
* Fix #5286: Update Fabric8 OpenShift Model as per OpenShift 4.13.12 
* Fix #5373: Gradle base API based on v8.2.1
* Fix #5401: Upgrade Fabric8 Kubernetes Model to Kubernetes v1.28.2

#### New Features
* Fix #5430: Mock Web Server migrated to this repository

#### _**Note**_: Breaking changes
* Fix #5343: Removed `io.fabric8.kubernetes.model.annotation.PrinterColumn`, use `io.fabric8.crd.generator.annotation.PrinterColumn`
* Fix #5368: ListOptions parameter ordering is now alphabetical.  If you are using non-crud mocking for lists with options, you may need to update your parameter order.
* Fix #5391: Removed the vertx-uri-template dependency from the vertx client, if you need that for your application, then introduce your own dependency.
* Fix #5220: KubernetesResourceUtil.isValidLabelOrAnnotation has been deprecated because the rules for labels and annotations are different

### 6.8.1 (2023-08-14)

#### Bugs
* Fix #5382: (java-generator) Allow to deserialize more valid RFC3339 date-time and make the format customizable
* Fix #5380: (java-generator) Avoid to emit Java Keywords as package names

### 6.8.0 (2023-07-24)

#### Bugs
* Fix #4225: (crd-generator) Principled generation of enum values instead of considering more properties
* Fix #5113: Clashing package names in trigger model dependencies
* Fix #5186: Support for Pod uploads with big numbers
* Fix #5221: Empty kube config file causes NPE
* Fix #5281: Ensure the KubernetesCrudDispatcher's backing map is accessed w/lock
* Fix #5298: Prevent requests needing authentication from causing a 403 response
* Fix #5327: Ensured that the informer reconnect task terminates after client close

#### Improvements
* Fix #5166: Remove opinionated messages from Config's `errorMessages` and deprecate it
* Fix #5233: Generalized SchemaSwap to allow for cycle expansion
* Fix #5262: all built-in collections will omit empty in their serialized form.
* Fix #5287: Add an option to filter the files processed by the java-generator, based on a suffix allowlist
* Fix #5293: Mock server supports KubernetesClientBuilder customization
* Fix #5315: Introduced `kubernetes-junit-jupiter-autodetect` to use with [automatic extension registration](https://junit.org/junit5/docs/current/user-guide/#extensions-registration-automatic)
* Fix #5339: `@PrinterColumn` annotation has configuration field for priority

#### Dependency Upgrade
* Fix #5056: Update Kubernetes Model to v1.27.3
* Fix #5140: Upgrade Fabric8 Knative Extension Model to v0.37.1
* Fix #5308: sundrio was updated to the latest version.  FluentImpl classes were removed, along with methods that had been previously deprecated.  Some seldom used builder methods dealing manipulating buildable fields as a subtype such as withXXXField were removed in favor of using more general methods such as withField.

#### New Features
* Fix #5133: Support for using TokenRequest for existing ServiceAccount

#### _**Note**_: Breaking changes
* Fix #2718: KubernetesResourceUtil.isResourceReady was deprecated.  Use `client.resource(item).isReady()` or `Readiness.getInstance().isReady(item)` instead.
* Fix #5171: Removed Camel-K extension, use [`org.apache.camel.k:camel-k-crds`](https://central.sonatype.com/artifact/org.apache.camel.k/camel-k-crds) instead.
* Fix #5262: Built-in resources were in-consistent with respect to their serialization or empty collections.  In many circumstances this was confusing behavior.  In order to be consistent all built-in resources will omit empty collections by default.  This is a breaking change if you are relying on an empty collection in a json merge or a strategic merge where the list has a patchStrategy of atomic.  In these circumstances the empty collection will no longer be serialized.  You may instead use a json patch, server side apply instead, or modify the serialized form of the patch.
* Fix #5279: (java-generator) Add native support for `date-time` fields, they are now mapped to native `java.time.ZonedDateTime`
* Fix #5315: kubernetes-junit-jupiter no longer registers the NamespaceExtension and KubernetesExtension extensions to be used in combination with junit-platform.properties>`junit.jupiter.extensions.autodetection.enabled=true`configuration. If you wish to use these extensions and autodetect them, change your dependency to `kubernetes-junit-jupiter-autodetect`.
* Deprecating `io.fabric8.kubernetes.model.annotation.PrinterColumn` in favor of: `io.fabric8.crd.generator.annotation.PrinterColumn`
* Resource classes in `resource.k8s.io/v1alpha1` have been moved to `resource.k8s.io/v1alpha2` apiGroup in Kubernetes 1.27. Users are required to change package of the following classes:
  - `io.fabric8.kubernetes.api.model.resource.v1alpha1.PodSchedulingContext` -> - `io.fabric8.kubernetes.api.model.resource.v1alpha2.PodSchedulingContext`
  - `io.fabric8.kubernetes.api.model.resource.v1alpha1.ResourceClaim` -> - `io.fabric8.kubernetes.api.model.resource.v1alpha2.ResourceClaim`
  - `io.fabric8.kubernetes.api.model.resource.v1alpha1.ResourceClaimTemplate` -> `io.fabric8.kubernetes.api.model.resource.v1alpha2.ResourceClaimTemplate`
  - `io.fabric8.kubernetes.api.model.resource.v1alpha1.ResourceClass` -> `io.fabric8.kubernetes.api.model.resource.v1alpha2.ResourceClass`

### 6.7.2 (2023-06-15)

#### Bugs
* Fix #4225: Enum fields written in generated crd yaml
* Fix #5194: prevented NPEs due to timing issues with KubernetesClient.visitResources
* Fix #5214: null values are omitted by default, which means custom resources by in large won't need JsonIncludes annotations.  The only time that is required is when null is to be preserved via @JsonInclude(value = Include.ALWAYS) on the relevant field.
* Fix #5218: No export for `io.fabric8.tekton.triggers.internal.knative.pkg.apis.duck.v1beta1` in tekton v1beta1 triggers model
* Fix #5224: Ensuring jetty sets the User-Agent header
* Fix #5229: Correcting the timeout units and behavior of withReadyWaitTimeout
* Fix #5235: Vert.x doesn't need to track derived HttpClients - prevents leakage
* Fix #5236: using scale v1beta1 compatible logic for DeploymentConfig
* Fix #5238: Preserve folder structure again in PodUpload.upload()
* Fix #5250: HttpLoggingInterceptor uses response body ByteBuffer copy

### 6.7.1(2023-06-06)

#### Bugs
* Fix #5200: KubernetesSerialization.registerKubernetesResource(Class) reuses KubernetesDeserializer.Mapping.addMapping which is better supported when manually registering KubernetesResource classes
* Fix #5202: OkHttp needs to default to unlimited read timeout so that log watches and http watches do not time out

### 6.7.0 (2023-06-01)

#### Bugs
* Fix #5117: corrected the trace httpclient logging of large response bodies
* Fix #5125: TLS 1.3 only should be supported
* Fix #5126: fallback to changeit only if null/empty does not work
* Fix #5145: (java-generator) handle `additionalProperties: true` emitting a field of type `AnyType`
* Fix #5152: preventing JDK WebSocket errors from terminating watches and improving watch termination and its logging
* Fix #5164: (java-generator) handle more special characters in field names

#### Improvements
* Fix #1335: HttpClient Factory additionalConfig consistently applied for all client types

#### Dependency Upgrade
* Fix #4989: Upgrade Tekton Model to v0.47.0
* Fix #5107: The Camel-k extension has been deprecated in favor of the official release of the generated one

#### New Features
* Fix #4184: Add utility methods for creating ConfigMap from files/directories in KubernetesResourceUtil
* Fix #4829: Gradle Plugin for Java Generation from CRD
* Fix #5086: Allow for supporting socks proxies via proxy urls with the socks4 or socks5 protocol.  Note that the JDK client does not support socks, and the Jetty client does not support socks5

#### _**Note**_: Breaking changes
* Fix #4911: Config/RequestConfig.scaleTimeout has been deprecated along with Scalable.scale(count, wait) and DeployableScalableResource.deployLatest(wait). withTimeout may be called before the operation to control the timeout.
* Fix #4911: Config/RequestConfig.websocketTimeout has been removed. Config/RequestConfig.requestTimeout will be used for websocket connection timeouts.
* Fix #4911: HttpClient api/building changes - writeTimeout has been removed, readTimeout has moved to the HttpRequest
* Fix #4662: removed deprecated classes/methods:  ReflectUtils, ReplaceValueStream, ParameterNamespaceListVisitFromServerGetDeleteRecreateWaitApplicable, ResourceCompare, and Serialization methods taking parameters
* Fix #4662: deprecated serialization static logic:  several IOHelpers methods, Serialization methods, such as access to the static jsonMapper.  Please use KubernetesSerialization methods instead.
* Fix #4662: deprecated Helper.getAnnotationValue, use HasMetadata methods instead.
* Fix #5125: support for TLSv1.3 is now enabled by default
* Fix #5125: usage of TlsVersion.TLS_1_1, TLS_1_0, and SSL_3_0 have been deprecated
* Fix #1335: The JDK and OkHttp clients will default to using the VM's standard configuration for proxies if an applicable proxy configuration is not found in the Kubernetes client Config

### 6.6.2 (2023-05-15)

#### Bugs
Fix #5121: RequestConfig is propagated to derived HttpClient instances

### 6.6.1 (2023-05-11)

#### Bugs
* Fix #5095: moving the enforcement of requestTimeout
* Fix #5100: lessened the level of the non-conflicting httpclient implementation warning
* Fix #5102: wait on scale to 0 was not completing
* Fix #5112: Expose put method with InputStream argument in HttpRequest class

### 6.6.0 (2023-05-03)

#### Bugs
* Fix #4793: (java-generator) Fix broken POJO generation when two schema properties collide into a single field name
* Fix #4802: config.refresh() erases token specified when building initial config
* Fix #4910: Pod file upload will now detect if it's not completely sent to the api server
* Fix #4963: Openshift Client return 403 when use websocket
* Fix #4985: triggering the immediate cleanup of the okhttp idle task
* Fix #4988: Ensuring that previous requests are closed before retry
* Fix #4993: Quantity class should have @JsonIgnore on the additionalProperties parameter
* Fix #5000: Remove clashing `v1alpha` apigroup packages in `istio-model-v1beta1`
* Fix #5002: Jetty response completion accounts for header processing
* Fix #5009: addressing issue with serialization of wrapped polymorphic types
* Fix #5015: executing resync as a locking operation to ensure resync event ordering
* Fix #5020: updating the resourceVersion on a delete with finalizers
* Fix #5033: port forwarding for clients other than okhttp needs to specify the subprotocol
* Fix #5035: allowed client.authentication.k8s.io/v1 to work for the ExecConfig
* Fix #5036: Better websocket error handling for protocol / client enforced errors, also update frame/message limits
* Fix #5044: disable Vert.x instance file caching
* Fix #5059: Vert.x InputStreamReader uses an empty Buffer sentinel to avoid NPE
* Fix #5085: Vert.x HTTP Client InputStreamReadStream works in Native mode

#### Improvements
* Fix #4434: Update CronJobIT to use `batch/v1` CronJob instead
* Fix #4477: exposing LeaderElector.release to force an elector to give up the lease
* Fix #4935: improve HTTP client implementation selection messages
* Fix #4975: exposing scale operations for all Resources
* Fix #4992: Optimize Quantity parsing to avoid regex overhead
* Fix #4998: removing the internal usage of the Serialization yaml mapper
* Fix #5005: status operations use the context `subresource` setting
* Fix #5022: adding additional buffering to ExecWatchInputStream
* Fix #5052: add Quantity.fromNumericalAmount, the inverse of getNumericalAmount
* Fix #5073: `NamespaceVisitFromServerGetWatchDeleteRecreateWaitApplicableListImpl` extends `ServerSideApplicable`
* Fix #5080: minimizing debug logs related to the backoff interval

#### Dependency Upgrade
* Fix #5006: Bump BouncyCastle to 1.72
* Fix #5006: Use BouncyCastle JDK 1.8 compatible jars

#### New Features
* Fix #5037: OkHttp-specific logging interceptor replacement. Introducing a generic HTTP interceptor to log HTTP and WS requests.
* Fix #5041: exposed Client.raw methods for arbitrary calls

#### _**Note**_: Breaking changes
* Fix #4875: Removed unused options from the java-generator
* Fix #4910: **all** Pod file uploads require commons-compress
* Fix #4998: Serialization.yamlMapper and Serialization.clearYamlMapper have been deprecated

### 6.5.1 (2023-03-20)

#### Bugs
* Fix #4960: NPE in OpenIDConnectionUtils if `idp-certificate-authority-data` absent in auth-provider config
* Fix #4970: OpenShiftOAuthInterceptor should not refresh on `403` response code
* Fix #4981: Prevent StackOverflowError in Vert.x HttpClient caused by fast InputStream buffer extraction

### 6.5.0 (2023-03-10)

#### Bugs
* Fix #4723: (java-generator) Fix a race in the use of JavaParser hitting large CRDs
* Fix #4784: json-schema draft-05 is a (404). Updating to draft-07 (`http://json-schema.org/draft-07/schema#`)
* Fix #4791: handle the `NullPointerException` in `Thread.currentThread().getContextClassLoader()`
* Fix #4794: improving the semantics of manually calling informer stop
* Fix #4797: OkHttpClientFactory.additionalConfig can be used to override the default OkHttp Dispatcher
* Fix #4798: fix leader election release on cancel
* Fix #4803: Windows .kube/config file with spaces in command can be deserialized
* Fix #4815: (java-generator) create target download directory if it doesn't exist
* Fix #4818: (java-generator) Escape `*/` in generated JavaDocs
* Fix #4823: (java-generator) handle special characters in field names
* Fix #4832: NO_PROXY can match cidr with bit suffix <10
* Fix #4846: allowed for pod read / copy operations to distinguish when the target doesn't exist
* Fix #4851: adding buffer cloning to ensure buffers cannot be modified after sending
* Fix #4885: addresses a potential hang in the jdk client with exec stream reading
* Fix #4888: narrowing where the 0 initial list resourceVersion is used for informers - in particular if a limit is set or initialState is used, then we should not use 0.  Additionally for the informOnCondition / wait methods we'll also not use 0 - it's not expected that the user should test any state prior to the latest.
* Fix #4891: address vertx not completely reading exec streams
* Fix #4899: BuildConfigs.instantiateBinary().fromFile() does not time out
* Fix #4908: using the response headers in the vertx response
* Fix #4910: addressing inconsistent behavior with pod exec operations
* Fix #4923: addressing inconsistent behavior with pod exec operations
* Fix #4928: allows non-okhttp clients to handle invalid status
* Fix #4931: using coarse grain locking for all mock server operations
* Fix #4947: typo in HttpClient.Factory scoring system logic
* Fix #4954: disabling expect continue support by default in the jdk client

#### Improvements
* Fix #4675: adding a fully client side timeout for informer watches
* Fix #3805: DeletionTimestamp and Finalizer support in Mock server.
* Fix #4638: adding a way to set the full object meta on a leadership election lock, this can be used to set owner references
* Fix #4644: generate CRDs in parallel and optimize code
* Fix #4659: added a generic support(apiversion, kind) method in addition to the class based check
* Fix #4724: Private configuration classes cause trouble with Java native (reflection)
* Fix #4739: honor optimistic concurrency control semantics in the mock server for `PUT` and `PATCH` requests.
* Fix #4747: migrate to SnakeYAML Engine
* Fix #4788: moved retry logic into the standard client so that it applies to all requests, including websockets
* Fix #4795: don't print warning message when service account token property is unset
* Fix #4800: (java-generator) Reflect the `scope` field when implementing the `Namespaced` interface
* Fix #4853: adding a wait on the pod for log operations
* Fix #4848: Vert.x async DNS resolver is disabled
* Fix #4863: default HttpClient retry logic to 100ms interval
* Fix #4863: default HttpClient retry logic to 10 attempts
* Fix #4865: (java-generator) performance improvements
* Fix #4873: Update all samples in `kubernetes-examples/` module to use up to date code
* Fix #4906: URLFromIngressImpl considers Ingress in `networking.k8s.io` apiGroup while resolving Ingress

#### Dependency Upgrade
* Fix #4655: Upgrade Fabric8 Kubernetes Model to Kubernetes v1.26.0
* Fix #4804: Update Kubernetes Model GatewayApi to v0.6.0
* Fix #4804: Update CertManager Model to v1.11.0

#### New Features
* Fix #4758: added support for pod ephemeral container operations
* Fix #4929: added support for kustomize api v1beta1

#### _**Note**_: Breaking changes
* Fix #4708: The signature of the Interceptor methods changed to pass the full HttpRequest, rather than just the headers, and explicitly pass request tags - in particular the RequestConfig.  To simplify authentication concerns the following fields have been removed from RequestConfig: username, password, oauthToken, and oauthTokenProvider.  Not all HttpClient implementation support setting the connectionTimeout at a request level, thus it was removed from the RequestConfig as well.
* Fix #4659: The SupportTestingClient interface has been deprecated.  Please use one of the supports methods or getApiGroup to determine what is available on the api server.
* Fix #4802: to ease developer burden, and potentially bad behavior with the vertx client, the callbacks for Watcher and ResourceEventHandler will no longer be made by an HttpClient thread, but rather from the thread pool associated with the KubernetesClient.  Please ensure that if you are customizing the Executor supplied to the client that it has sufficient threads to handle these callbacks.
* Fix #4825: removed or deprecated/moved methods that are unrelated to the rolling timeout from ImageEditReplacePatchable.  Deprecated rollout methods for timeout and edit - future versions will not support
* Fix #4826: removed RequestConfig upload connection and rolling timeouts.  Both were no longer used with no plans to re-introduce their usage.
* Fix #4861: several breaking changes related to resourceVersion handling and the replace operation:
  - `replace` is deprecated, you should use `update` instead. If you set the resourceVersion to null it will not be optimistically locked.
  - `createOrReplace` is deprecated, you should use server side apply instead.
  - `edit` uses now optimistic locking by default. To disable locking you should change your methods to follow this pattern: `.edit(pod -> new PodBuilder(pod).editMetadata().withResourceVersion(null)//...`
  - JSON patch methods using an item for the diff generation such as edit or patch will no longer omit the resourceVersion in the patch.  If you want the patch to be unlocked, then set the resourceVersion to null on the item to be patched.
  - internal logic to mimic an apply that modify an item prior to a JSON patch is deprecated - you should instead build the item to be patched off of base version, such as with the edit method.

#### _**Note**_: Deprecations
* Fix #4875: Deprecated all the java-generator options identified for deletion in a following release

### 6.4.1 (2023-01-31)

#### Bugs
* Fix #4795: don't print warning message when service account token property is unset
* Fix #4809: VertxHttpClientBuilder is public
* Fix #4811: HttpClient.Factory instances can be prioritized

### 6.4.0 (2023-01-19)

#### Bugs
* Fix #4249: prevent the over-logging of errors after the websocket has been closed
* Fix #4563: fallback to current class-loader when looking for HttpClient implementations
* Fix #4650: allowing for comments at the end of certificate files
* Fix #4668: use acme.cert-manager.io ApiGroup for Orders and Challenges
* Fix #4726: prevent the over-logging of errors after the websocket has been closed
* Fix #4729: ensuring `CompletableFuture` cancel will close / cancel the underlying resource
* Fix #4735: StandardHttpClient sends Expect 100-continue header value

#### Improvements
* Fix #4622: Java Generator Maven Plugin can use CRDs from remote URLs
* Fix #4633: provided inline access to all RunConfig builder methods via run().withNewRunConfig()
* Fix #4637: all pod operations that require a ready / succeeded pod may use withReadyWaitTimeout, which supersedes withLogWaitTimeout.
* Fix #4654: Fix GatewayClass to not implement Namespaced interface
* Fix #4670: the initial informer listing will use a resourceVersion of 0 to utilize the watch cache if possible.  This means that the initial cache state when the informer is returned, or the start future is completed, may not be as fresh as the previous behavior which forced the latest version.  It will of course become more consistent as the watch will already have been established.
* Fix #4694: (java-generator) Option to override the package name of the generated code.
* Fix #4698: changes were made to improve authentication logic.  If a username and password are specified and you are using a base KuberentesClient, then that will always be used as a basic auth header value.  If a username and password are specified and you are using an OpenShiftClient, then a token will still be used if present, but upon an auth failure the username and password will be used to obtain a fresh token.  If a new token is obtained it will be saved in the kubeconfig if one were used to create the Config.
* Fix #4720: interceptors close any response body if the response is not a 2xx response.
* Fix #4734: @KubernetesTest annotation can be used in base test classes
* Fix #4734: @KubernetesTest creates an ephemeral Namespace optionally (can opt-out)

#### New Features
* Fix #2764: Vert.x HttpClient implementation

#### _**Note**_: Breaking changes
* Fix #3972: deprecated Parameterizable and methods on Serialization accepting parameters - that was only needed as a workaround for non-string parameters.  You should instead include those parameter values in the map passed to processLocally.
* Fix #3972: OpenShiftClient.load will no longer implicitly process templates.  Use OpenShiftClient.templates().load instead.
* Fix #3972: WARNING: future client versions will not provide the static yaml and json ObjectMappers on Serialization.
* Fix #4574: fromServer has been deprecated - it no longer needs to be called.  All get() operations will fetch the resource(s) from the api server.  If you need the context item that was passed in from a resource, load, or resourceList methods, use the item or items method.
* Fix #4633: client.run().withRunConfig was deprecated.  Use withNewRunConfig instead.
* Fix #4663: Config.maxConcurrentRequests and Config.maxConcurrentRequestsPerHost will no longer be used.  Instead they will default to unlimited for all clients.  Due to the ability of the fabric8 client to start long running requests (either websocket or regular http) and how this is treated by the underlying clients you can easily exhaust these values and enter a state where the client is unresponsive without any additional information on what is occurring.
* Fix #4769: java-generator Fix encoding of empty strings as valid enums

### 6.3.1 (2022-12-15)

#### Bugs
* Fix #4666: fixed okhttp calls not explicitly closing
* Fix #4673: fixes a regression in sharing the OpenShiftOAuthInterceptor token
* Fix #4677: java-generator Fix default encoding of enums

### 6.3.0 (2022-12-12)

#### Bugs
* Fix #4159: ensure the token refresh obeys how the Config was created
* Fix #4447: `isSupported` doesn't check all the applicable API Groups
* Fix #4473: correcting backoff interval regression introduced in #4365 (6.2.0)
* Fix #4491: added a more explicit shutdown exception for okhttp
* Fix #4509: do not reuse KeyFactory instance after a failure
* Fix #4510: Fix StackOverflow on cyclic references involving collections
* Fix #4534: Java Generator CLI default handling of skipGeneratedAnnotations
* Fix #4535: The shell command string will now have single quotes sanitized
* Fix #4543: (Java Generator) additionalProperties JsonAny setter method generated as setAdditionalProperty
* Fix #4590: only using a builder if there are visitors
* Fix #4540: treating GenericKubernetesResource and RawExtension as buildable
* Fix #4547: preventing timing issues with leader election cancel
* Fix #4569: fixing jdk httpclient regression with 0 timeouts
* Fix #4581: "float" types in spec for CRD generator are supported
* Fix #4610: inconsistent additionalPrinterColumns jsonPath
* Fix #4641: fixed regression with missing initial watch event

#### Improvements
* Fix #4014: added support for OpenShift Build log version.
* Fix #4201: Removed sendAsync from the individual http client implementations
* Fix #4355: for exec, attach, upload, and copy operations the container id/name will be validated or chosen prior to the remote call.  You may also use the kubectl.kubernetes.io/default-container annotation to specify the default container.
* Fix #4363: exposed ResourceCompare.metadataChanged
* Fix #4530: generalizing the Serialization logic to allow for primitive values and clarifying the type expectations.

#### New Features
* Fix #4136: added support for fieldValidation as a dsl method for POST/PUT/PATCH operations
* Fix #3896: added dsl support for server side apply
* Fix #4582: updated client.secrets createOrReplace document
* Fix #4516: added support for blocking delete operations using the withTimeout methods: op.withTimeout(1, TimeUnit.MINUTE).delete() - will wait for up to 1 minute for the resources to be fully deleted. This makes for a more concise replacement of the deletingExisting method.

#### _**Note**_: Breaking changes
* Fix #3923: removed KubernetesResourceMappingProvider - a META-INF/services/io.fabric8.kubernetes.api.model.KubernetesResource list of resources is used instead.
* Fix #4515: files located at the root of jars named model.properties, e.g. core.properties, have been removed
* Fix #4579: the implicit registration of resource and list types that happens when using the resource(class) methods has been removed. This makes the behavior of the client more predictable as that was an undocumented side-effect.  If you expect to see instances of a custom type from an untyped api call - typically KubernetesClient.load, KubernetesClient.resourceList, KubernetesClient.resource(InputStream|String), then you must either create a META-INF/services/io.fabric8.kubernetes.api.model.KubernetesResource file (see above #3923), or make calls to KubernetesDeserializer.registerCustomKind - however since KubernetesDeserializer is an internal class that mechanism is not preferred.
* Fix #4597: remove the deprecated support for `javax.validation.constraints.NotNull` in the `crd-generator`, to mark a property as `required` it needs to be annotated with `io.fabric8.generator.annotation.Required`
* Fix #4363: deprecated existing ResourceCompare methods such as compareKubernetesResource as they are not for general use

### 6.2.0 (2022-10-20)

#### Bugs
* Fix #3733: The authentication command from the .kube/config won't be discarded if no arguments are specified
* Fix #4312: fix timestamp can't be deserialized for IstioCondition
* Fix #4369: Informers will retry with a backoff on list/watch failure as they did in 5.12 and prior.
* Fix #4350: SchemaSwap annotation is now repeatable and is applied multiple times if classes are used more than once in the class hierarchy.
* Fix #3733: The authentication command from the .kube/config won't be discarded if no arguments are specified
* Fix #4441: corrected patch base handling for the patch methods available from a Resource - resource(item).patch() will be evaluated as resource(latest).patch(item). Also undeprecated patch(item), which is consistent with leaving patch(context, item) undeprecated as well. For consistency with the other operations (such as edit), patch(item) will use the context item as the base when available, or the server side item when not. This means that patch(item) is only the same as resource(item).patch() when the patch(item) is called when the context item is missing or is the same as the latest.
* Fix #4442: TokenRefreshInterceptor doesn't overwrite existing OAuth token with empty string
* Fix #4350: SchemaSwap annotation is now repeatable and is applied multiple times if classes are used more than once in the class hierarchy.
* Fix #4459: Fixed OSGi startup exceptions while using KubernetesClient/OpenShiftClient
* Fix #4460: removing split packages. Converting Default clients into adapters rather than real instances.
* Fix #4473: Fix regression in backoff interval introduced in #4365
* Fix #4478: Removing the resourceVersion bump with null status
* Fix #4482: Fixing blocking behavior of okhttp log watch
* Fix #4487: Schema for multimaps is now generated correctly
* Fix #4496: Removing watch handling of lists

#### Improvements
* Fix #4471: Adding KubernetesClientBuilder.withHttpClientBuilderConsumer to further customize the HttpClient for any implementation.
* Fix #4348: Introduce specific annotations for the generators
* Fix #4441: refactoring `TokenRefreshInterceptor`
* Fix #4365: The Watch retry logic will handle more cases, as well as perform an exceptional close for events that are not properly handled. Informers can directly provide those exceptional outcomes via the SharedIndexInformer.stopped CompletableFuture.
* Fix #4396: Provide more error context when @Group/@Version annotations are missing
* Fix #4384: The Java generator now supports the generation of specific annotations (min, max, pattern, etc.), as defined by #4348
* Fix #4408: Allowing informers started via the start() method to have configurable exception / retry handling.
* Fix #3864: Change ManagedOpenShiftClient OSGi ConfigurationPolicy to REQUIRE
* Fix #4414: RawExtension as default fall-back type for KubernetesResource deserialization
* Fix #4470: Added timestamps support for deployment logs and other resources.
* Fix #4476: (crd-generator) Support custom `Annotations` and `Labels` to be emitted in the CRD

#### Dependency Upgrade
* Fix #4243: Update Tekton pipeline model to v0.39.0
* Fix #4243: Update Tekton triggers model to v0.20.2
* Fix #4383: bump snakeyaml from 1.30 to 1.31
* Fix #4347: Update Kubernetes Model to v1.25.0
* Fix #4413: Update sundrio to 0.93.1

#### New Features
* Fix #4398: add annotation @PreserveUnknownFields for marking generated field have `x-kubernetes-preserve-unknown-fields: true` defined
* Fix #4351: add `javax.annotation.processing.Generated` to classes generated with the `java-generator`

#### _**Note**_: Breaking changes in the API
* Fix #4350: SchemaSwap's fieldName parameter now expects a field name only, not a method or a constructor.
* Module `io.fabric8:tekton-model-triggers` which contained Tekton triggers v1alpha1 model has been removed. We have introduced separate modules `io.fabric8:tekton-model-v1alpha1` and `io.fabric8:tekton-model-v1beta1` for Tekton triggers v1alpha1 and v1beta1 apigroups respectively. Users who are using `io.fabric8:tekton-client` dependency directly should be unaffected by this change.
* Fix #3864: Now it's compulsory to provide `etc/io.fabric8.openshift.client.cfg` file in order to load ManagedOpenShiftClient in OSGi environment.
* Fix #3924: Extension Mock modules have been removed
* Fix #4384: javax.validation.* annotations are no longer added by the Java generator.
* Fix #3906: removed BaseKubernetesList, use KubernetesList instead
* Fix #4408: deprecated SharedInformerFactory.addSharedInformerEventListener, instead use the SharedIndexInformer.stopped method.  Also the signature of SharedIndexInformer.start was changed to a CompletionStage rather than a CompletableFuture.

### 5.12.4 (2022-09-30)

#### Bugs
* Fix #2271: Support periodic refresh of access tokens before they expire
* Fix #3733: The authentication command from the .kube/config won't be discarded if no arguments are specified
* Fix #4206: KubernetesDeserializer can now handle any valid object. If the object lacks type information, it will be deserialized as a GenericKubernetesResource.
* Fix #4365: backport of stopped future for informers to obtain the termination exception
* Fix #4383: bump snakeyaml from 1.28 to 1.33
* Fix #4442: TokenRefreshInterceptor doesn't overwrite existing OAuth token with empty string

#### _**Note**_: Behavior changes
* Fix #4206: The Serialization utility class will throw an Exception, instead of returning null, if an untyped unmarshall method is used on something that lacks type information

### 6.1.1 (2022-09-01)

#### Bugs
fix #4373: NO_PROXY should allow URIs with hyphens ("circleci-internal-outer-build-agent")

### 6.1.0 (2022-08-31)

#### Bugs
* Fix #4109: Templates with parameters can be retrieved from OpenShift
* Fix #4206: KubernetesDeserializer can now handle any valid object. If the object lacks type information, it will be deserialized as a GenericKubernetesResource
* Fix #4247: NO_PROXY with invalid entries throws exception
* Fix #4256: crd-generator-apt pom.xml includes transitive dependencies
* Fix #4294: crd-generator respects JsonIgnore annotations on enum properties
* Fix #4320: corrected leader transitions field on leader election leases
* Fix #4360: JUnit dependencies aren't leaked in child modules

#### Improvements
* Fix #887: added KubernetesClient.visitResources to search and perform other operations across all resources.
* Fix #3960: adding a KubernetesMockServer.expectCustomResource helper method and additional mock crd support
* Fix #4041: adding Quantity.getNumericalAmount with an explanation about bytes and cores.
* Fix #4241: added more context to informer logs with the endpoint path
* Fix #4250: allowing for deserialization of polymorphic unwrapped fields
* Fix #4254: adding debug logging for exec stream messages
* Fix #4259: Java Generator's CR should have Lombok's `@EqualsAndHashCode` with `callSuper = true`
* Fix #4287: added WorkloadGroup for Istio v1alpha3 extension generator
* Fix #4318: implemented LeaderElection releaseOnCancel
* Fix #4359: Remove manual model classes with fields name `class`

#### Dependency Upgrade
* Fix #3967: Update chaos-mesh extension to v2.1.3. Add PodHttpChaos, GCPChaos, BlockChaos and PhysicalMachineChaos.
* Fix #4352: Update Knative model to v0.34.0
* Fix #4356: Update Apache CamelK to v1.9.2
* Fix #4361: Bump Cert-Manager to v1.9.0-beta.1.0.20220829113803-8465f1223efb

#### New Features
* Fix #2271: Support periodic refresh of access tokens before they expire
* Fix #4333: Implement "attach to pod" functionality

#### _**Note**_: Breaking changes in the API
* Fix #4206: The Serialization utility class will throw an Exception, instead of returning null, if an untyped unmarshall method is used on something that lacks type information
* In ChaosMesh Model, some types have been renamed. These are
  - `io.fabric8.chaosmesh.v1alpha1.AwsChaos` => `io.fabric8.chaosmesh.v1alpha1.AWSChaos`
  - `io.fabric8.chaosmesh.v1alpha1.IoChaos` => `io.fabric8.chaosmesh.v1alpha1.IOChaos`
  - `io.fabric8.chaosmesh.v1alpha1.PodIoChaos` => `io.fabric8.chaosmesh.v1alpha1.PodIOChaos`
* Fix #4247: Proxy matching no longer supports having wildcard characters in `NO_PROXY`. The behavior has been changed to match [GNU WGet Spec](https://www.gnu.org/software/wget/manual/html_node/Proxies.html)

### 5.12.3 (2022-07-27)

#### Bugs
* Fix #3969: relist will not trigger sync events
* Fix #4049: properly populate exception metadata with resource information if available
* Fix #4222: backport of #4082 - to not process events until the cache is complete
* Fix #4246: KubernetesClientException is swallowed in LeaderElector
* Fix #4295: Configure SnakeYaml to ignore converting timestamps to Date objects

### 6.0.0 (2022-07-13)

#### Bugs
* Fix #2811: Approve/Reject CSR not supported in v1beta1 CertificateSigningRequest API
* Fix #4216: Update metadata when `replaceStatus()` is called
* Fix #4217: patchStatus doesn't increment metadata.generation field in Kubernetes Mock Server (CRUD)
* Fix #4234: corrected the skip method for base64 inputstream

#### Improvements
* Fix #3227 : Move `config.openshift.io` apiGroup resources out of `openshift-model/`
* Fix #4006: Remove outdated shared test classes in `kubernetes-client/` and `openshift-client/` modules

### 6.0.0-RC1 (2022-06-13)

#### Bugs
* Fix #2860: ensure that lockexceptions won't inhibit notification
* Fix #3300: addressed race connection with watch reconnects
* Fix #3745: the client will throw better exceptions when a namespace is not discernible for an operation
* Fix #3832 #1883: simplifying the isHttpsAvailable check
* Fix #3990: Throw exception when `HasMetadata` is used in `resources(...)` API
* Fix #4081: moving Versionable.withResourceVersion to a method on WatchAndWaitable and removing Waitable from the return type
* Fix #4106: removed listing from projectrequests
* Fix #4140: changed StatefulSet rolling pause / resume to unsupported.  Also relying on default rolling logic to Deployments and StatefulSets
* Fix #4139: status changes don't increment metadata.generation field
* Fix #4149: port forwarding can accept both blocking and non-blocking channels
* Fix #4171: allowing any object in clone

#### Improvements
* Fix #1285: removed references to manually calling registerCustomKind
* Fix #2207: added LeaderElector.start to provide a CompletableFuture for easy cancellation
* Fix #3334: adding basic support for server side apply.  Use patch(PatchContext.of(PatchType.SERVER_SIDE_APPLY), service), or new PatchContext.Builder()withPatchType(PatchType.SERVER_SIDE_APPLY).withForce(true).build() to override conflicts
* Fix #3486: using a common jsonschema2pojo annotator - see the migration guide for possible changes to extension models
* Fix #3625: adds default maps to mostly prevent the need for null checks on things like annotations and labels
* Fix #3758: VersionInfo in KubernetesMockServer can be overridden
* Fix #3806: Remove `setIntVal`, `setStrVal`, `setKind` setters from `IntOrString` class to avoid invalid combinations
* Fix #3852: Deserializing kamelets fails with UnrecognizedPropertyException
* Fix #3889: remove piped stream for file download
* Fix #3968: SharedIndexInformer.initialState can be used to set the store state before the informer starts
  SharedIndexInformer allows for the addition and removal of indexes even after starting, and you can remove the default namespace index if you wish.
  And Store.getKey can be used rather than directly referencing static Cache functions.
* Fix #3969: relist will not trigger sync events
* Fix #4065: Client.getAPIResources("v1") can be used to obtain the core/legacy resources
* Fix #4082: improving informOnCondition to test the initial list instead of individual add events
* Fix #4093: adding a possibility to get a log as an `InputStream` from the `Loggable` resources
* Fix #4142: Added patch() and patch(PatchContext) methods for use with resource and load
* Fix #4146: ManagedKubernetesClient and ManagedOpenShiftClient as delayed OSGi services

#### Dependency Upgrade
* Fix #3788: Point CamelK Extension model to latest released version v1.8.0
* Fix #3813: Handle exit code status messages with pod uploads
* Fix #3947: Point CamelK Extension model to latest released version v1.8.2
* Fix #4031: Update Kubernetes Model to v1.24.0
* Fix #4100: Update Tekton Pipeline Model to v0.35.0

#### New Features
* Fix #3407 #3973: Added resource(item) to directly associate a resource with the DSL.  It can be used as an alternative to Loadable.load when you already have the item
  There is also client.resourceList(...).resources() and client.configMaps().resources() - that will provide a Resource stream.
  This allows you to implement composite operations easily with lambda: client.secrets().resources().forEach(r -> r.delete());
* Fix #3472 #3587: Allowing for customization of the Informer store/cache key function and how state is stored. See BasicItemStore and ReducedStateItemStore and the SharedIndexInformer.itemStore function
* Fix #3855: Created a new kubernetes-httpclient-jdk module with an HttpClient implementation based on the Java HttpClient
* Fix #3922: added Client.supports and Client.hasApiGroup methods
* Fix #3966: KubernetesMockServer has new methods - unsupported and reset - to control what apis are unsupported and to reset its state
* Fix #4112: Added TtyExecErrorable.terminateOnError to produce an exceptional outcome to the exitCode when a message is seen on stdErr
* Fix #3854: Camel-K: Missing method for manipulating KameletBindings
* Fix #4117: Created new kubernetes-junit-jupiter module, adds a JUnit5 extension for Kubernetes
* Fix #4180: Created a new kubernetes-httpclient-jetty module with an HttpClient implementation based on Eclipse Jetty

#### _**Note**_: Breaking changes in the API
Please see the [migration guide](doc/MIGRATION-v6.md)

### 5.12.2 (2022-04-06)

#### Bugs
* Fix #3582: SSL truststore can be loaded in FIPS enabled environments
* Fix #3797: Implement SchemaSwap; generate CRD from model not owned
* Fix #3811: Reintroduce `Replaceable` interface in `NonNamespaceOperation`
* Fix #3818: adding missing throws to launderThrowable
* Fix #3848: Supports Queue (cluster) API for Volcano extension
* Fix #3859: refined how a deserialization class is chosen to not confuse types with the same kind
* Fix #3880: Synchronize access to map in KubernetesCrudDispatcher
* Fix #3936: Kubernetes Mock Server .metadata.generation field is an integer
* Fix #3957: Lister `onOpen` should be called before marking the connection as open
* Fix #4022: Reintroduce `Deletable` interface in `NonNamespaceOperation`
* Fix #4009: updating readiness to consider 0 replicas

#### _**Note**_:
- `Config#autoConfigure(String context)`: Has been changed to only trigger the autoConfigure method once. Previously, providing a wrong context argument would not be a problem since an initial context-less autoConfigure would have already been invoked to provide a valid initial Config.

### 5.12.1 (2022-02-04)

#### Bugs
* Fix #3786: Deserialize WatchEvents using the specific object type
* Fix #3776: VerticalPodAutoscaler cannot load yaml with "controlledResources"
* Fix #3796: Limit usage of YAML Serializer
* Fix #3772: `edit()` should not be allowed as a NonNamespaceOperation
* Fix #3477: Handle exit code status messages with pod uploads

#### _**Note**_:
- `Config#autoConfigure(String context)`: Has been changed to only trigger the autoConfigure method once. Previously, providing a wrong context argument would not be a problem since an initial context-less autoConfigure would have already been invoked to provide a valid initial Config.

### 5.12.0 (2022-01-24)

#### Bugs
* Fix #3683: Handle JsonNode fields by adding x-kubernetes-preserve-unknown-fields
* Fix #3697: addresses response that aren't closed by interceptors that issue new requests
* Fix #3255: adding basic crud mock resourceVersion support - the field will be set and updated, but not utilized by list/watch queries
* Fix #3568: Pod file upload fails if the path is `/`
* Fix #3588: `openshift-server-mock` is not listed in dependencyManagement in main pom
* Fix #3648: `Serialization.unmarshal` fails to deserialize YAML with single document in presence of document delimiter(`---`)
* Fix #3679: output additionalProperties field with correct value type for map-like fields (CRD Generator)
* Fix #3671: HTTP(s) Proxy port is not defaulted or validated
* Fix #3712: properly return the full resource name for resources with empty group
* Fix #3761: Extension Jar packages don't contain the META-INF/jandex.idx index file
* Fix #3763: A Java Long should generate a field of type integer in the CRD
* Fix #3769: Fix for ClassCastException from SchemaFrom
* Fix #3756 prevent modifications by standard operations to user objects

#### Improvements
* Fix #3674: allows the connect and websocket timeouts to apply to watches instead of a hardcoded timeout
* Fix #3651: Introduce SchemaFrom annotation as escape hatch (CRD Generator)
* Fix #3587: adding inform support for limit/batch fetching
* Fix #3734: extract static finalizer validation method

#### Dependency Upgrade
* Fix #3637: Update Fabric8 Kubernetes Model to v1.23.0
* Fix #3670: Point CamelK Extension model to latest released version v1.7.0
* Fix #3725: Bump sundrio to v0.50.3

#### New Features
* Fix #3721: Add support for uploading file via InputStream
* Fix #3234: Allow specifying specific localhost while port-forwarding
* Fix #3506: Add support for Open Cluster Management extension

### 5.10.2 (2022-01-07)

#### Bugs
* Fix #3653: SnakeYAML uses only standard Java types

### 5.11.2 (2022-01-05)

#### Bugs
* Fix #3653: SnakeYAML uses only standard Java types
* Fix #3697: addresses response that aren't closed by interceptors that issue new requests

### 5.8.1 (2022-01-05)

#### Bugs
* Fix #3653: SnakeYAML uses only standard Java types

### 5.7.4 (2022-01-05)

#### Bugs
* Fix #3653: SnakeYAML uses only standard Java types

### 5.4.2 (2022-01-05)

#### Bugs
* Fix #3653: SnakeYAML uses only standard Java types

### 5.3.2 (2022-01-05)

#### Bugs
* Fix #3653: SnakeYAML uses only standard Java types

### 5.1.2 (2022-01-05)

#### Bugs
* Fix #3653: SnakeYAML uses only standard Java types

### 5.0.3 (2022-01-05)

#### Bugs
* Fix #3653: SnakeYAML uses only standard Java types

### 5.11.1 (2021-12-24)

#### Bugs
* Fix #3672: Native image builds of Fabric8 work (commons-codec no longer required)
* Fix #3639: Support for NodeMetrics and PodMetrics informers
* Fix #3662: NodeMetrics should be marked as Cluster scoped resource
* Fix #3686: Ignore fields annotated with JsonIgnore during CRD generation
* Fix #3652: Avoid a StackOverflow and properly fail on cyclic references in CRD generation

### 5.11.0 (2021-12-17)

#### Bugs
* Fix #3538: Update Plural rule to work with Prometheus
* Fix #3555: using the new builder for generic resources
* Fix #3535: ensure clientKeyAlgo is set properly when loading config YAML from `fromKubeconfig`
* Fix #3598: applying cancel to the correct future for waitUntilCondition and waitUntilReady
* Fix #3609: adding locking to prevent long running Watcher methods from causing reconnects with concurrent processing
* Fix #3629: correcting the watch 200/503 exception handling
* Fix #3606: Template getObjects doesn't throw NPE when objects is null
* Fix #3620: throw a meaningful exception if no kind/plural is on a ResourceDefinitionContext, default plural if possible
* Fix #3636: ensure proper handling of LogWatch closure wrt its streams

#### Improvements
* Fix #3615: opt into bookmarks by default
* Fix #3600: add owner references support to HasMetadata

#### Dependency Upgrade
* Fix #3505: Update OpenShift Model to latest version (4.9.x)

#### New Features
* Fix #3579: Add support for Volcano extension
* Fix #3593: Add support for Istio extension

#### _**Note**_: Breaking changes in the API
* If you do not wish to receive bookmarks, then set ListOptions.allowWatchBookmarks=false - otherwise all Watches will default to requesting bookmarks.  If supported by the api-server, bookmarks will avoid 410 exceptions and keep the watch alive longer.  If you are using the mock framework with explicit uris, you may need to update your expected watch endpoints to include the parameter allowWatchBookmarks=true
* Refactoring #3547: due to an abstraction layer added over okHttp, the following api changes were made:
    * OperationContext withOkHttpClient was removed, it should be needed to be directly called
    * PatchType.getMediaType was replaced with PatchType.getContentType
    * ExecListener no longer passes the okhttp3.Response to onOpen.  onFailure will pass a simplified ExecListener.Response when possible.
    * okhttp3.TlsVersions has been replaced by io.fabric8.kubernetes.client.http.TlsVersion
    * HttpClientUtils.createHttpClient(config, additionalConfig) has been deprecated and now returns an OkHttpClientImpl
    * The client is no longer adaptable to an OkHttpClient, use Client.getHttpClient instead

### 5.10.1 (2021-11-12)

#### Bugs
* Fix #3583: Add KubernetesMockServer accessor to JUnit4 KubernetesServer rules
* Fix #3584: Add GenericKubernetesResourceBuilder to Kubernetes Model Core

### 5.10.0 (2021-11-11)

#### Bugs
* Fix #3408: quote pod upload file paths to support special chars
* Fix #3561: ensure okhttp resources are closed
* Fix #3570: added a setter for additionalProperties for proper builder support

#### Improvements
* Fix #3562: Kubernetes Mock Server improvements
* Fix #3406: Add support for approve/deny CertificateSigningRequests
* Fix #3460: support for deserializing templates with non-string params
* Fix #3574: support for deserialization of properties that don't match the target field's type
* Fix #3511: Improve selectors support in OperationContext

#### Dependency Upgrade
* Fix #3562: Bump MockWebServer

#### New Features
* Fix #3430: Support Vertical Pod Autoscaler

#### _**Note**_: Breaking changes in the API
##### Tools Changes:
- Serialization: Those KubernetesResources that include entries in the additionalProperties Map that override a field
  of the resource instance, will no longer be duplicated. The values present in the additionalProperties Map take
  precedence.

### 5.9.0 (2021-10-14)

#### Bugs
* Fix #3482: sanitizeName now truncate names to be less than 63 chars and makes sure first and last charaters are letters
* Fix #3353: addressing extra quoting in quantity serialization
* Fix #3509: notify reader when something is written in ExecWebSocketListener
* Fix #3501: addressed NPE with default BuildConfig operations

#### Improvements
* Fix #3448 added methods for getting specific version information - `KubernetesClient.getKubernetesVersion`, `OpenShiftClient.getOpenShiftV3Version`, and `OpenShiftClient.getOpenShiftV3Version`
* Fix #3404 supporting generic resources in resource/resourceList with minimal metadata, as well as a new entry point `KubernetesClient.genericKubernetesResources(String apiVersion, String kind)`
* Fix #3390: Make mock server support JSON_MERGE_PATCH
* Fix #2171: Support BOOKMARK (Watcher) events

#### New Features
* Fix #3294: Support fetching APIGroupList
* Fix #3303: Support fetching APIResourceList

#### _**Note**_: Breaking changes in the API
* OpenShiftConfig#openshiftApiGroupsEnabled is deprecated and no longer used.
* OpenShiftConfig#disableApiGroupCheck is used only to determine if a client is adaptable to the OpenShiftClient and is generally only needed in mock scenarios.  It will be set automatically on clients obtained from an openshift mock server.
* `KubernetesClient.getVersion` has been deprecated, please use one of the more specific methods introduced by #3448 - `KubernetesClient.getKubernetesVersion`, `OpenShiftClient.getOpenShiftV3Version`, and `OpenShiftClient.getOpenShiftV3Version`

### 5.8.0 (2021-09-23)

#### Bugs
* Fix #3445: TokenRefreshInterceptor throws when running incluster config
* Fix #3456: io.fabric8:crd-generator README should reference crd-generator-apt instead of now removed crd-generator artifact
* Fix #3384: preventing NPE from being logged with pod execs.
* Fix #3484: Ensuring that the informer isWatching flag is correctly reported

#### Improvements
* Fix #3468: Add method to get non-running `Informer` from context specific dsl
* Fix #3398: Added javadocs explaining the wait parameter
* Fix #3491: Add more metadata to `KubernetesClientException` when possible
* Fix #3465: Allowing for more super class event handlers

#### Dependency Upgrade
  * Fix #3326: Upgrade Kubernetes Model to v1.22.1

### 5.7.3 (2021-09-09)

#### Bugs
* Fix #3433: Extension annotator doesn't generate XxxEditable classes
* Fix #3450: CRD generator fails with ClassCastException in some cases
* Fix #3442: make sure new CRDGenerator instances start with a clean generation context

#### Dependency Upgrade
* Fix #3438: Upgrade Sundrio to 0.50.1

### 5.7.2 (2021-09-02)

#### Dependency Upgrade
* Fix #3441: Revert #3427 bump jandex from 2.3.1.Final to 2.4.0.Final

### 5.7.1 (2021-09-01)

#### Bugs
* Fix #3411: enum values should honor JsonProperty annotations during CRD generation
* Fix #3431: required list properly uses renamed properties during CRD generation
* Fix #3429: KubernetesCrudDispatcher throw ConcurrentModificationException when using WatchEventsListener

#### Improvements
* Fix #3414: Add equals and hashCode implementations for CustomResource
* Fix #3287: Add support for field descriptions in CRD Generator

### 5.7.0 (2021-08-12)

#### Bugs
* Fix #3325: All Cluster Scoped Kubernetes resources should use NonNamespacedOperation
* Fix #3346: https configuration ignored for OpenShiftServer in CRUD mode
* Fix #3347: OpenShiftConfig missing some configurations from provided Config
* Fix #3379: using updateStatus rather than patchStatus in the Raw logic

#### Improvements
* Fix #3390: Make mock server to work again with updateStatus by handling JSON_MERGE_PATCH
* Fix #3316: allow locking deletion to resource version
* Fix #3350: Replace references to impls with interfaces in several places in the the dsl
* Fix #3327: Removed generated ResourceHandlers
* Fix #3349: ensuring that dsl context values always are applied over user ListOptions
* Fix #3372: Add generatePackageSuffix option to Model Generator to allow flexible package names for generated model
* Fix #3336: Add ConversionReview in Kubernetes API Extensions model
* Fix #3367: Let CRDGenerator clients handle output (#3366, #3371)

#### New Features
* Fix #3380: Update chaos-mesh extension to v1.2.3. Add AwsChaos.

#### _**Note**_: Breaking changes in the API
##### DSL Changes:
- #3327 DSL methods mentioning customResources have been deprecated: `KubernetesClient.customResources`, `SharedIndexInformerFactory.sharedIndexInformerForCustomResource`.  See replacement resources and sharedIndexInformerFor methods instead.  Also `CustomeResourceDefinitionContext` has been replaced by `ResourceDefinitionContext` - for example in `KubernetesClient.genericKubernetesResources`.
- #3358 DSL return type replacements - `NamespacedCreateOnlyResourceOperationsImpl` has been replaced by `NamespacedInOutCreateable`, `ImageSignatureOperationsImpl` has been replaced by `NameableCreateOrDeleteable`
- #3364 `VisitFromServerGetWatchDeleteRecreateWaitApplicable` now implements `Editable` to replace the `Visitable` methods.  `ApplicableAnd` and `Recreatable` have also been deprecated.
- #3386 `KubernetesClient.customResource(CustomResourceDefinitionContext)` has been deprecated.  Please use the GenericKubernetesResource via `KubernetesClient.genericKubernetesResource(ResourceDefinitionContext)`

### 5.6.0 (2021-07-21)

#### Bugs
* Fix #3304: Prevent NPE in after informer stop
* Fix #3083: CertificateException due to PEM being decoded in CertUtils
* Fix #3295: Fix wrong kind getting registered in KubernetesDeserializer in SharedInformerFactory
* Fix #3318: Informer relist add/update should not always be sync events
* Fix #3328: Allow for generic watches of known types
* Fix #3240: MicroTime serialises incorrectly; add custom serializer/deserializer for MicroTime
* Fix #3329: Moved the parsing of resource(String) to the common base client
* Fix #3330: Added usage of the openshift specific handlers for resource(String/HasMetadata) to pickup the right Readiness

#### Improvements
* Fix #3285: adding waiting for list contexts `Informable.informOnCondition`
* Fix #3284: refined how builders are obtained / used by HasMetadataOperation
* Fix #3314: Add more detailed information about what is generated by the CRD generator
* Fix #3307: refined the support for `Readiable.isReady`
* Fix #2887: Create Docker Registry secrets
* Fix #3314: add detailed information on CRD generation

#### Dependency Upgrade
* Fix #3290: Update Tekton Pipeline Model to v0.25.0

#### New Features
* Fix #3291: Retrying the HTTP operation in case of IOException too
* Fix #2712: Add support for watching logs in multi-container Controller resources (Deployments, StatefulSets, ReplicaSet etc)

#### _**Note**_: Breaking changes in the API
##### DSL Changes:
- #3307 `Readiable.isReady` returns a boolean rather than a Boolean

### 5.5.0 (2021-06-30)

#### Bugs
* Fix #3064: KubernetesMockServer should not read local `.kube/config` while initializing client
* Fix #3126: a KubernetesClientException will be thrown from patch/replace rather than a null being returned when the item does not exist
* Fix #3121: ServiceOperationImpl replace will throw a KubernetesClientException rather than a NPE if the item doesn't exist
* Fix #3189: VersionInfo contains null data in OpenShift 4.6
* Fix #3190: Ignore fields with name "-" when using the Go to JSON schema generator
* Fix #3144: walking back the assumption that resource/status should be a subresource for the crud mock server, now it will be only if a registered crd indicates that it should be
* Fix #3194: the mock server will now infer the namespace from the path
* Fix #3076: the MetadataObject for CustomResource is now seen as Buildable
* Fix #3216: made the mock server aware of apiVersions
* Fix #3225: Pod metric does not have corresponding label selector variant
* Fix #3243: pipes provided to exec command are no longer closed on connection close, so that client can fully read the buffer after the command finishes.
* Fix #3272: prevent index npe after informer sees an empty list
* Fix #3275: filter related dsl methods withLabel, withField, etc. should not modify the current context.  If you need similar behavior to the previous use `Filterable.withNewFilter`.
* Fix #3271: waitUntilReady and waitUntilCondition should handle resource too old
* Fix #3278: `Waitable` methods should not be available at a list context

#### Improvements
* Fix #3078: adding javadocs to further clarify patch, edit, replace, etc. and note the possibility of items being modified.
* Fix #3149: replace(item) will consult the item's resourceVersion for the first PUT attempt when not specifically locked on a resourceVersion
* Fix #3135: added mock crud support for patch status, and will return exceptions for unsupported patch types
* Fix #3072: various changes to refine how threads are handled by informers.  Note that the SharedInformer.run call is now blocking when starting the informer.
* Fix #3143: a new SharedInformerEventListener.onException(SharedIndexInformer, Exception) method is available to determine which informer could not start.
* Fix #3170: made HttpClientUtils.createHttpClient(Config, Consumer<OkHttpClient.Builder>) public to allow overriding custom http client properties
* Fix #3202: make pod upload connection and request timeouts configurable
* Fix #3185: Introduce GenericKubernetesResource, used as delegate in RawCustomResourceOperationsImpl
* Fix #3001: WatchConnectionManager logs that provide little information are now logged at a lower level
* Fix #3186: WebSockets and HTTP connections are closed as soon as possible for Watches.
* Fix #2937: Add `SharedInformerFactory#getExistingSharedIndexInformers` method to return list of registered informers
* Fix #3239: Add the `Informable` interface for context specific dsl methods to create `SharedIndexInformer`s.
* Fix #3101: making isWatching a health check for the informer

#### Dependency Upgrade
* Fix #2741: Update Knative Model to v0.23.0

#### New Features
* Fix #3133: Add DSL Support for `authorization.openshift.io/v1` resources in OpenShiftClient
* Fix #3166: Add DSL Support for `machineconfiguration.openshift.io/v1` resources in OpenShiftClient
* Fix #3142: Add DSL support for missing resources in `operator.openshift.io` and `monitoring.coreos.com` apiGroups
* Fix #2565: Add support for CertManager extension
* Fix #3150: Add DSL support for missing resources in `template.openshift.io`, `helm.openshift.io`, `network.openshift.io`, `user.openshift.io` apigroups
* Fix #3087: Support HTTP operation retry with exponential backoff (for status code >= 500)
* Fix #3193:Add DSL support for `autoscaling.openshift.io` resources in OpenShiftClient
* Fix #3209: Add DSL support for PodSecurityPolicySubjectReview, PodSecurityPolicyReview, PodSecurityPolicySelfSubjectReview in `security.openshift.io/v1` apiGroup to OpenShiftClient
* Fix #3207: Add DSL support for OperatorCondition, Operator, PackageManifest in `operators.coreos.com` apiGroup to OpenShiftClient
* Fix #3201: Add support for `tuned.openshift.io` apiGroup in OpenShiftClient DSL
* Fix #3205: Add DSL support for ConsolePlugin and ConsoleQuickStart in `console.openshift.io` apiGroup
* Fix #3222: Add DSL support for `user.openshift.io/v1` Identity in OpenShiftClient DSL
* Fix #3222: Add DSL support for OpenShift Whereabouts CNI Model `whereabouts.cni.cncf.io` to OpenShiftClient DSL
* Fix #3224: Add DSL support for OpenShift Kube Storage Version Migrator resources in OpenShiftClient DSL
* Fix #3228: Add support for Dynamic informers for custom resources in KubernetesClient
* Fix #3270: Add DSL support for ClusterInterceptors to TektonClient

#### _**Note**_: Breaking changes in the API
##### DSL Changes:
- #3127 `StatusUpdatable.updateStatus` deprecated, please use patchStatus, editStatus, or replaceStatus
- #3239 deprecated methods on SharedInformerFactory directly dealing with the OperationContext, withName, and withNamespace - the Informable interface should be used instead.
- #3271 `Waitable.waitUntilReady` and `Waitable.waitUntilCondition` with throw a KubernetesClientTimeoutException instead of an IllegalArgumentException on timeout.  The methods will also no longer throw an interrupted exception.
  `Waitable.withWaitRetryBackoff` and the associated constants are now deprecated.

##### Util Changes:
- #3197 `Utils.waitUntilReady` now accepts a Future, rather than a BlockingQueue
- #3169 `Utils.shutdownExecutorService` removed in favor of direct usage of shutdownNow where appropriate.
  The stream pumper related classes were also simplified to utility methods on InputStreamPumper.

### 5.4.1 (2021-06-01)

#### Bugs
* Fix #3181: Properly handling of JsonProperty when generating CRDs
* Fix #3172: Use File.toURI() to create the generated CRD URI
* Fix #3152: Retry only Non-Restful Create-only resources in OpenShiftOAuthInterceptor
* Fix #3189: VersionInfo contains null data in OpenShift 4.6

### 5.4.0 (2021-05-19)

#### Bugs
* Fix #3040: Consistently order printer columns by JSON path to prevent undue changes in generated CRDs
* Fix #3041: Properly output `additionalProperties` field for Maps, output warning for unsupported complex maps
* Fix #3036: Fix file descriptor leak when loading cacerts file
* Fix #3038: Upgrade TLS versions in mock servers to 1.2.
* Fix #3037: Account for JsonProperty annotations when computing properties' name
* Fix #3014: Resync Future is canceled and resync executor is shutdown on informer stop
* Fix #2529: SelfSubjectAccessReview not working with OpenShiftClient
* Fix #2978: Fix SharedInformer NPE on initial requests while syncing
* Fix #2989: serialization will generate valid yaml when using subtypes
* Fix #2991: reduced the level of ReflectWatcher event received log
* Fix #2992: allowing Watch auto-reconnect for shared informers
* Fix #2994: updating the SharedIndexInformer indexer state for a delete event generated by resync
* Fix #2996: Generating CRDs from the API should now properly work
* Fix #3000: Set `no_proxy` in the okhttp builder in case the `proxy_url` is null
* Fix #3011: properly handle enum types for additional printer columns
* Fix #3020: annotations should now properly have their associated values when processing CRDs from the API
* Fix #3016: Use scheduleWithFixedDelay for resync task execution
* Fix #2991: reduced the level of ReflectWatcher event received log
* Fix #3027: fix NPE when sorting events in KubernetesResourceUtil
* Fix #3054:  missing entry for Trigger in TektonTriggersResourceMappingProvider
* Fix #3047: NPE when getting version when there is no build date
* Fix #3024: stopAllRegisteredInformers will not call startWatcher
* Fix #3067: Added a patch(PatchContext, item) operation to be more explicit about patching and diffing behavior
* Fix #3097: refresh token with autoconfigure even if authprovider is null

#### Improvements
* Fix #2788: Support FIPS mode in kubernetes-client with BouncyCastleFipsProvider
* Fix #2910: Move crd-generator tests from kubernetes-itests to kubernetes-tests
* Fix #3005: Make it possible to select which CRD version is generated / improve output
* Fix #3015: Thread interruption in a nominal case (like closing the client) are now logged in debug
* Fix #3057: Removed debug calls for CustomResource during deserialization
* Fix #3050: More enforcement of the informer lifecycle
* Fix #3061: Removed the deltafifo from the informer logic
* Fix #3081: Use apiGroupName in generated package for OpenShiftClient Handler/OperationsImpl classes
* Fix #3089: Allowing patch/edit to infer context from the item
* Fix #3066: Added replaceStatus (PUT), editStatus (JSON PATCH), and patchStatus (JSON MERGE PATCH) methods to support non-locking status updates

#### Dependency Upgrade
* Fix #2979: Update Kubernetes Model to v1.21.0
* Fix #3099: Update Tekton Triggers Model to v0.13.0
* Fix #3118: Update to sundrio 0.40.1

#### New Features
* Fix #2984: Add support for `flowcontrol.apiserver.k8s.io/v1beta1` FlowSchema and PriorityLevelConfiguration
* Fix #2980: Add DSL Support for `apps/v1#ControllerRevision` resource
* Fix #2981: Add DSL support for `storage.k8s.io/v1beta1` CSIDriver, CSINode and VolumeAttachment
* Fix #2912: Add DSL support for `storage.k8s.io/v1beta1` CSIStorageCapacity
* Fix #2701: Better support for patching in KuberntesClient
* Fix #3034: Added a SharedInformer.isRunning method
* Fix #3088: mock server will assume /status is a subresource, and other refinements to match kube behavior
* Fix #3111: Add DSL Support for `config.openshift.io/v1` resources in OpenShiftClient

#### _**Note**_: Breaking changes in the API
##### DSL Changes:
- `client.batch().jobs()` deprecated, suggestion to move to `client.batch().v1().jobs()`
- `client.batch().cronjobs()` deprecated, suggestion to move to `client.batch().v1().cronjobs()` or `client.batch().v1beta1().cronjobs()`
- `client.policy().podSecurityPolicies()` deprecated, suggestion to move to `client.policy().v1beta1().podSecurityPolicies()`
- `client.policy().podDisruptionBudget()` deprecated, suggestion to move to `client.policy().v1().podDisruptionBudget()` or `client.policy().v1beta1().podDisruptionBudget()`

##### Model Changes:
- Classes in `io.fabric8.kubernetes.api.model.batch` have been moved to `io.fabric8.kubernetes.api.model.batch.v1` and `io.fabric8.kubernetes.api.model.batch.v1beta1`
- Classes in `io.fabric8.kubernetes.api.model.policy` have been moved to `io.fabric8.kubernetes.api.model.policy.v1` and `io.fabric8.kubernetes.api.model.policy.v1beta1`

### 5.3.1 (2021-04-26)

#### Bugs
* Fix #2991: reduced the level of ReflectWatcher event recieved log
* Fix #2992: allowing Watch auto-reconnect for shared informers
* Fix #2994: updating the SharedIndexInformer indexer state for a delete event generated by resync
* Fix #2910: Move crd-generator tests from kubernetes-itests to kubernetes-tests
* Fix #3005: Make it possible to select which CRD version is generated / improve output
* Fix #3011: properly handle enum types for additional printer columns
* Fix #3020: annotations should now properly have their associated values when processing CRDs from the API

### 4.13.3 (2021-04-22)

#### Bugs
* Fix: Set no_proxy in the okhttp builder in case the proxy_url is null
* Fix #3027: fix NPE when sorting events in KubernetesResourceUtil

### 5.3.0 (2021-04-08)

#### Bugs
* Fix #2620: Add support for `config.openshift.io/v1` Ingress
* Fix #2784: Not able to deserialize ClusterServiceVersion
* Fix #2935: CRD generator no longer treat enum values as properties (performance)
* Fix #2812: SharedIndexInformer EventHandler sees double updates at resync interval
* Fix #2937: SharedInformerFactory#getExistingSharedIndexInformer returns null when @Kind is configured
* Fix #2924: Creating a CustomResourceInfo from a class doesn't result in the expected information
* Fix #2967: Copy to/from pods: fixed error message; removed debug output
* Fix #2923: Edit a CustomResource should result in a patch

#### Improvements
* Fix #2950: RawCustomResourceOperationsImpl should also work with standard resources
* Fix #2938: Make it possible to manage Tekton Triggers directly
* Fix #2921: Kubernetes server mock will generate missing metadata fields
* Fix #2946: Kubernetes server mock watch will generate initial `ADDED` events
* Fix #2925: Add CustomResource.getShortNames(Class) method

#### Dependency Upgrade
* Fix #2971: Upgrade to sundrio 0.30.0

#### New Features
* Fix #2837: Add Support for `events.k8s.io` APIGroup DSL
* Fix #2854: Introduce CamelK extension

### 5.2.1 (2021-03-16)

#### Bugs
* Fix #2905: NullPointerException when attempting to generate non-parameterized CustomResources
* Fix #2900: Improve handling of complex CR hierarchies, falling back to ignoring status replicas instead of skipping CRD generation altogether

### 5.2.0 (2021-03-12)

#### Bugs
* Fix #2802: NullPointerException in HasMetadataOperation patch/replace when using KubernetesMockServer
* Fix #2828: Remove automatic instantiation of CustomResource spec and status as this feature was causing more issues than it was solving
* Fix #2857: Fix the log of an unexpected error from an Informer's EventHandler
* Fix #2853: Cannot change the type of the Service from ClusterIP to ExternalName with PATCH
* Fix #2855: `.withPropagationPolicy` and `.withGracePeriod` DSL methods can't be combined for Resource API deletion operations
* Fix #2783: OpenIDConnectionUtils#persistKubeConfigWithUpdatedToken persists access token instead of refresh token
* Fix #2871: Change longFileMode to LONGFILE\_POSIX for creating tar in PodUpload, improve exception handling in PodUpload.
* Fix #2746: SharedInformerFactory should use key formed from OperationContext
* Fix #2736: Move CRD annotations to kubernetes-model-common module for greater coherence
* Fix #2836: Make CRD generation usable at runtime, split the generator into api and apt modules,
  the `crd-generator-apt` artifact corresponding to the previous `crd-generator` artifact, while the
  `crd-generator-api` artifact can be consumed directly to generate the CRDs at runtime.

#### Improvements
* Fix #2781: RawCustomResourceOperationsImpl#delete now returns a boolean value for deletion status
* Fix #2780: Refactor RawCustomResourceOperationsImpl#delete(String)

#### New Features
* Fix #2818: Update chaos-mesh extension to v1.1.1. Add PodIoChaos, JVMChaos, HTTPChaos and DNSChaos.
* Fix #2699: Add support for `@EnableOpenShiftMockClient` for OpenShiftClient
* Fix #2588: Support for Server side dry runs

### 5.1.1 (2021-02-24)

#### Bugs
* Fix #2747: Apiextensions DSL should use NonNamespaceOperation for CustomResourceDefinitions
* Fix #2819: simple enums are now supported when generating CRDs
* Fix #2827: CNFE when initializing CustomResource instances
* Fix #2815: `client.isAdaptable(OpenShiftClient.class)` doesn't work on OpenShift 4
* Fix #2833: Knative model generator is now aligned with all other generators

### 5.1.0 (2021-02-17)

#### Bugs
* Fix #2748: Pass custom headers in kubernetes-client to watch api by modify WatchConnectionManager
* Fix #2745: Filtering Operations can't configure PropagationPolicy
* Fix #2672: WaitUntilReady for Service resource throws IllegalArgumentException

#### Improvements
* Fix #2662: Allow option to containerize Go Model Schema generation builds
* Fix #2717: Remove edit() methods from RawCustomResourceOperationsImpl taking InputStream arguments
* Fix #2757: add `storage` and `served` to `Version` annotation
* Fix #2759: add `ShortNames` annotation to specify short names for CRD generation
* Fix #2694: Remove deprecated methods from KubernetesClient DSL
* Fix #2716: Add a property to disable BackwardCompatibilityInterceptor

#### Dependency Upgrade
* Fix #2706: update Tekton Triggers model to v0.11.1
* Fix #2684: Upgrade Kubernetes Model to v1.20.2

#### New Features
* Fix #2702: Add support for discovery.k8s.io/v1beta1 EndpointSlice in KubernetesClient DSL
* Fix #2703: Add support for `certificates.k8s.io` v1 and v1beta1 API in KubernetesClient DSL
* Fix #2708: Update CSI Volume Snapshot API to v1
* Fix #2789: Use thread context class loader instead of `Class.forName`
* Fix #2779: Add DSL support for `scheduling.k8s.io` `v1` and `v1beta1` to SchedulingAPIGroupDSL
* Fix #2776: Preview release of CRD generator based on annotations
  - Classes extending the `CustomResource` class can now be used as the basis for CRD generation
  - Several annotations are available to override the default behavior if it doesn't fit your needs
  - Validation schema is automatically derived from your class' spec implementation (or from the CR
    class, if no spec is present)
  - CRDs are automatically generated at compile-time if you include the `io.fabric8:crd-generator`
    dependency to your project (with the suggested `compile` scope)
  - CRDs are generated for both `v1beta1` and `v1` versions of the specification at this point
  - One CRD manifest is generated per CRD using the CRD name (e.g. `mycrplural.group.example.com`)
    suffixed with the specification version, e.g. `mycrplural.group.example.com-v1.yml`
  - The CRD files are generated in the `target/META-INF/fabric8` directory of your project

#### _**Note**_: Breaking changes in the API
##### DSL Changes:
- `client.settings()` DSL has been removed since PodPreset v1alpha1 API is no longer present in Kubernetes 1.20.x
- `client.customResourceDefinitions()` has been removed. Use `client.apiextensions().v1beta1().customResourceDefinitions()` instead
- `client.events()` has been removed. Use `client.v1().events()` instead
- `client.customResource(...)` method is removed. Use `client.customResources(...)` with CustomResource configuration in annotations inside POJOs

##### Model Changes:
- Classes in `io.fabric8.kubernetes.api.model.scheduling` have been moved to `io.fabric8.kubernetes.api.model.scheduling.v1` and `io.fabric8.kubernetes.api.model.scheduling.v1beta1`
- Classes in `io.fabric8.kubernetes.api.model.admission` have been moved to `io.fabric8.kubernetes.api.model.admission.v1` and `io.fabric8.kubernetes.api.model.admission.v1beta1`
- Classes in `io.fabric8.kubernetes.api.model.certificates` have been moved to `io.fabric8.kubernetes.api.model.certificates.v1` and `io.fabric8.kubernetes.api.model.certificates.v1beta1`
- Classes in `io.fabric8.kubernetes.api.model.events` have been moved to `io.fabric8.kubernetes.api.model.events.v1` and `io.fabric8.kubernetes.api.model.events.v1beta1`

### 4.11.2 (2021-02-09)

#### Bugs
* Fix #2715: CVE-2021-20218 vulnerable to a path traversal leading to integrity and availability compromise

### 4.7.2 (2021-02-09)

#### Bugs
* Fix #2715: CVE-2021-20218 vulnerable to a path traversal leading to integrity and availability compromise

### 5.0.2 (2021-02-08)

#### Bugs
* Fix #2715: CVE-2021-20218 vulnerable to a path traversal leading to integrity and availability compromise

### 4.13.2 (2021-02-05)

#### Bugs
* Fix #2715: CVE-2021-20218 vulnerable to a path traversal leading to integrity and availability compromise

### 5.0.1 (2021-01-27)

#### Bugs
* Fix #2687: RawCustomResourceOperationsImpl ignores config
* Fix #2612: add support for checking latest kubeconfig in Interceptor

#### Improvements

* Fix #2723: Dependency cleanup
 - Remove javax.annotation-api
 - Remove jaxb-api
 - Remove jackson-module-jaxb-annotations
* Fix #2744: Automatically instantiates spec and status fields on `CustomResource` when possible.
  `initSpec` and `initStatus` methods are also provided to allow for overriding of the default implementation.

#### Dependency Upgrade

* Fix #2723: Upgrade sundrio.version to 0.24.1

### 4.13.1 (2021-01-20)

#### Bugs
* Fix #2734: (Backport #2596) Add buildable ref for container, port and volume

### 5.0.0 (2020-12-30)

#### Bugs
* Fix #2695: fromCustomResourceType should be of type `CustomResource`

### 5.0.0-beta-1 (2020-12-21)

#### Bugs
* Fix #2671: Reliability improvements to watchers
* Fix #2592: ConcurrentModificationException in CRUD KubernetesMockServer
* Fix #2510: Yaml containing aliases rejected due to FasterXML bug
* Fix #2651: SharedInformers should ignore resync on zero resyncPeriod
* Fix #2656: Binding operations can be instantiated

#### Improvements
* Fix #2676: Allow specifying PropagationPolicy when using deleteExisting
* Fix #2678: Adds a convenience method for referring to Cache keys by namespace and name rather than item
* Fix #2665: CustomResourceDefinitionContext.fromCrd support for v1 CustomResourceDefinition
* Fix #2642: Update kubernetes-examples to use apps/v1 Deployment rather than extensions/v1beta1
* Fix #2666: Align SharedIndexInformer API with Custom Resource Improvements

#### New Features
* Fix #2611: Support for Custom Resource and Custom Resource Definitions has been improved
  - New annotations have been introduced for users to specify group, version, singular and plural
    properties for `CustomResource` instances
  - `CustomResource` instances must now be annotated with `@Version` and `@Group` so that the
    associated information can be automatically computed
  - `HasMetadata` provides default implementations for `getApiVersion` and `getKind` based on the
    presence (or not) of annotations on the target class
  - Static methods have been introduced on `HasMetadata` and `CustomResource` to encapsulate the
    logic used to resolve `Kind`, `ApiVersion`, `Group`, `Version`, `Plural`, `Singular` and `CRD Name`
    properties
  - New `v1CRDFromCustomResourceType` and `v1beta1CRDFromCustomResourceType` methods have been
    introduced on `CustomResourceDefinitionContext` to initialize a `CustomResourceDefinitionBuilder`
    with the information provided by a specific `CustomResource` implementation, making it much
    easier to create CRDs if you already have defined your custom resource type
  - `CustomResource` is now parameterized by the spec and status types that it uses which further
    removes boiler plate
* Rename `@ApiVersion` and `@ApiGroup` to simply `@Version` and `@Group`, respectively. This was done
  to unify annotations and also remove potential confusion between values provided to `@ApiVersion`
  and what is returned by `HasMetadata#getApiVersion`

### 5.0.0-alpha-3 (2020-12-10)

#### Bugs
* Fix #2519: Generated schemas contains a valid meta-schema URI reference (`http://json-schema.org/draft-05/schema#`)
* Fix #2631: Handle null values when getting current context on OIDC interceptors
* Fix #2610: Remove deprecated module kubernetes-model-generator/model-generator-app

#### Improvements
* Fix #2628: Add `isFinalizerValid` method on `HasMetadata` to encapsulate validation logic
* Fix #2640: Edit method accepts Visitors

#### Dependency Upgrade
* Fix #2636: Upgrade sundrio.version to 0.23.0

### 5.0.0-alpha-2 (2020-11-24)

#### Improvements
* Fix #2614: Watcher.onClose has dedicated WatcherException as parameter.

### 5.0.0-alpha-1 (2020-11-18)

#### Bugs
* Fix #2596: Add buildable references for Container, Port and Volume

#### Improvements
* Fix #2571: Eliminated the use of Doneables and simplified the internal DSL implementation.
* Fix #2607: add isMarkedForDeletion and finalizer-related default methods to HasMetadata (@metacosm)
* Fix #2605: Provide a `customResources` alternative that simply accepts the resource type as an argument.

#### New Features
* Fix #2556: Chaos Mesh model based on Chaos Mesh v1.0.1

### 4.13.0 (2020-11-10)

#### Bugs
* Fix #2517: Replace does not work in CRUD mockwebserver
* Fix #2537: Checking for Readiness of DeploymentConfig
* Fix #2300: Remove job extensions/v1beta1 from backward compatibiliy interceptor
* Fix #2514: SharedIndexInformer watches only pods of its own namespace when run in the cluster

#### Improvements
* Fix #2507: Add a test for creating a Job with generateName
* Fix #2509: Reversed order + Add Kubernetes 1.16.0 + OpenShift 4.5.14 to Compatibility matrix
* Add cache in github actions for integration tests

#### Dependency Upgrade
* Fix #2513: Update Kubernetes Model to v1.19.1

#### New Features
* Fix #2531: Allow setting the maximum concurrent requests via system property / environment variable
* Fix #2534: Tekton model based on Tekton Pipeline 0.17.0
* Fix #2574: Add support for Condition type

_**Note**_: Breaking changes in the API
* Tekton Pipeline v1beta1 *sidecars* field from a task step is now a list of `io.fabric8.tekton.pipeline.v1beta1.Sidecar` instead of a list of `io.fabric8.tekton.pipeline.v1beta1.Step`

* `NetworkPolicy` moved to `io.fabric8.kubernetes.api.model.networking.v1.NetworkPolicy` from
  `io.fabric8.kubernetes.api.model.networking.NetworkPolicy`
* Fix #2557: add missing `OpenShiftReadiness.isReadinessApplicable`

### 4.12.0 (2020-10-02)

#### Bugs
* Fix #2442: Wrong resource kind in `ProjectRequestHandler` causes ClassCastException when handling Project resources.
* Fix #2467: OpenShiftClient cannot replace existing resource with API version =! v1
* Fix #2458: Creating new instance of the DefaultKubernetesClient is hanging
* Fix #2474: Config.fromKubeconfig throws NullPointerException
* Fix #2399: Cannot change the type of the Service from ClusterIP to ExternalName
* Fix #2479: KuberentesDeserializer works on OSGi runtime environments
* Fix #2488: Unable to derive module descriptors for kubernetes-model jars

#### Improvements
* Enable user to select custom address and port for KubernetesMockServer
* Fix #2473: Removed unused ValidationMessages.properties
* Fix #2408: Add documentation for Pod log options
* Fix #2141: Decouple OpenShift Model from Kubernetes Client
* Fix #2452: Make Readiness.isReady publicly available from a wrapper method in KubernetesResourceUtil

#### Dependency Upgrade
* Bump Knative Serving to v0.17.2 & Knative Eventing to v0.17.3

#### New Features
* Fix #2340: Adding support for Knative Eventing Contrib
* Fix #2111: Support automatic refreshing for expired OIDC tokens
* Fix #2146: Add Support for specifying CustomResourceDefinitionContext while initializing KubernetesServer
* Fix #2314: Fetch logs should wait for the job's associated pod to be ready
* Fix #2043: Support for Tekton Triggers
* Fix #2460: Querying for an event based on InvolvedObject fields

_**Note**_ Minor breaking changes:
* PR #2424 (#2414) slightly changes the API by adding the new `WatchAndWaitable` "combiner" interface.
  Most projects shouldn't require any additional changes.

### 4.11.1 (2020-09-02)

#### Bugs
* Fix #2445: ConfigMap and other resources are replaced

### 4.11.0 (2020-08-26)
#### Bugs
* Fix #2373: Unable to create a Template on OCP3
* Fix #2308: Fix kubernetes client `Config` loading KUBECONFIG with external authentication command
* Fix #2316: Cannot load resource from stream without apiVersion
* Fix #2354: Fix NullPointerException in ResourceCompare when no resource is returned from fromServer.get()
* Fix #2389: KubernetesServer does not use value from https in crud mode
* Fix #2306: Make KubernetesServer CRUD mode work with informers
* Fix #2418: CertificateSigningRequest doesn't implement Namespaced
* Fix #2265: InAnyNamespace uses invalid api endpoint for SelfSubjectAccessReviews
* Fix #2404: Readiness.isReady doesn't handle extensions/v1beta1 Deployment
* Fix #2389: KubernetesServer JUnit rule ignores value of https when using crud mode

#### Improvements
* Fix #2331: Fixed documentation for namespaced informer for all custom types implementing `Namespaced` interface
* Fix #2406: Add documentation for serializing resources to YAML
* Fix #2414: Allow withResourceVersion() to be followed by waitUntilCondition(), enabling recovery from HTTP 410 GONE errors.

#### Dependency Upgrade
* Fix #2360: bump mockito-core from 3.4.0 to 3.4.2
* Fix #2355: bump jandex from 2.1.3.Final to 2.2.0.Final
* Fix #2353: chore: bump workflow action-setup versions + kubernetes to 1.18.6
* Fix #2292: Update createOrReplace to do replace when create fails with conflict
* Fix: Bump SnakeYaml to version 1.26 (as required for OSGi bundle for jackson-dataformat-yaml)
* Fix #2401: bump maven-resources-plugin from 3.1.0 to 3.2.0
* Fix #2405: bump mockito-core from 3.4.4 to 3.5.0

#### New Features
* CSI Volume Snapshot extension
* Fix #2311: Add Support for creating bootstrap project template
* Fix #2287: Add support for V1 and V1Beta1 CustomResourceDefinition
* Fix #2319: Create Config without using auto-configure functionality or setting env variables
* Fix #2284: Supports create and run a particular image in a pod operation using client
* Fix #2321: Add Support for new resources in OpenShift Model

_**Note**_: Some classes have been moved to other packages:
- CustomResourceDefinition has been moved to `io.fabric8.kubernetes.api.model.apiextensions.v1` and `io.fabric8.kubernetes.api.model.apiextensions.v1beta1`
- SubjectAccessReview, SelfSubjectAccessReview, LocalSubjectAccessReview and SelfSubjectRulesReview have been moved to `io.fabric8.kubernetes.api.model.authorization.v1` and `io.fabric8.kubernetes.api.model.authorization.v1beta1`
- `io.fabric8.tekton.pipeline.v1beta1.WorkspacePipelineDeclaration` is now `io.fabric8.tekton.pipeline.v1beta1.PipelineWorkspaceDeclaration`

### 4.10.3 (2020-07-14)
#### Bugs
* Fix #2285: Raw CustomResource API createOrReplace does not propagate exceptions from create
* Fix Raw CustomResource API path generation to not having trailing slash
* Fix #2131: Failing to parse CustomResourceDefinition with OpenAPIV3Schema using JSONSchemaPropOr\* fields
* Fix #2297: Resuscitate ProjectRequestHandler in openshift-client
* Fix #2328: Failure in deserialization while watching events
* Fix #2299: Improve error handling of RejectedExecutionException from ExecutorService
* Fix KubernetesAttributesExctractor to extract metadata from unregistered custom resources, such when using Raw CustomResource API
* Fix #2296: No adapter available for type:interface io.fabric8.kubernetes.client.dsl.V1APIGroupDSL
* Fix #2269: Setting a grace period when deleting resource using `withPropagationPolicy()`
* Fix #2342: watchLogs for deployment is broken
* Fix #2309: Move HasMetadataComparator to exported package

#### Improvements
* Fix #2233: client.service().getUrl(..) should be able to fetch URL for ClusterIP based services
* Fix #2278: Added type parameters for KubernetesList in KubernetesClient + test verifying waitUntilCondition **always** retrieves resource from server
* Fix #2336: Test and fix for the wrong "Kind" declared on KubernetesListHandle
* Fix #2320: Added JUnit5 extension for mocking KubernetesClient in tests using @EnableKubernetesMockClient
* Fix #2332: Added PodExecOptions model
* Improve error handling on stream closing errors in S2I binary builds(#2032)
* Fix #2288: Adds configurable serializers and deserializers to json schema codegen

#### Dependency Upgrade
* Fix #2333: bump bouncycastle.version from 1.65 to 1.66
* Fix #2262: bump maven-shade-plugin from 3.2.3 to 3.2.4
* Fix #2261: bump exec-maven-plugin from 1.6.0 to 3.0.0
* Fix #2345: bump mockito-core from 3.3.3 to 3.4.0
* Fix #2260: bump tektoncd pipeline to v0.12.1

#### New Features
* Fix #1868: Add Support for rolling update
* Fix #2266: Support for APIServices in Kubernetes Client
* Fix #2215: `io.fabric8.kubernetes.client.Config` should expose all and the current context defined in kubeconfig

### 4.10.2 (2020-06-02)
#### Bugs
* Fix #2251: Modify KubernetesDeserializer for handling classes with same name but different apiVersions
* Fix #2205: Event model classes from core v1 have been lost
* Fix #2226: SharedIndexInformer for non-namespaced resources not working
* Fix #2201: Uberjar doesn't contain model classes anymore
* Fix #2066: Uber Jar includes merged service entry for multiple implementations of the same interface
* Fix #2195: Annotation processors and build time dependencies transitive
* Fix #1760: The bundle version of kubernetes-client is missing ServiceLoader files
* Fix #2218: Uberjar: Package rewrite issues in `META-INF/services`
* Fix #2212: JDK8 always uses http/1.1 protocol (Prevent OkHttp from wrongly enabling http/2)

#### Improvements
* Fix #2199: KubernetesClient#customResources now accepts CustomResourceDefinitionContext
* Adds basic support for Pod Eviction API

#### Dependency Upgrade

#### New Features
* Added DSL support for `admissionregistration.k8s.io/v1beta1` resources
* Add support for Namespaced SharedInformers, fixed probelms with OperationContext argument
* Fix #1821: ListOptions now supported when watching a Kubernetes Resource

_**Note**_:
- Some classes have been renamed:
   - `io.fabric8.tekton.pipeline.v1beta1.WorkspacePipelineDeclaration` is now `io.fabric8.tekton.pipeline.v1beta1.PipelineWorkspaceDeclaration`
- Breaking changes in `KubernetesClient` `customResource()` typed API:
  - We've introduced a major breaking change in customResource(...) typed API. We have introduced a new interface `io.fabric8.kubernetes.api.model.Namespaced` which needs to
    be added to your Custom Types using typed API. For example, for a custom resource named `Animals` which is a [Namespaced](https://kubernetes.io/docs/concepts/overview/working-with-objects/namespaces/) resource; It should be declared like this:
    ```
    public class Animals extends CustomResource implements Namespaced { ... }
    ```
    You can also checkout an example in our test suite for this: [PodSet.java](https://github.com/fabric8io/kubernetes-client/blob/main/kubernetes-tests/src/test/java/io/fabric8/kubernetes/client/mock/crd/PodSet.java#L22)

### 4.10.1 (2020-05-06)
#### Bugs
* Fix #2189: Change package names of Resource Operation classes in order to avoid duplicates Operation classes

#### Improvements

#### Dependency Upgrade

#### New Features
* Fix #2165: Support for setting ListOptions while listing objects

### 4.10.0 (2020-05-04)
#### Bugs
* Feature #1456: Added Watch support on MockServer in Crud mode
* Fix #2163: fix kubernetes-client not support cert chain
* Fix #2144: CRD's schema Default fields do not handle boolean and are prefixed with Raw keyword
* KubernetesAttributeExtractor: handle possible /status subpath due to using status subresource on crd
* Fix #2124: Raw Watch on CustomResource does not work if name specified

#### Improvements
* Fix #2174: Change log level to warn for multiple `kubeconfig` warning
* Fix #2088: Support networking.k8s.io/v1beta1 alongside extensions/v1beta1
* Fix #2107: Set PropagationPolicy to Background by default
  (_Note: Deletion option `cascading(..)` has been marked as deprecated_)

#### Dependency Upgrade
* Updated Kubernetes Model to v1.18.0
* Fix #2145: Updated OkHttp to v3.12.11

#### New Features
* Fix #2115: Keep tekton v1alpha1 api
* Fix #2002: DSL Support for PodTemplate
* Fix #2015: Add Support for v1, v2beta1, and v2beta2 apiVersions in case of HorizontalPodAutoscaler

### 4.9.2 (2020-05-19)
#### Bugs
* Fix #2212: JDK8 always uses http/1.1 protocol (Prevent OkHttp from wrongly enabling http/2)

#### Improvements

#### Dependency Upgrade

#### New Features

### 4.9.1 (2020-04-17)
#### Bugs
* Fix #2071: Fixed pvc example issue #2071
* Fix #1109: something drops '-' from Singular/Plural forms of CustomResources
* Fix #1586: Replace of Job should add extra selector property to the resource
* Fix #2034: Quantity.equals mishandles fractions
* Fix #2009: Regression `withoutLabel()` stopped to work
* Fix #2057: Fix jar and osgi bundle generation for extensions
* Fix #2075: KubernetesDeserializer registration for CustomResources
* Fix #2078: watchLog for Deployment and StatefulSet
* Fix #2046: OpenshiftClient getVersion returns null for Openshift ContainerPlatform v4
* Fix #2117: Knative Service.status is always null

#### Improvements
* Fix #1987: Added an example for Task and TaskRun with updated model
* Fix #2019: Added CustomResourceCrudTest
* Fix #2054: JobExample doesn't work
* Fix #2082:  Added filter node metrics via labels
* Generated List classes for Knative implement proper KubernetesResourceList interface
* Modify the dependency management of the generator of kubernetes-model to golang module

#### Dependency Upgrade
* Updated Knative model to v0.13.0
* Updated Tekton Model to v0.11.0

#### New Features

### 4.9.0 (2020-03-12)
#### Bugs

* Fix #2047: Readiness#isReady is unreliable for StatefulSet
* Fix #1247: URL parameters are not escaped.
* Fix #1961: Two SharedInformer issues related to kube-apiserver unavailable and relisting
* Fix #2023: Class RawCustomResourceOperationsImpl can't handle HTTP responses with empty body coming from the k8s
cluster (Jackson deserialization error was throwed). This kind of response can be returned after executing operations
like the delete of a custom resource.
* Fix #2017: Incorrect plural form for Endpoints kind
* Fix #2053: Fixed parsing of exponential values. Added multiplication to the amount during parsing exponential values.
* Fix #2058: NullPointerException with upload() websocket failures

#### Improvements

* Fix #2012: osgi: Allow the ManagedKubernetesClient to consume an available OAuthTokenProvider

#### Dependency Upgrade
* Updated Knative model to v0.12.0
* Updated Commons-Compress to v1.20 to avoid https://cve.mitre.org/cgi-bin/cvename.cgi?name=CVE-2019-12402

#### New Features
* Fix #1820: Override Createable.create(T) to avoid generic array creation

### 4.8.0 (14-02-2020)
#### Bugs
* Fix #1847: Remove resource-\*.vm files from \*-client.jar
* Fix #959: Support for double braced `${{ }}` template placeholders
* Fix #1964: Refactor Duration
* Fix #703: Fix NullPointerException in Config.tryKubeConfig
* Fix #2000: Unable to create jobs in OSGi environments

#### Improvements
* Fix #1874: Added unit tests verifying windows line-ends (CRLF) work
* Fix #1177: Added support for OpenID Connect token in kubeconfig

#### Dependency Upgrade
* Update Jackson Bom to 2.10.2
* Fix #1968: Support for PodSecurityPolicies in Kubernetes 1.17

#### New Features
* Fix #1948: LeaderElection Implementation (Lock Implementations: ConfigMap & Lease)


### 4.7.1 (24-01-2020)
#### Bugs
* Fix #1937: `Quantity.getAmountInBytes()` should be able to handle negative exponents
* Fix #1805: Unable to create Template on OCP4

#### Improvements
* Fix #1894: SharedInformer Improvements
* Fix #1963: Use Serialization not a default ObjectMapper in Watch
* Fix #1957: Build Failing on CI due to Central repository moving to HTTPS

#### Dependency Upgrade
* Fix #1962: chore(deps): bump karaf.version from 4.2.7 to 4.2.8
* Fix #1960: chore(deps): bump junit-bom from 5.5.2 to 5.6.0
* Fix #1939: chore(deps): bump sundrio.version from 0.20.0 to 0.21.0

#### New Features
* Fix #1917: Allow user to add custom Headers to client

### 4.7.0 (08-01-2020)
#### Bugs
* Fix #1850: Add option to disable timestamps in build logs on Openshift
* Fix #1902: Fix the usage of reflection, so that `getMetadata` is detected properly
* Fix #1925: Client should always read services from server during replace
* Fix #1486: Creating CRDs with schema validation is broken
* Fix #1707: HorizontalPodAutoscalerSpecBuilder found no metric method
* Fix #885: Quantity doesn't honour the unit
* Fix #1895: Parsing different quantity formats

#### Improvements
* Fix #1880: Remove use of reapers manually doing cascade deletion of resources, leave it upto Kubernetes APIServer
* Test coverage for ServiceCatalog
* Fix #1772: Add Javadocs for KubernetesClient class

#### Dependency Upgrade
* Fix #1889: update tekton from v0.7.0 to v0.9.0
* Fix #1872: Support for kubernetes 1.17

#### New Features
* Fix #417: Support Subresources
* Fix #1548: Allow user to update the status on CustomResources
* Fix #1282: Add Support for fetching Kubernetes metrics
* Fix #1917 Allow user to add custom headers to client

### 4.6.4 (20-11-2019)
#### Bugs
* Fix #1866: fix disabled Integration tests
* Fix #1859 - Pass caller's propagation-policy/cascade options to the underlying replicaset when deleting a deployment

#### Improvements
* Fix #1832: chore: refactor poms and update some dependencies
* SelfSubjectRulesReview test coverage

#### Dependency Upgrade
* Fix #1869: chore(deps): bump maven.surefire.plugin.version from 3.0.0-M3 to 3.0.0-M4
* Fix #1864: chore(deps): bump jackson-bom from 2.10.0 to 2.10.1

#### New Features
* Fix #1041: Support cascading delete on custom resources
* Fix #1765 Ability to upload files to a pod

### 4.6.3 (09-11-2019)
#### Bugs
* Fix #1838: Use the correct apiGroup for Knative in KnativeResourceMappingProvider
* Fix #1856: Prevent NPE loop when deleting locally loaded scaleable resource (e.g. statefulset).
* Fix #1853: Revert #1800 due to the concern pointed out [here](https://github.com/fabric8io/kubernetes-client/pull/1800#issuecomment-549561724)

#### Improvements

#### Dependency Upgrade
* chore(deps): bump maven-jar-plugin from 3.1.2 to 3.2.0
* chore(deps): bump maven-source-plugin from 3.1.0 to 3.2.0
* chore(deps): bump jackson-bom from 2.9.10 to 2.10.0

#### New Feature
* Fix #1188: Support for logs for Jobs

### 4.6.2 (01-11-2019)
#### Bugs
* Fix #1833: Respect the termination grace period from the Kubernetes resource by default
* Fix #1827: Fix `withGracePeriod` and `withPropagationPolicy` return type to safely chain further DSL methods and default GracePeriod to 30s
* Fix #1828: VersionInfo date parsing of year
* Fix #1844: KubernetesDeserializer can now handle ArrayNode.
* Fix #1853: Reverts changes introduced by #1800

#### Improvements
* Cleanup log4j dependency from project

#### Dependency Upgrade

#### New Feature
* Fix #1816: Support for Binding in k8-client dsl

### 4.6.1 (15-10-2019)
#### Bugs
* Fix #1796: Check if BouncyCastle provider is set
* Fix #1724: createOrReplace function does not work properly for Custom defined resources
* Fix #1775: KubernetesList.list().delete(resources) orphanDependents semantics change between 4.1.3 and 4.5.2
* Fix #1803: Missing "/" in request url while using customresource client
* Fix #1789: Create or replace on operation seems broken
* Fix #1782: Informer Deadlock; Fix lock typo in SharedProcessor
* Fix #1607: WaitUntilReady for lists

#### Improvements
* Fix #1797: Utils.waitUntilReady should record the stack trace of the caller before rethrowing an exception
* Add support for filtering labels by EXISTS/NOT_EXISTS via the single argument versions of `.withLabel` and `.withoutLabel`
* Schedule reconnect in case of HTTP_GONE when watching; the rescheduled connect will start from beginning of history by not specifying resourceVersion
* Example added for PortForward.

#### Dependency Upgrade
* Updated Knative Serving to v0.9.90
* Update Tekton to v0.7.0

#### New Feature
* Add support for watch in RawCustomResourceOperations

### 4.6.0 (20-09-2019)
#### Bugs
* Fix #1767: Removed fixed override for Okhttp client's `pingInterval`
* Fix #1758: generation of resource handlers for OpenShift
* Fix #1626: Scaling StatefulSets with waiting seems to fail

#### Improvements

#### Dependency Upgrade
* Updated Kubernetes Model to Kubernetes v1.15.3

#### New Feature
* Fix #1380: Support for ControllerRevision
* Added Template Instance Support
* Fix #1384: Initial draft for SharedInformer support.

### 4.5.2 (14-09-2019)
#### Bugs
* Fix #1759: Portforwarding is broken

#### Improvements

#### Dependency Upgrade

#### New Feature


### 4.5.1 (11-09-2019)

#### Improvements
  * Removed Bean Validation integration

### 4.5.0 (10-09-2019)

#### Bugs
  * Fix #1745: Calling getInputStreamFromDataOrFile function with correct parameter order
  * Fix #1730: Fix failing build on jdk11
  * Fix #1634: Cascade delete can't be overriden
  * Fixed Knative model so that it recognizes Container and Volume types as Buildable.
  * Remove lexicographic resource version check in WatchHTTPManager

#### Improvements
  * Added in kubernetes-server-mock (CRUD) the withoutLabel filter and respective tests
  * Removed @Valid annotation from all model class fields (improves quarkus integration).

#### New Feature
  * Allow user to set a propagation policy on deletion


### 4.4.2 (23-08-2019)
#### Bugs
  * Fix #1706: admissionregistration resources are now parsed correctly
  * Fix #1722: Service port forward are now done in the correct namespace
  * Fixed deserialize of `IntOrString` with correct `Kind` instead of `null`

#### Improvements
  * Test coverage for HorizontalPodAutoscaler
  * Added example for PersistentVolumeClaim
  * Added test coverage for ResourceQuota

#### Dependency Upgrade
  * Fix #1331: Migrated from JUnit 4 to JUnit 5

#### New Feature
  * Service Catalog extension


### 4.4.1 (08-08-2019)
####  Bugs
  * Fix #1690: Endpoints is always pluralized
  * Fix #1684: Fixed URL resolution algorithm for OpenShift resources without API Group name

#### Improvements
  * Fix #1650: Introduced `kubernetes.disable.autoConfig` system property to disable auto configuration in Config
  * Fix #1661: Remove generic parameter from KubernetesResource
  * Improved OpenShiftOperation.wrap method performance
  * RawCustomResourceOperationsImpl#makeCall now closes the created Response object

#### Dependency Upgrade

#### New Feature

### 4.4.0 (05-08-2019)
#### Bugs
  * Fix #1592: Corrected type returned by Config.builder()
  * Fix #1565: CRD's Enums are prefixed with Raw keyword
  * Fixed user/password authentication bug in OpenShift 4
  * Fix #1667: Origin header for watch requests had a port of -1 when no port specified

#### Improvements
   * Test coverage for PersistentVolumeClaim
   * Fix #1589: Move HorizontalPodAutoscaler to autoscaling/v1
   * Fix #1553: Allow to explicitly set non-matching field selectors using `withoutField`
   * Cleaned up kubernetes-model pom.xml
   * Removed deprecated KubernetesKind enum

#### Dependency Upgrade

#### New Feature
  * Knative extension
  * Tekton extension
  * Increased OpenShift 4.x compatibility

### 4.3.1 (19-07-2019)
#### Bugs
  * Fix #1592: Corrected type returned by Config.builder()
  * Set cascade deletion to true in case of list operations
  * Fix #1617: Multiple CA certificates with non-unique Subject DN not loaded
  * Fix #1634: Make map backing KubernetesDeserializer thread-safe

#### Improvements
  * Test coverage for Namespace.
  * Example added for NamespaceQuota
  * Example added for Endpoints.
  * Test coverage for Endpoints.
  * Fix #1589: Move HorizontalPodAutoscaler to autoscaling/v1
  * Fix #1553: Allow to explicitly set non-matching field selectors using withoutField
  * assertNotNull replaced with assertTrue for boolean statements in unit tests
  * Test coverage for PodPreset
  * Added test coverage for PersistentVolume
  * Fix #1290: Added github stale bot.
  * Add type parameter to make CustomResourceList.getItems() return a typed List.

#### Dependency Upgrade
  * Upgrade Jackson to version 2.9.9

#### New Feature
  * Fixes #973: added support for service catalog client
  * Added support for SelfSubjectAccessReview
  * Added support for SelfSubjectRulesReview

### 4.3.0 (10-06-2019)
#### Bugs
  * Fix #1500: exec `redirectingInput` was not correctly setting the input pipe (since 4.2.0).
  * Fix #1507: remove unnecessary OutputStream copying a directory and return the directory object instead the file object when a directory is copied or read
  * Fix #758: Deleting Deployments with `.cascading(true)` creates a new Replica Set
  * Fix #1515: HasMetadataOperation.periodicWatchUntilReady is broken
  * Fix #1550: MutatingWebhookConfigurationOperationsImpl should be a NonNamespaceOperation

#### Improvements
  * Added example for raw custom resources.

#### Dependency Upgrade

#### New Feature
  * Fix #1523: Added createOrReplace() method to RawCustomResourceOperations dsl
  * Feature #1374 Add support for resizeChannel in ExecWebSocketListener

### 4.2.2 (17-04-2019)
#### Bugs
  * Fix #1297: wrong result produced when exec in used and params contains '&'. Url string not encoded properly.
  * Fix #1449: System.currentTimeMillis() replaced with System.nanoTime()
  * Fix #1495: avoid runtime dependency on Commons Collections

#### Improvements

#### Dependency Upgrade

#### New Feature

### 4.2.1 (15-04-2019)
#### Bugs
  * Fix #1297: wrong result produced when exec in used and params contains '&'. Url string not encoded properly.
  * Fix #1473: Use correct plural form in OpenshiftRole
  * Fix #1480: The kubernetes-client is not optionally depending on bouncycastle.
  * Fix #1490: Resource could not be loaded
  * Fix #1468: Taking labels into consideration when comparing resources for equality.

#### Improvements
  * Fix #1455: Use SubjectAccessReview and LocalSubjectAccessReview in kubernetes client using subjectAccessReviewAuth()

#### Dependency Upgrade

#### New Feature
  * First Draft of Custom Resource Improvements (#1472)

### 4.2.0 (29-03-2019)
#### Bugs
  * Fix #1387: ValidatingWebhookConfigurationOperationsImpl should be a NonNamespaceOperation
  * Fix #1429: Fixes JsonMappingException: No resource type found for:v1#List when reading a Kubernetes List YAML
  * Fix #760: Api get pod from yaml issue
  * Fix #807: Loading a deployment from server with a config file throws exception

#### Improvements
  * Fix #1425: Preserve labels and fields when using CRD's withResourceVersion()
  * Service DSL now includes methods for port forwarding
  * Introduce file and dir read / copy from pods

#### Dependency Upgrade
  * Upgrade Sundrio to 0.17.2
  * Upgrade to Bean Validation 2.0

#### New Feature

### 4.1.3 (02-03-2019)
#### Bugs
  * Fix nanosecond conversion using waitUntilReady
  * Fix #1008: Use a reasonable buffer size for exec stdin
  * Fix #1005: Loading a template from file and processing it locally by passing parameters map is broken

#### Improvements
  * Fix #1362: store exceptions thrown in port forwarder websocket
  * Generate Jandex index file for faster lookup performance
  * Fix #1361: Relax restrictions on environment variable names
  * Refactor: Use lambdas wherever possible across project
  * Fix #1371: Add an example for Job Controller

#### Dependency Upgrade
  * Bump Snakeyaml to version 1.24

#### New Feature
  * Feature 213: Added require( ) method to Resource object class.
  * Fix #1064: Make Deployments rollable

### 4.1.2
  Bugs

    * Fix #1271: Issue deploying ReplicaSet to extensions/v1beta1

    * Fix #1152: Renamed Kubernetes RBAC resources to use non-prefixed names and renamed Openshift RBAC resources to prefix with Openshift

    * Fix #1218: CustomResourceDefinitions: cascading() causes NoSuchMethodError

    * Fix #1309: Can't get VersionInfo correctly

    * Fix #1332: Unable to use ExecCredentials

    * Fix #1351: NPE IpAddressMatcherTest

  Improvements

    * Updated compatability matrix after model upgrade in README.md

    * Fix #1306: Support `KUBECONFIG` env var with multiple paths

    * Classes implementing KubernetesResourceList has now generic type set.

    * Fix #1348: support `v1beta1` version for `ExecCredentials`

    * Fix #1326: Make CustomResource @Buildable

    * Fix #1354: suppress log warnings that `CustomResourceDefinition`s are still in beta


  Dependency Upgrade

    * Updated jackson to 2.9.8

    * Upgrade okhttp to 3.12.0

  New Feature

    * Fix #1286: Pod Preset Support

    * Fix #1339: oAuth token rotation support

    * Fix #1314: Support for EC Private Keys

  Misc

    * Appended some files to licence check exclusion list.

#### 4.1.1

  Bugs

    * Fix #1239: Fix one case of OkHttp connection leaks

    * Fix #1266: Not setting optional Impersonate-Group results in NPE in ImpersonatorInterceptor

    * Fix #1238: Renamed files with invalid Windows characters

    * Fix #1260: Added Windows support in ConfigTest.honorClientAuthenticatorCommands

    * Fix #579: Add Timestampable interface to PodOperationsImpl/BuildOperationsImpl and set timestamps parameter

    * Fix #1273: customResources can't be used with Cluster scoped CRDs

    * Fix #1228: Closed InputStream in OperationSupport's handleResponse to avoid leak

    * Fix #1280: Fix ExecCredential deserialization in kubeconfig auth

  Improvements

    * Fix #1226 : Extend and move integrations tests

    * Fix #989  : Add support for waitForCondition

    * Fix #1293 : OpenShiftOAuthInterceptor.authorize() should only throw IOException

  Dependency Upgrade

    * Fix #1223: jackson-dataformat-yaml dependency (2.7.7) ageing

    * Fix #1262: Upgrade maven-surefire-plugin to 3.0.0-M1

    * Fix #1272: Upgrade Awaitility to version 3.1.3

    * Fix #1235: Upgrade kubernetes-model to latest kubernetes/Openshift versions


  New Feature
    * Fix #1142: Pagination Support

    * Fix #1234: VolumeNodeAffinity support

    * Fix #1244: Pod Priority Support

    * Fix #1186: Added Support for creating HPA based on custom metrics

#### 4.0.7
  Bugs

    * Fix #1214 : Watch resource versions not correctly tracked resulting in 410 errors on reconnect

  Improvements

    * Fix #1179 : Impersonate-Extra keys may be specified multiple times
    * Fix #1182 : Fixes flaky integration tests.
    * Fix #1200 : Support client authenticator commands like `aws-iam-authenticator`.
    * Fix #1201 : Fix problems with swallowed InterruptedExceptions
    * Chore #1168 : Upgrade to Java 8
    * fix #1197 : Broken withName() method  for CustomResourceDefinition.

  Dependency Upgrade

  New Feature

#### 4.0.4
  Bugs

    * Fix #1180 : DeploymentExamples requires the definition of a selector with match labels

    * Fix #1099 : CustomResourceDefinitions: withResourceVersion() causes NoSuchMethodError

    * Fix #1156 : Watcher does not have correct authentication information in Openshift environment.

    * Fix #1125 : ConfigMap labels are ignored when using mock KubernetesServer

    * Fix #1144 : Get Request with OpenShift Mock Server Not Working

    * Fix #1147 : Cluster context was being ignored when loading the Config from a kubeconfig file

    * Fix #1162 : Deletion of DeploymentConfig now does not fail randomly because of issues related to owner references of the ReplicationController

    * Fix #1165 : Null parameter values when processing a template are now handled properly

    * Fix #1173 : Send response to Callback for exec commands that have no textual feedback

    * Fix #1172 : Use v1beta1 for CronJob

    * Fix #1158: Add support for label selectors in the mock server

  Improvements

    * Added Kubernetes/Openshift examples for client.getVersion()
    * Fix #1126 : Add new option `kubernetes.disable.hostname.verification` / `KUBERNETES_DISABLE_HOSTNAME_VERIFICATION` to disable hostname verification
    * Fix #1178 : Impersonate-Group may be specified multiple times

  Dependency Upgrade

    * Fix #924 : Include kubernetes-model in client BOM with dependencies.

  New Feature

    * Fix #1066 : Add support for Kubernetes RBAC Role and Role Binding
    * Fix #1150: Add support for Kubernetes RBAC Cluster Role and Cluster Role Binding
    * Fix #770: Added Support for CronJob
    * Fix #1140: Provide User Utilities
    * Fix #1139 : Make it easy to get the URL of a service.

#### 4.0.0
  Bugs

    * Fix #1098 : Unable to create LimitRange from yaml
    * Fix #1089 : Query parameters are not correctly processed if set in `masterUrl`
    * Fix #1112 : Append multiple query param in masterUrl
    * Fix #1085 : Impersonate parameters are not configurable for DefaultOpenShiftClient
    * Fix #1106 : Fix typo in crud mode in mockserver

  New Feature

    * Fix #1020 : Support for Kubernetes/Openshift v1.9/v3.9 respectively

  Improvements

    * Fix #1119 : Regression Test are more stable and takes less time to execute

  Dependency Upgrade

    * Kubernetes Model upgraded to 3.0.0 with support for Kubernetes/Openshift v1.9/v3.9 respectively
      Features and Fixes Available
       * Resources according to Kubernetes/Openshift v1.9/v3.9
       * Add support for RBAC Role, Role Binding and Netnamespace in Model
       * KubernetesDeserializer shouldn't pickup mappings from incompatible providers
       * Add all packages in KubernetesDeserializer

  Major Movements and Changes

    * SecurityContextConstraints has been moved to OpenShift client from Kubernetes Client
    * Job dsl is in both `batch` and `extensions`(Extensions is deprecated)
    * DaemonSet dsl is in both `apps` and `extensions`(Extensions is deprecated)
    * Deployment dsl is in both `apps` and `extensions`(Extensions is deprecated)
    * ReplicaSet dsl is in both `apps` and `extensions`(Extensions is deprecated)
    * NetworkPolicy dsl is in both `network` and `extensiosn`(Extensions is deprecated)
    * Storage Class moved from `client base DSL` to `storage` DSL
    * PodSecurityPolicies moved from `client base DSL` and `extensions` to only `extensions`
    * ThirdPartyResource has been removed.

#### 3.2.0
  Bugs
   * Fix #1083 : Mock Kubernetes server only handles core and extensions API groups
   * Fix #1087 : Mock server can't list custom resources
   * Fix #1055 : Unable to log in to cluster when using username and password

  New Feature
   * Support `error` websocket channel - https://github.com/fabric8io/kubernetes-client/pull/1045

  Improvements
   * Do not repeatedly create Config instance in exec - https://github.com/fabric8io/kubernetes-client/pull/1081
   * Determine kubernetes service host and port from environment if available - https://github.com/fabric8io/kubernetes-client/pull/1086
   * Upgraded Kuberneted Model version to 2.1.1
     Features and Fixes Available
      * KubernetesDeserializer can now lookup for resource mappings via ServiceLoader - https://github.com/fabric8io/kubernetes-model/pull/307
      * Add new package to OSGi exports - https://github.com/fabric8io/kubernetes-model/pull/310
      * Add additional types that are needed to support extensions - https://github.com/fabric8io/kubernetes-model/pull/305

#### 3.1.12
  Bugs
   * Fix #1070 : Error parsing openshift json template with the latest version

  New Feature
   * Fix #1048 : Add support for the k8s/openshift version

  Improvements
   * Fixes premature call to watcher onClose

#### 3.1.11
  Bugs
   * Fix #1013 : Kubernetes connection is not getting closed.
   * Fix #1004 : Multiple document handling breaks if "---" found anywhere in the document
   * Fix #1035 : RejectedExecutionException in WatchHTTPManager
   * Impersonation parameters not set in withRequestConfig - https://github.com/fabric8io/kubernetes-client/pull/1037

  Improvements
   * NO_PROXY setting now supports IP ranges so you can specify whole subnet to be excluded from proxy traffic eg. 192.168.0.1/8

#### 3.1.10
  Bugs

  New Feature
   * Added support for StorageClass - https://github.com/fabric8io/kubernetes-client/pull/978
   * Added support for PodSecurityPolicy - https://github.com/fabric8io/kubernetes-client/pull/992
   * The client now warns when using Kubernetes alpha or beta resources - https://github.com/fabric8io/kubernetes-client/pull/1010
   * A Config can now be built from `Config.fromKubeconfig(kubeconfigFileContents)`: https://github.com/fabric8io/kubernetes-client/pull/1029

  Improvements
   * Fixed issue of SecurityContextConstraints not working - https://github.com/fabric8io/kubernetes-client/pull/982
     Note :- This got fixed by fixing model - https://github.com/fabric8io/kubernetes-model/pull/274
     Dependencies Upgrade<|MERGE_RESOLUTION|>--- conflicted
+++ resolved
@@ -6,11 +6,8 @@
 * Fix #5729: ensure that kind is set for generic resource lists
 * Fix #3032: JUnit5 Kubernetes Extension works with Nested tests
 * Fix #5759: Don't annotate KubeSchema and ValidationSchema classes
-<<<<<<< HEAD
 * Fix #5781: Use UTF-8 for basic authentication
-=======
 * Fix #5508: (crd-generator) Ensure deterministic ordering of CustomResourceDefinitionVersions
->>>>>>> 464e32eb
 
 #### Improvements
 * Fix #5701: Owner reference validity check regarding scope and namespace
