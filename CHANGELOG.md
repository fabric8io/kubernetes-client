--- conflicted
+++ resolved
@@ -61,11 +61,7 @@
 * Fix #2019: Added CustomResourceCrudTest
 * Fix #2054: JobExample doesn't work
 * Fix #2082:  Added filter node metrics via labels
-<<<<<<< HEAD
-* Generated *List classes for Knative implement proper KubernetesResourceList interface
-=======
 * Generated List classes for Knative implement proper KubernetesResourceList interface
->>>>>>> 683e2aa6
 * Modify the dependency management of the generator of kubernetes-model to golang module
 
 #### Dependency Upgrade
@@ -73,7 +69,6 @@
 * Updated Tekton Model to v0.11.0
 
 #### New Features
-* KUDO extension suport KUDO v0.10.0
 
 ### 4.9.0 (2020-03-12)
 #### Bugs
@@ -98,6 +93,7 @@
 
 #### New Features
 * Fix #1820: Override Createable.create(T) to avoid generic array creation
+* KUDO extension suport KUDO v0.10.0
 
 ### 4.8.0 (14-02-2020)
 #### Bugs
