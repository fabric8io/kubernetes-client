--- conflicted
+++ resolved
@@ -4,20 +4,16 @@
   Bugs
 
   Improvements
-<<<<<<< HEAD
-  
-    * Test coverage for PersistentVolumeClaim
+   * Test coverage for PersistentVolumeClaim
    * Fix #1589: Move HorizontalPodAutoscaler to autoscaling/v1
    * Fix #1553: Allow to explicitly set non-matching field selectors using `withoutField`
-=======
-  * Cleaned up kubernetes-model pom.xml
+   * Cleaned up kubernetes-model pom.xml
 
   Dependency Upgrade
 
   New Feature
   * Knative extension
   * Tekton extension
->>>>>>> f5ebea64
 
 ### 4.3.1 (19-07-2019)
   Bugs
