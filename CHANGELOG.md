--- conflicted
+++ resolved
@@ -7,21 +7,14 @@
   
   Improvements
   
-<<<<<<< HEAD
     * Example added for Endpoints.
-    
-=======
     * Test coverage for Endpoints.
-   * Fix #1589: Move HorizontalPodAutoscaler to autoscaling/v1
-   * Fix #1553: Allow to explicitly set non-matching field selectors using `withoutField`
-
+    * Fix #1589: Move HorizontalPodAutoscaler to autoscaling/v1
+    * Fix #1553: Allow to explicitly set non-matching field selectors using `withoutField
     * assertNotNull replaced with assertTrue for boolean statements in unit tests
     * Test coverage for PodPreset
-
     * Added test coverage for PersistentVolume
 
-
->>>>>>> 58d827ba
   Dependency Upgrade
 
   New Feature
