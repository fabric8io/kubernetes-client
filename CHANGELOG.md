--- conflicted
+++ resolved
@@ -17,11 +17,8 @@
 * Fix #5107: The Camel-k extension has been deprecated in favor of the official release of the generated one
 
 #### New Features
-<<<<<<< HEAD
 * Fix #4184: Add utility methods for creating ConfigMap from files/directories in KubernetesResourceUtil
-=======
 * Fix #4829: Gradle Plugin for Java Generation from CRD
->>>>>>> 296aafd0
 
 #### _**Note**_: Breaking changes
 * Fix #4911: Config/RequestConfig.scaleTimeout has been deprecated along with Scalable.scale(count, wait) and DeployableScalableResource.deployLatest(wait). withTimeout may be called before the operation to control the timeout.
