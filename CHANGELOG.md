## CHANGELOG

### 4.7-SNAPSHOT
#### Bugs
* `Quantity.getAmountInBytes()` should be able to handle negative exponents

#### Improvements

#### Dependency Upgrade

#### New Features

### 4.7.0 (08-01-2020)
#### Bugs
* Fix #1850: Add option to disable timestamps in build logs on Openshift
* Fix #1902: Fix the usage of reflection, so that `getMetadata` is detected properly
* Fix #1925: Client should always read services from server during replace
* Fix #1486: Creating CRDs with schema validation is broken
* Fix #1707: HorizontalPodAutoscalerSpecBuilder found no metric method
* Fix #885: Quantity doesn't honour the unit
* Fix #1895: Parsing different quantity formats

#### Improvements
* Fix #1880: Remove use of reapers manually doing cascade deletion of resources, leave it upto Kubernetes APIServer
* Test coverage for ServiceCatalog
* Fix #1772: Add Javadocs for KubernetesClient class

#### Dependency Upgrade
* Fix #1889: update tekton from v0.7.0 to v0.9.0
* Fix #1872: Support for kubernetes 1.17

#### New Features
* Fix #417: Support Subresources
* Fix #1548: Allow user to update the status on CustomResources
<<<<<<< HEAD
* Fix #1917 Allow user to add custom headers to client
=======
* Fix #1282: Add Support for fetching Kubernetes metrics
>>>>>>> 403a6c56

### 4.6.4 (20-11-2019)
#### Bugs
* Fix #1866: fix disabled Integration tests
* Fix #1859 - Pass caller's propagation-policy/cascade options to the underlying replicaset when deleting a deployment

#### Improvements
* Fix #1832: chore: refactor poms and update some dependencies

#### Dependency Upgrade
* Fix #1869: chore(deps): bump maven.surefire.plugin.version from 3.0.0-M3 to 3.0.0-M4
* Fix #1864: chore(deps): bump jackson-bom from 2.10.0 to 2.10.1

#### New Features
* Fix #1041: Support cascading delete on custom resources
* Fix #1765 Ability to upload files to a pod

### 4.6.3 (09-11-2019)
#### Bugs
* Fix #1838: Use the correct apiGroup for Knative in KnativeResourceMappingProvider
* Fix #1856: Prevent NPE loop when deleting locally loaded scaleable resource (e.g. statefulset).
* Fix #1853: Revert #1800 due to the concern pointed out [here](https://github.com/fabric8io/kubernetes-client/pull/1800#issuecomment-549561724)

#### Improvements

#### Dependency Upgrade
* chore(deps): bump maven-jar-plugin from 3.1.2 to 3.2.0
* chore(deps): bump maven-source-plugin from 3.1.0 to 3.2.0
* chore(deps): bump jackson-bom from 2.9.10 to 2.10.0

#### New Feature
* Fix #1188: Support for logs for Jobs

### 4.6.2 (01-11-2019)
#### Bugs
* Fix #1833: Respect the termination grace period from the Kubernetes resource by default
* Fix #1827: Fix `withGracePeriod` and `withPropagationPolicy` return type to safely chain further DSL methods and default GracePeriod to 30s
* Fix #1828: VersionInfo date parsing of year
* Fix #1844: KubernetesDeserializer can now handle ArrayNode.
* Fix #1853: Reverts changes introduced by #1800

#### Improvements
* Cleanup log4j dependency from project

#### Dependency Upgrade

#### New Feature
* Fix #1816: Support for Binding in k8-client dsl

### 4.6.1 (15-10-2019)
#### Bugs
* Fix #1796: Check if BouncyCastle provider is set
* Fix #1724: createOrReplace function does not work properly for Custom defined resources
* Fix #1775: KubernetesList.list().delete(resources) orphanDependents semantics change between 4.1.3 and 4.5.2
* Fix #1803: Missing "/" in request url while using customresource client
* Fix #1789: Create or replace on operation seems broken
* Fix #1782: Informer Deadlock; Fix lock typo in SharedProcessor
* Fix #1607: WaitUntilReady for lists

#### Improvements
* Fix #1797: Utils.waitUntilReady should record the stack trace of the caller before rethrowing an exception
* Add support for filtering labels by EXISTS/NOT_EXISTS via the single argument versions of `.withLabel` and `.withoutLabel`
* Schedule reconnect in case of HTTP_GONE when watching; the rescheduled connect will start from beginning of history by not specifying resourceVersion
* Example added for PortForward.

#### Dependency Upgrade
* Updated Knative Serving to v0.9.90
* Update Tekton to v0.7.0

#### New Feature
* Add support for watch in RawCustomResourceOperations

### 4.6.0 (20-09-2019)
#### Bugs
* Fix #1767: Removed fixed override for Okhttp client's `pingInterval`
* Fix #1758: generation of resource handlers for OpenShift
* Fix #1626: Scaling StatefulSets with waiting seems to fail

#### Improvements

#### Dependency Upgrade
* Updated Kubernetes Model to Kubernetes v1.15.3

#### New Feature
* Fix #1380: Support for ControllerRevision
* Added Template Instance Support
* Fix #1384: Initial draft for SharedInformer support.

### 4.5.2 (14-09-2019)
#### Bugs
* Fix #1759: Portforwarding is broken

#### Improvements

#### Dependency Upgrade

#### New Feature


### 4.5.1 (11-09-2019)

#### Improvements
  * Removed Bean Validation integration

### 4.5.0 (10-09-2019)

#### Bugs
  * Fix #1745: Calling getInputStreamFromDataOrFile function with correct parameter order
  * Fix #1730: Fix failing build on jdk11
  * Fix #1634: Cascade delete can't be overriden
  * Fixed Knative model so that it recognizes Container and Volume types as Buildable.
  * Remove lexicographic resource version check in WatchHTTPManager

#### Improvements
  * Added in kubernetes-server-mock (CRUD) the withoutLabel filter and respective tests
  * Removed @Valid annotation from all model class fields (improves quarkus integration).

#### New Feature
  * Allow user to set a propagation policy on deletion


### 4.4.2 (23-08-2019)
#### Bugs
  * Fix #1706: admissionregistration resources are now parsed correctly
  * Fix #1722: Service port forward are now done in the correct namespace
  * Fixed deserialize of `IntOrString` with correct `Kind` instead of `null`

#### Improvements
  * Test coverage for HorizontalPodAutoscaler
  * Added example for PersistentVolumeClaim
  * Added test coverage for ResourceQuota

#### Dependency Upgrade
  * Fix #1331: Migrated from JUnit 4 to JUnit 5

#### New Feature
  * Service Catalog extension


### 4.4.1 (08-08-2019)
####  Bugs
  * Fix #1690: Endpoints is always pluralized
  * Fix #1684: Fixed URL resolution algorithm for OpenShift resources without API Group name

#### Improvements
  * Fix #1650: Introduced `kubernetes.disable.autoConfig` system property to disable auto configuration in Config
  * Fix #1661: Remove generic parameter from KubernetesResource
  * Improved OpenShiftOperation.wrap method performance
  * RawCustomResourceOperationsImpl#makeCall now closes the created Response object

#### Dependency Upgrade

#### New Feature

### 4.4.0 (05-08-2019)
  Bugs
  * Fix #1592: Corrected type returned by Config.builder()
  * Fix #1565: CRD's Enums are prefixed with Raw keyword
  * Fixed user/password authentication bug in OpenShift 4
  * Fix #1667: Origin header for watch requests had a port of -1 when no port specified

  Improvements
   * Test coverage for PersistentVolumeClaim
   * Fix #1589: Move HorizontalPodAutoscaler to autoscaling/v1
   * Fix #1553: Allow to explicitly set non-matching field selectors using `withoutField`
   * Cleaned up kubernetes-model pom.xml
   * Removed deprecated KubernetesKind enum

  Dependency Upgrade

  New Feature
  * Knative extension
  * Tekton extension
  * Increased OpenShift 4.x compatibility

### 4.3.1 (19-07-2019)
  Bugs
   * Fix #1592: Corrected type returned by Config.builder()
   * Set cascade deletion to true in case of list operations
   * Fix #1617: Multiple CA certificates with non-unique Subject DN not loaded
   * Fix #1634: Make map backing KubernetesDeserializer thread-safe

  Improvements
    * Test coverage for Namespace.
    * Example added for NamespaceQuota
    * Example added for Endpoints.
    * Test coverage for Endpoints.
    * Fix #1589: Move HorizontalPodAutoscaler to autoscaling/v1
    * Fix #1553: Allow to explicitly set non-matching field selectors using withoutField
    * assertNotNull replaced with assertTrue for boolean statements in unit tests
    * Test coverage for PodPreset
    * Added test coverage for PersistentVolume
    * Fix #1290: Added github stale bot.
    * Add type parameter to make CustomResourceList.getItems() return a typed List.

  Dependency Upgrade
    * Upgrade Jackson to version 2.9.9

  New Feature
    * Fixes #973: added support for service catalog client
    * Added support for SelfSubjectAccessReview
    * Added support for SelfSubjectRulesReview

#### 4.3.0 (10-06-2019)

  Bugs

    * Fix #1500: exec `redirectingInput` was not correctly setting the input pipe (since 4.2.0).
    * Fix #1507: remove unnecessary OutputStream copying a directory and return the directory object instead the file object when a directory is copied or read
    * Fix #758: Deleting Deployments with `.cascading(true)` creates a new Replica Set
    * Fix #1515: HasMetadataOperation.periodicWatchUntilReady is broken
    * Fix #1550: MutatingWebhookConfigurationOperationsImpl should be a NonNamespaceOperation

  Improvements

    * Added example for raw custom resources.

  Dependency Upgrade

  New Feature
   * Fix #1523: Added createOrReplace() method to RawCustomResourceOperations dsl
   * Feature #1374 Add support for resizeChannel in ExecWebSocketListener

#### 4.2.2 (17-04-2019)

  Bugs

    * Fix #1297: wrong result produced when exec in used and params contains '&'. Url string not encoded properly.
    * Fix #1449: System.currentTimeMillis() replaced with System.nanoTime()
    * Fix #1495: avoid runtime dependency on Commons Collections

  Improvements

  Dependency Upgrade

  New Feature

#### 4.2.1 (15-04-2019)

  Bugs

    * Fix #1297: wrong result produced when exec in used and params contains '&'. Url string not encoded properly.
    * Fix #1473: Use correct plural form in OpenshiftRole
    * Fix #1480: The kubernetes-client is not optionally depending on bouncycastle.
    * Fix #1490: Resource could not be loaded
    * Fix #1468: Taking labels into consideration when comparing resources for equality.

  Improvements

    * Fix #1455: Use SubjectAccessReview and LocalSubjectAccessReview in kubernetes client using subjectAccessReviewAuth()

  Dependency Upgrade


  New Feature

    * First Draft of Custom Resource Improvements (#1472)

#### 4.2.0 (29-03-2019)

  Bugs

    * Fix #1387: ValidatingWebhookConfigurationOperationsImpl should be a NonNamespaceOperation
    * Fix #1429: Fixes JsonMappingException: No resource type found for:v1#List when reading a Kubernetes List YAML
    * Fix #760: Api get pod from yaml issue
    * Fix #807: Loading a deployment from server with a config file throws exception

  Improvements

    * Fix #1425: Preserve labels and fields when using CRD's withResourceVersion()
    * Service DSL now includes methods for port forwarding
    * Introduce file and dir read / copy from pods

  Dependency Upgrade

    * Upgrade Sundrio to 0.17.2
    * Upgrade to Bean Validation 2.0

  New Feature

#### 4.1.3 (02-03-2019)

  Bugs

   * Fix nanosecond conversion using waitUntilReady
   * Fix #1008: Use a reasonable buffer size for exec stdin
   * Fix #1005: Loading a template from file and processing it locally by passing parameters map is broken

  Improvements

    * Fix #1362: store exceptions thrown in port forwarder websocket
    * Generate Jandex index file for faster lookup performance
    * Fix #1361: Relax restrictions on environment variable names
    * Refactor: Use lambdas wherever possible across project
    * Fix #1371: Add an example for Job Controller

  Dependency Upgrade
    * Bump Snakeyaml to version 1.24

  New Feature
    * Feature 213: Added require( ) method to Resource object class.
    * Fix #1064: Make Deployments rollable

#### 4.1.2
  Bugs

    * Fix #1271: Issue deploying ReplicaSet to extensions/v1beta1

    * Fix #1152: Renamed Kubernetes RBAC resources to use non-prefixed names and renamed Openshift RBAC resources to prefix with Openshift

    * Fix #1218: CustomResourceDefinitions: cascading() causes NoSuchMethodError

    * Fix #1309: Can't get VersionInfo correctly

    * Fix #1332: Unable to use ExecCredentials

    * Fix #1351: NPE IpAddressMatcherTest

  Improvements

    * Updated compatability matrix after model upgrade in README.md

    * Fix #1306: Support `KUBECONFIG` env var with multiple paths

    * Classes implementing KubernetesResourceList has now generic type set.

    * Fix #1348: support `v1beta1` version for `ExecCredentials`

    * Fix #1326: Make CustomResource @Buildable

    * Fix #1354: suppress log warnings that `CustomResourceDefinition`s are still in beta


  Dependency Upgrade

    * Updated jackson to 2.9.8

    * Upgrade okhttp to 3.12.0

  New Feature

    * Fix #1286: Pod Preset Support

    * Fix #1339: oAuth token rotation support

    * Fix #1314: Support for EC Private Keys

  Misc

    * Appended some files to licence check exclusion list.

#### 4.1.1

  Bugs

    * Fix #1239: Fix one case of OkHttp connection leaks

    * Fix #1266: Not setting optional Impersonate-Group results in NPE in ImpersonatorInterceptor

    * Fix #1238: Renamed files with invalid Windows characters

    * Fix #1260: Added Windows support in ConfigTest.honorClientAuthenticatorCommands

    * Fix #579: Add Timestampable interface to PodOperationsImpl/BuildOperationsImpl and set timestamps parameter

    * Fix #1273: customResources can't be used with Cluster scoped CRDs

    * Fix #1228: Closed InputStream in OperationSupport's handleResponse to avoid leak

    * Fix #1280: Fix ExecCredential deserialization in kubeconfig auth

  Improvements

    * Fix #1226 : Extend and move integrations tests

    * Fix #989  : Add support for waitForCondition

    * Fix #1293 : OpenShiftOAuthInterceptor.authorize() should only throw IOException

  Dependency Upgrade

    * Fix #1223: jackson-dataformat-yaml dependency (2.7.7) ageing

    * Fix #1262: Upgrade maven-surefire-plugin to 3.0.0-M1

    * Fix #1272: Upgrade Awaitility to version 3.1.3

    * Fix #1235: Upgrade kubernetes-model to latest kubernetes/Openshift versions


  New Feature
    * Fix #1142: Pagination Support

    * Fix #1234: VolumeNodeAffinity support

    * Fix #1244: Pod Priority Support

    * Fix #1186: Added Support for creating HPA based on custom metrics

#### 4.0.7
  Bugs

    * Fix #1214 : Watch resource versions not correctly tracked resulting in 410 errors on reconnect

  Improvements

    * Fix #1179 : Impersonate-Extra keys may be specified multiple times
    * Fix #1182 : Fixes flaky integration tests.
    * Fix #1200 : Support client authenticator commands like `aws-iam-authenticator`.
    * Fix #1201 : Fix problems with swallowed InterruptedExceptions
    * Chore #1168 : Upgrade to Java 8
    * fix #1197 : Broken withName() method  for CustomResourceDefinition.

  Dependency Upgrade

  New Feature

#### 4.0.4
  Bugs

    * Fix #1180 : DeploymentExamples requires the definition of a selector with match labels

    * Fix #1099 : CustomResourceDefinitions: withResourceVersion() causes NoSuchMethodError

    * Fix #1156 : Watcher does not have correct authentication information in Openshift environment.

    * Fix #1125 : ConfigMap labels are ignored when using mock KubernetesServer

    * Fix #1144 : Get Request with OpenShift Mock Server Not Working

    * Fix #1147 : Cluster context was being ignored when loading the Config from a kubeconfig file

    * Fix #1162 : Deletion of DeploymentConfig now does not fail randomly because of issues related to owner references of the ReplicationController

    * Fix #1165 : Null parameter values when processing a template are now handled properly

    * Fix #1173 : Send response to Callback for exec commands that have no textual feedback

    * Fix #1172 : Use v1beta1 for CronJob

    * Fix #1158: Add support for label selectors in the mock server

  Improvements

    * Added Kubernetes/Openshift examples for client.getVersion()
    * Fix #1126 : Add new option `kubernetes.disable.hostname.verification` / `KUBERNETES_DISABLE_HOSTNAME_VERIFICATION` to disable hostname verification
    * Fix #1178 : Impersonate-Group may be specified multiple times

  Dependency Upgrade

    * Fix #924 : Include kubernetes-model in client BOM with dependencies.

  New Feature

    * Fix #1066 : Add support for Kubernetes RBAC Role and Role Binding
    * Fix #1150: Add support for Kubernetes RBAC Cluster Role and Cluster Role Binding
    * Fix #770: Added Support for CronJob
    * Fix #1140: Provide User Utilities
    * Fix #1139 : Make it easy to get the URL of a service.

#### 4.0.0
  Bugs

    * Fix #1098 : Unable to create LimitRange from yaml
    * Fix #1089 : Query parameters are not correctly processed if set in `masterUrl`
    * Fix #1112 : Append multiple query param in masterUrl
    * Fix #1085 : Impersonate parameters are not configurable for DefaultOpenShiftClient
    * Fix #1106 : Fix typo in crud mode in mockserver

  New Feature

    * Fix #1020 : Support for Kubernetes/Openshift v1.9/v3.9 respectively

  Improvements

    * Fix #1119 : Regression Test are more stable and takes less time to execute

  Dependency Upgrade

    * Kubernetes Model upgraded to 3.0.0 with support for Kubernetes/Openshift v1.9/v3.9 respectively
      Features and Fixes Available
       * Resources according to Kubernetes/Openshift v1.9/v3.9
       * Add support for RBAC Role, Role Binding and Netnamespace in Model
       * KubernetesDeserializer shouldn't pickup mappings from incompatible providers
       * Add all packages in KubernetesDeserializer

  Major Movements and Changes

    * SecurityContextConstraints has been moved to OpenShift client from Kubernetes Client
    * Job dsl is in both `batch` and `extensions`(Extensions is deprecated)
    * DaemonSet dsl is in both `apps` and `extensions`(Extensions is deprecated)
    * Deployment dsl is in both `apps` and `extensions`(Extensions is deprecated)
    * ReplicaSet dsl is in both `apps` and `extensions`(Extensions is deprecated)
    * NetworkPolicy dsl is in both `network` and `extensiosn`(Extensions is deprecated)
    * Storage Class moved from `client base DSL` to `storage` DSL
    * PodSecurityPolicies moved from `client base DSL` and `extensions` to only `extensions`
    * ThirdPartyResource has been removed.

#### 3.2.0
  Bugs
   * Fix #1083 : Mock Kubernetes server only handles core and extensions API groups
   * Fix #1087 : Mock server can't list custom resources
   * Fix #1055 : Unable to log in to cluster when using username and password

  New Feature
   * Support `error` websocket channel - https://github.com/fabric8io/kubernetes-client/pull/1045

  Improvements
   * Do not repeatedly create Config instance in exec - https://github.com/fabric8io/kubernetes-client/pull/1081
   * Determine kubernetes service host and port from environment if available - https://github.com/fabric8io/kubernetes-client/pull/1086
   * Upgraded Kuberneted Model version to 2.1.1
     Features and Fixes Available
      * KubernetesDeserializer can now lookup for resource mappings via ServiceLoader - https://github.com/fabric8io/kubernetes-model/pull/307
      * Add new package to OSGi exports - https://github.com/fabric8io/kubernetes-model/pull/310
      * Add additional types that are needed to support extensions - https://github.com/fabric8io/kubernetes-model/pull/305

#### 3.1.12
  Bugs
   * Fix #1070 : Error parsing openshift json template with the latest version

  New Feature
   * Fix #1048 : Add support for the k8s/openshift version

  Improvements
   * Fixes premature call to watcher onClose

#### 3.1.11
  Bugs
   * Fix #1013 : Kubernetes connection is not getting closed.
   * Fix #1004 : Multiple document handling breaks if "---" found anywhere in the document
   * Fix #1035 : RejectedExecutionException in WatchHTTPManager
   * Impersonation parameters not set in withRequestConfig - https://github.com/fabric8io/kubernetes-client/pull/1037

  Improvements
   * NO_PROXY setting now supports IP ranges so you can specify whole subnet to be excluded from proxy traffic eg. 192.168.0.1/8

#### 3.1.10
  Bugs

  New Feature
   * Added support for StorageClass - https://github.com/fabric8io/kubernetes-client/pull/978
   * Added support for PodSecurityPolicy - https://github.com/fabric8io/kubernetes-client/pull/992
   * The client now warns when using Kubernetes alpha or beta resources - https://github.com/fabric8io/kubernetes-client/pull/1010
   * A Config can now be built from `Config.fromKubeconfig(kubeconfigFileContents)`: https://github.com/fabric8io/kubernetes-client/pull/1029

  Improvements
   * Fixed issue of SecurityContextConstraints not working - https://github.com/fabric8io/kubernetes-client/pull/982
	Note :- This got fixed by fixing model - https://github.com/fabric8io/kubernetes-model/pull/274
  Dependencies Upgrade<|MERGE_RESOLUTION|>--- conflicted
+++ resolved
@@ -32,11 +32,8 @@
 #### New Features
 * Fix #417: Support Subresources
 * Fix #1548: Allow user to update the status on CustomResources
-<<<<<<< HEAD
+* Fix #1282: Add Support for fetching Kubernetes metrics
 * Fix #1917 Allow user to add custom headers to client
-=======
-* Fix #1282: Add Support for fetching Kubernetes metrics
->>>>>>> 403a6c56
 
 ### 4.6.4 (20-11-2019)
 #### Bugs
