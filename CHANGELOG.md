### CHANGELOG

### 4.3-SNAPSHOT
  Bugs
   * Fix #1592: Corrected type returned by Config.builder() 
   
  Improvements
<<<<<<< HEAD
  
    * Example added for Endpoints.
    * Test coverage for Endpoints.
    * Fix #1589: Move HorizontalPodAutoscaler to autoscaling/v1
    * Fix #1553: Allow to explicitly set non-matching field selectors using `withoutField
    * assertNotNull replaced with assertTrue for boolean statements in unit tests
    * Test coverage for PodPreset
=======
   * Example added for NamespaceQuota
   * Test coverage for Endpoints.
   * Fix #1589: Move HorizontalPodAutoscaler to autoscaling/v1
   * Fix #1553: Allow to explicitly set non-matching field selectors using `withoutField`
   * assertNotNull replaced with assertTrue for boolean statements in unit tests
   * Test coverage for PodPreset

>>>>>>> e1d094a5
    * Added test coverage for PersistentVolume

  Dependency Upgrade

  New Feature

#### 4.3.0 (10-06-2019)

  Bugs

    * Fix #1500: exec `redirectingInput` was not correctly setting the input pipe (since 4.2.0).
    * Fix #1507: remove unnecessary OutputStream copying a directory and return the directory object instead the file object when a directory is copied or read
    * Fix #758: Deleting Deployments with `.cascading(true)` creates a new Replica Set
    * Fix #1515: HasMetadataOperation.periodicWatchUntilReady is broken
    * Fix #1550: MutatingWebhookConfigurationOperationsImpl should be a NonNamespaceOperation

  Improvements

    * Added example for raw custom resources.

  Dependency Upgrade

  New Feature
   * Fix #1523: Added createOrReplace() method to RawCustomResourceOperations dsl
   * Feature #1374 Add support for resizeChannel in ExecWebSocketListener

#### 4.2.2 (17-04-2019)

  Bugs

    * Fix #1297: wrong result produced when exec in used and params contains '&'. Url string not encoded properly.
    * Fix #1449: System.currentTimeMillis() replaced with System.nanoTime()
    * Fix #1495: avoid runtime dependency on Commons Collections

  Improvements

  Dependency Upgrade

  New Feature

#### 4.2.1 (15-04-2019)

  Bugs

    * Fix #1297: wrong result produced when exec in used and params contains '&'. Url string not encoded properly.
    * Fix #1473: Use correct plural form in OpenshiftRole
    * Fix #1480: The kubernetes-client is not optionally depending on bouncycastle.
    * Fix #1490: Resource could not be loaded
    * Fix #1468: Taking labels into consideration when comparing resources for equality.

  Improvements

    * Fix #1455: Use SubjectAccessReview and LocalSubjectAccessReview in kubernetes client using subjectAccessReviewAuth()

  Dependency Upgrade


  New Feature

    * First Draft of Custom Resource Improvements (#1472)

#### 4.2.0 (29-03-2019)

  Bugs

    * Fix #1387: ValidatingWebhookConfigurationOperationsImpl should be a NonNamespaceOperation
    * Fix #1429: Fixes JsonMappingException: No resource type found for:v1#List when reading a Kubernetes List YAML
    * Fix #760: Api get pod from yaml issue
    * Fix #807: Loading a deployment from server with a config file throws exception

  Improvements

    * Fix #1425: Preserve labels and fields when using CRD's withResourceVersion()
    * Service DSL now includes methods for port forwarding
    * Introduce file and dir read / copy from pods

  Dependency Upgrade

    * Upgrade Sundrio to 0.17.2
    * Upgrade to Bean Validation 2.0

  New Feature

#### 4.1.3 (02-03-2019)

  Bugs

   * Fix #1008: Use a reasonable buffer size for exec stdin
   * Fix #1005: Loading a template from file and processing it locally by passing parameters map is broken

  Improvements

    * Fix #1362: store exceptions thrown in port forwarder websocket
    * Generate Jandex index file for faster lookup performance
    * Fix #1361: Relax restrictions on environment variable names
    * Refactor: Use lambdas wherever possible across project
    * Fix #1371: Add an example for Job Controller

  Dependency Upgrade
    * Bump Snakeyaml to version 1.24

  New Feature
    * Feature 213: Added require( ) method to Resource object class.
    * Fix #1064: Make Deployments rollable

#### 4.1.2
  Bugs

    * Fix #1271: Issue deploying ReplicaSet to extensions/v1beta1

    * Fix #1152: Renamed Kubernetes RBAC resources to use non-prefixed names and renamed Openshift RBAC resources to prefix with Openshift

    * Fix #1218: CustomResourceDefinitions: cascading() causes NoSuchMethodError

    * Fix #1309: Can't get VersionInfo correctly

    * Fix #1332: Unable to use ExecCredentials

    * Fix #1351: NPE IpAddressMatcherTest

  Improvements

    * Updated compatability matrix after model upgrade in README.md

    * Fix #1306: Support `KUBECONFIG` env var with multiple paths

    * Classes implementing KubernetesResourceList has now generic type set.

    * Fix #1348: support `v1beta1` version for `ExecCredentials`

    * Fix #1326: Make CustomResource @Buildable

    * Fix #1354: suppress log warnings that `CustomResourceDefinition`s are still in beta

  Dependency Upgrade

    * Updated jackson to 2.9.8

    * Upgrade okhttp to 3.12.0

  New Feature

    * Fix #1286: Pod Preset Support

    * Fix #1339: oAuth token rotation support

    * Fix #1314: Support for EC Private Keys

  Misc

    * Appended some files to licence check exclusion list.

#### 4.1.1

  Bugs

    * Fix #1239: Fix one case of OkHttp connection leaks

    * Fix #1266: Not setting optional Impersonate-Group results in NPE in ImpersonatorInterceptor

    * Fix #1238: Renamed files with invalid Windows characters

    * Fix #1260: Added Windows support in ConfigTest.honorClientAuthenticatorCommands

    * Fix #579: Add Timestampable interface to PodOperationsImpl/BuildOperationsImpl and set timestamps parameter

    * Fix #1273: customResources can't be used with Cluster scoped CRDs

    * Fix #1228: Closed InputStream in OperationSupport's handleResponse to avoid leak

    * Fix #1280: Fix ExecCredential deserialization in kubeconfig auth

  Improvements

    * Fix #1226 : Extend and move integrations tests

    * Fix #989  : Add support for waitForCondition

    * Fix #1293 : OpenShiftOAuthInterceptor.authorize() should only throw IOException

  Dependency Upgrade

    * Fix #1223: jackson-dataformat-yaml dependency (2.7.7) ageing

    * Fix #1262: Upgrade maven-surefire-plugin to 3.0.0-M1

    * Fix #1272: Upgrade Awaitility to version 3.1.3

    * Fix #1235: Upgrade kubernetes-model to latest kubernetes/Openshift versions


  New Feature
    * Fix #1142: Pagination Support

    * Fix #1234: VolumeNodeAffinity support

    * Fix #1244: Pod Priority Support

    * Fix #1186: Added Support for creating HPA based on custom metrics

#### 4.0.7
  Bugs

    * Fix #1214 : Watch resource versions not correctly tracked resulting in 410 errors on reconnect

  Improvements

    * Fix #1179 : Impersonate-Extra keys may be specified multiple times
    * Fix #1182 : Fixes flaky integration tests.
    * Fix #1200 : Support client authenticator commands like `aws-iam-authenticator`.
    * Fix #1201 : Fix problems with swallowed InterruptedExceptions
    * Chore #1168 : Upgrade to Java 8
    * fix #1197 : Broken withName() method  for CustomResourceDefinition.

  Dependency Upgrade

  New Feature

#### 4.0.4
  Bugs

    * Fix #1180 : DeploymentExamples requires the definition of a selector with match labels

    * Fix #1099 : CustomResourceDefinitions: withResourceVersion() causes NoSuchMethodError

    * Fix #1156 : Watcher does not have correct authentication information in Openshift environment.

    * Fix #1125 : ConfigMap labels are ignored when using mock KubernetesServer

    * Fix #1144 : Get Request with OpenShift Mock Server Not Working

    * Fix #1147 : Cluster context was being ignored when loading the Config from a kubeconfig file

    * Fix #1162 : Deletion of DeploymentConfig now does not fail randomly because of issues related to owner references of the ReplicationController

    * Fix #1165 : Null parameter values when processing a template are now handled properly

    * Fix #1173 : Send response to Callback for exec commands that have no textual feedback

    * Fix #1172 : Use v1beta1 for CronJob

    * Fix #1158: Add support for label selectors in the mock server

  Improvements

    * Added Kubernetes/Openshift examples for client.getVersion()
    * Fix #1126 : Add new option `kubernetes.disable.hostname.verification` / `KUBERNETES_DISABLE_HOSTNAME_VERIFICATION` to disable hostname verification
    * Fix #1178 : Impersonate-Group may be specified multiple times

  Dependency Upgrade

    * Fix #924 : Include kubernetes-model in client BOM with dependencies.

  New Feature

    * Fix #1066 : Add support for Kubernetes RBAC Role and Role Binding
    * Fix #1150: Add support for Kubernetes RBAC Cluster Role and Cluster Role Binding
    * Fix #770: Added Support for CronJob
    * Fix #1140: Provide User Utilities
    * Fix #1139 : Make it easy to get the URL of a service.

#### 4.0.0
  Bugs

    * Fix #1098 : Unable to create LimitRange from yaml
    * Fix #1089 : Query parameters are not correctly processed if set in `masterUrl`
    * Fix #1112 : Append multiple query param in masterUrl
    * Fix #1085 : Impersonate parameters are not configurable for DefaultOpenShiftClient
    * Fix #1106 : Fix typo in crud mode in mockserver

  New Feature

    * Fix #1020 : Support for Kubernetes/Openshift v1.9/v3.9 respectively

  Improvements

    * Fix #1119 : Regression Test are more stable and takes less time to execute

  Dependency Upgrade

    * Kubernetes Model upgraded to 3.0.0 with support for Kubernetes/Openshift v1.9/v3.9 respectively
      Features and Fixes Available
       * Resources according to Kubernetes/Openshift v1.9/v3.9
       * Add support for RBAC Role, Role Binding and Netnamespace in Model
       * KubernetesDeserializer shouldn't pickup mappings from incompatible providers
       * Add all packages in KubernetesDeserializer

  Major Movements and Changes

    * SecurityContextConstraints has been moved to OpenShift client from Kubernetes Client
    * Job dsl is in both `batch` and `extensions`(Extensions is deprecated)
    * DaemonSet dsl is in both `apps` and `extensions`(Extensions is deprecated)
    * Deployment dsl is in both `apps` and `extensions`(Extensions is deprecated)
    * ReplicaSet dsl is in both `apps` and `extensions`(Extensions is deprecated)
    * NetworkPolicy dsl is in both `network` and `extensiosn`(Extensions is deprecated)
    * Storage Class moved from `client base DSL` to `storage` DSL
    * PodSecurityPolicies moved from `client base DSL` and `extensions` to only `extensions`
    * ThirdPartyResource has been removed.

#### 3.2.0
  Bugs
   * Fix #1083 : Mock Kubernetes server only handles core and extensions API groups
   * Fix #1087 : Mock server can't list custom resources
   * Fix #1055 : Unable to log in to cluster when using username and password

  New Feature
   * Support `error` websocket channel - https://github.com/fabric8io/kubernetes-client/pull/1045

  Improvements
   * Do not repeatedly create Config instance in exec - https://github.com/fabric8io/kubernetes-client/pull/1081
   * Determine kubernetes service host and port from environment if available - https://github.com/fabric8io/kubernetes-client/pull/1086
   * Upgraded Kuberneted Model version to 2.1.1
     Features and Fixes Available
      * KubernetesDeserializer can now lookup for resource mappings via ServiceLoader - https://github.com/fabric8io/kubernetes-model/pull/307
      * Add new package to OSGi exports - https://github.com/fabric8io/kubernetes-model/pull/310
      * Add additional types that are needed to support extensions - https://github.com/fabric8io/kubernetes-model/pull/305

#### 3.1.12
  Bugs
   * Fix #1070 : Error parsing openshift json template with the latest version

  New Feature
   * Fix #1048 : Add support for the k8s/openshift version

  Improvements
   * Fixes premature call to watcher onClose

#### 3.1.11
  Bugs
   * Fix #1013 : Kubernetes connection is not getting closed.
   * Fix #1004 : Multiple document handling breaks if "---" found anywhere in the document
   * Fix #1035 : RejectedExecutionException in WatchHTTPManager
   * Impersonation parameters not set in withRequestConfig - https://github.com/fabric8io/kubernetes-client/pull/1037

  Improvements
   * NO_PROXY setting now supports IP ranges so you can specify whole subnet to be excluded from proxy traffic eg. 192.168.0.1/8

#### 3.1.10
  Bugs

  New Feature
   * Added support for StorageClass - https://github.com/fabric8io/kubernetes-client/pull/978
   * Added support for PodSecurityPolicy - https://github.com/fabric8io/kubernetes-client/pull/992
   * The client now warns when using Kubernetes alpha or beta resources - https://github.com/fabric8io/kubernetes-client/pull/1010
   * A Config can now be built from `Config.fromKubeconfig(kubeconfigFileContents)`: https://github.com/fabric8io/kubernetes-client/pull/1029

  Improvements
   * Fixed issue of SecurityContextConstraints not working - https://github.com/fabric8io/kubernetes-client/pull/982
	Note :- This got fixed by fixing model - https://github.com/fabric8io/kubernetes-model/pull/274
  Dependencies Upgrade<|MERGE_RESOLUTION|>--- conflicted
+++ resolved
@@ -5,23 +5,13 @@
    * Fix #1592: Corrected type returned by Config.builder() 
    
   Improvements
-<<<<<<< HEAD
-  
+    * Example added for NamespaceQuota
     * Example added for Endpoints.
     * Test coverage for Endpoints.
     * Fix #1589: Move HorizontalPodAutoscaler to autoscaling/v1
-    * Fix #1553: Allow to explicitly set non-matching field selectors using `withoutField
+    * Fix #1553: Allow to explicitly set non-matching field selectors using withoutField
     * assertNotNull replaced with assertTrue for boolean statements in unit tests
     * Test coverage for PodPreset
-=======
-   * Example added for NamespaceQuota
-   * Test coverage for Endpoints.
-   * Fix #1589: Move HorizontalPodAutoscaler to autoscaling/v1
-   * Fix #1553: Allow to explicitly set non-matching field selectors using `withoutField`
-   * assertNotNull replaced with assertTrue for boolean statements in unit tests
-   * Test coverage for PodPreset
-
->>>>>>> e1d094a5
     * Added test coverage for PersistentVolume
 
   Dependency Upgrade
