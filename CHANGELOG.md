## CHANGELOG

### 6.8-SNAPSHOT

#### Bugs
<<<<<<< HEAD
* Fix #5298: Prevent requests needing authentication from causing a 403 response
=======
* Fix #5221: Empty kube config file causes NPE
>>>>>>> b81ebaea
* Fix #5281: Ensure the KubernetesCrudDispatcher's backing map is accessed w/lock
* Fix #5293: Ensured the mock server uses only generic or JsonNode parsing

#### Improvements
* Fix #5166: Remove opinionated messages from Config's `errorMessages` and deprecate it
* Fix #5233: Generalized SchemaSwap to allow for cycle expansion
* Fix #5287: Add an option to filter the files processed by the java-generator, based on a suffix allowlist

#### Dependency Upgrade
* Fix #5308: sundrio was updated to the latest version.  FluentImpl classes were removed, along with methods that had been previously deprecated.  Some seldom used builder methods dealing manipulating buildable fields as a subtype such as withXXXField were removed in favor of using more general methods such as withField.

#### New Features
* Fix #5133: Support for using TokenRequest for existing ServiceAccount

#### _**Note**_: Breaking changes
* Fix #2718: KubernetesResourceUtil.isResourceReady was deprecated.  Use

### 6.7.2 (2023-06-15)

#### Bugs
* Fix #4225: Enum fields written in generated crd yaml
* Fix #5194: prevented NPEs due to timing issues with KubernetesClient.visitResources
* Fix #5214: null values are omitted by default, which means custom resources by in large won't need JsonIncludes annotations.  The only time that is required is when null is to be preserved via @JsonInclude(value = Include.ALWAYS) on the relevant field.
* Fix #5218: No export for `io.fabric8.tekton.triggers.internal.knative.pkg.apis.duck.v1beta1` in tekton v1beta1 triggers model
* Fix #5224: Ensuring jetty sets the User-Agent header
* Fix #5229: Correcting the timeout units and behavior of withReadyWaitTimeout
* Fix #5235: Vert.x doesn't need to track derived HttpClients - prevents leakage
* Fix #5236: using scale v1beta1 compatible logic for DeploymentConfig
* Fix #5238: Preserve folder structure again in PodUpload.upload()
* Fix #5250: HttpLoggingInterceptor uses response body ByteBuffer copy

### 6.7.1(2023-06-06)

#### Bugs
* Fix #5200: KubernetesSerialization.registerKubernetesResource(Class) reuses KubernetesDeserializer.Mapping.addMapping which is better supported when manually registering KubernetesResource classes
* Fix #5202: OkHttp needs to default to unlimited read timeout so that log watches and http watches do not time out

### 6.7.0 (2023-06-01)

#### Bugs
* Fix #5117: corrected the trace httpclient logging of large response bodies
* Fix #5125: TLS 1.3 only should be supported
* Fix #5126: fallback to changeit only if null/empty does not work
* Fix #5145: [java-generator] handle `additionalProperties: true` emitting a field of type `AnyType`
* Fix #5152: preventing JDK WebSocket errors from terminating watches and improving watch termination and its logging
* Fix #5164: [java-generator] handle more special characters in field names

#### Improvements
* Fix #1335: HttpClient Factory additionalConfig consistently applied for all client types

#### Dependency Upgrade
* Fix #4989: Upgrade Tekton Model to v0.47.0
* Fix #5107: The Camel-k extension has been deprecated in favor of the official release of the generated one

#### New Features
* Fix #4184: Add utility methods for creating ConfigMap from files/directories in KubernetesResourceUtil
* Fix #4829: Gradle Plugin for Java Generation from CRD
* Fix #5086: Allow for supporting socks proxies via proxy urls with the socks4 or socks5 protocol.  Note that the JDK client does not support socks, and the Jetty client does not support socks5

#### _**Note**_: Breaking changes
* Fix #4911: Config/RequestConfig.scaleTimeout has been deprecated along with Scalable.scale(count, wait) and DeployableScalableResource.deployLatest(wait). withTimeout may be called before the operation to control the timeout.
* Fix #4911: Config/RequestConfig.websocketTimeout has been removed. Config/RequestConfig.requestTimeout will be used for websocket connection timeouts.
* Fix #4911: HttpClient api/building changes - writeTimeout has been removed, readTimeout has moved to the HttpRequest
* Fix #4662: removed deprecated classes/methods:  ReflectUtils, ReplaceValueStream, ParameterNamespaceListVisitFromServerGetDeleteRecreateWaitApplicable, ResourceCompare, and Serialization methods taking parameters
* Fix #4662: deprecated serialization static logic:  several IOHelpers methods, Serialization methods, such as access to the static jsonMapper.  Please use KubernetesSerialization methods instead.
* Fix #4662: deprecated Helper.getAnnotationValue, use HasMetadata methods instead.
* Fix #5125: support for TLSv1.3 is now enabled by default
* Fix #5125: usage of TlsVersion.TLS_1_1, TLS_1_0, and SSL_3_0 have been deprecated
* Fix #1335: The JDK and OkHttp clients will default to using the VM's standard configuration for proxies if an applicable proxy configuration is not found in the Kubernetes client Config

### 6.6.2 (2023-05-15)

#### Bugs
Fix #5121: RequestConfig is propagated to derived HttpClient instances

### 6.6.1 (2023-05-11)

#### Bugs
* Fix #5095: moving the enforcement of requestTimeout
* Fix #5100: lessened the level of the non-conflicting httpclient implementation warning
* Fix #5102: wait on scale to 0 was not completing
* Fix #5112: Expose put method with InputStream argument in HttpRequest class

### 6.6.0 (2023-05-03)

#### Bugs
* Fix #4793: (java-generator) Fix broken POJO generation when two schema properties collide into a single field name
* Fix #4802: config.refresh() erases token specified when building initial config
* Fix #4910: Pod file upload will now detect if it's not completely sent to the api server
* Fix #4963: Openshift Client return 403 when use websocket
* Fix #4985: triggering the immediate cleanup of the okhttp idle task
* Fix #4988: Ensuring that previous requests are closed before retry
* Fix #4993: Quantity class should have @JsonIgnore on the additionalProperties parameter
* Fix #5000: Remove clashing `v1alpha` apigroup packages in `istio-model-v1beta1`
* Fix #5002: Jetty response completion accounts for header processing
* Fix #5009: addressing issue with serialization of wrapped polymorphic types
* Fix #5015: executing resync as a locking operation to ensure resync event ordering
* Fix #5020: updating the resourceVersion on a delete with finalizers
* Fix #5033: port forwarding for clients other than okhttp needs to specify the subprotocol
* Fix #5035: allowed client.authentication.k8s.io/v1 to work for the ExecConfig
* Fix #5036: Better websocket error handling for protocol / client enforced errors, also update frame/message limits
* Fix #5044: disable Vert.x instance file caching
* Fix #5059: Vert.x InputStreamReader uses an empty Buffer sentinel to avoid NPE
* Fix #5085: Vert.x HTTP Client InputStreamReadStream works in Native mode

#### Improvements
* Fix #4434: Update CronJobIT to use `batch/v1` CronJob instead
* Fix #4477: exposing LeaderElector.release to force an elector to give up the lease
* Fix #4935: improve HTTP client implementation selection messages
* Fix #4975: exposing scale operations for all Resources
* Fix #4992: Optimize Quantity parsing to avoid regex overhead
* Fix #4998: removing the internal usage of the Serialization yaml mapper
* Fix #5005: status operations use the context `subresource` setting
* Fix #5022: adding additional buffering to ExecWatchInputStream
* Fix #5052: add Quantity.fromNumericalAmount, the inverse of getNumericalAmount
* Fix #5073: `NamespaceVisitFromServerGetWatchDeleteRecreateWaitApplicableListImpl` extends `ServerSideApplicable`
* Fix #5080: minimizing debug logs related to the backoff interval

#### Dependency Upgrade
* Fix #5006: Bump BouncyCastle to 1.72
* Fix #5006: Use BouncyCastle JDK 1.8 compatible jars

#### New Features
* Fix #5037: OkHttp-specific logging interceptor replacement. Introducing a generic HTTP interceptor to log HTTP and WS requests.
* Fix #5041: exposed Client.raw methods for arbitrary calls

#### _**Note**_: Breaking changes
* Fix #4875: Removed unused options from the java-generator
* Fix #4910: **all** Pod file uploads require commons-compress
* Fix #4998: Serialization.yamlMapper and Serialization.clearYamlMapper have been deprecated

### 6.5.1 (2023-03-20)

#### Bugs
* Fix #4960: NPE in OpenIDConnectionUtils if `idp-certificate-authority-data` absent in auth-provider config
* Fix #4970: OpenShiftOAuthInterceptor should not refresh on `403` response code
* Fix #4981: Prevent StackOverflowError in Vert.x HttpClient caused by fast InputStream buffer extraction

### 6.5.0 (2023-03-10)

#### Bugs
* Fix #4723: (java-generator) Fix a race in the use of JavaParser hitting large CRDs
* Fix #4784: json-schema draft-05 is a (404). Updating to draft-07 (`http://json-schema.org/draft-07/schema#`)
* Fix #4791: handle the `NullPointerException` in `Thread.currentThread().getContextClassLoader()`
* Fix #4794: improving the semantics of manually calling informer stop
* Fix #4797: OkHttpClientFactory.additionalConfig can be used to override the default OkHttp Dispatcher
* Fix #4798: fix leader election release on cancel
* Fix #4803: Windows .kube/config file with spaces in command can be deserialized
* Fix #4815: (java-generator) create target download directory if it doesn't exist
* Fix #4818: (java-generator) Escape `*/` in generated JavaDocs
* Fix #4823: (java-generator) handle special characters in field names
* Fix #4832: NO_PROXY can match cidr with bit suffix <10
* Fix #4846: allowed for pod read / copy operations to distinguish when the target doesn't exist
* Fix #4851: adding buffer cloning to ensure buffers cannot be modified after sending
* Fix #4885: addresses a potential hang in the jdk client with exec stream reading
* Fix #4888: narrowing where the 0 initial list resourceVersion is used for informers - in particular if a limit is set or initialState is used, then we should not use 0.  Additionally for the informOnCondition / wait methods we'll also not use 0 - it's not expected that the user should test any state prior to the latest.
* Fix #4891: address vertx not completely reading exec streams
* Fix #4899: BuildConfigs.instantiateBinary().fromFile() does not time out
* Fix #4908: using the response headers in the vertx response
* Fix #4910: addressing inconsistent behavior with pod exec operations
* Fix #4923: addressing inconsistent behavior with pod exec operations
* Fix #4928: allows non-okhttp clients to handle invalid status
* Fix #4931: using coarse grain locking for all mock server operations
* Fix #4947: typo in HttpClient.Factory scoring system logic
* Fix #4954: disabling expect continue support by default in the jdk client

#### Improvements
* Fix #4675: adding a fully client side timeout for informer watches
* Fix #3805: DeletionTimestamp and Finalizer support in Mock server.
* Fix #4638: adding a way to set the full object meta on a leadership election lock, this can be used to set owner references
* Fix #4644: generate CRDs in parallel and optimize code
* Fix #4659: added a generic support(apiversion, kind) method in addition to the class based check
* Fix #4724: Private configuration classes cause trouble with Java native (reflection)
* Fix #4739: honor optimistic concurrency control semantics in the mock server for `PUT` and `PATCH` requests.
* Fix #4747: migrate to SnakeYAML Engine
* Fix #4788: moved retry logic into the standard client so that it applies to all requests, including websockets
* Fix #4795: don't print warning message when service account token property is unset
* Fix #4800: (java-generator) Reflect the `scope` field when implementing the `Namespaced` interface
* Fix #4853: adding a wait on the pod for log operations
* Fix #4848: Vert.x async DNS resolver is disabled
* Fix #4863: default HttpClient retry logic to 100ms interval
* Fix #4863: default HttpClient retry logic to 10 attempts
* Fix #4865: (java-generator) performance improvements
* Fix #4873: Update all samples in `kubernetes-examples/` module to use up to date code
* Fix #4906: URLFromIngressImpl considers Ingress in `networking.k8s.io` apiGroup while resolving Ingress

#### Dependency Upgrade
* Fix #4655: Upgrade Fabric8 Kubernetes Model to Kubernetes v1.26.0
* Fix #4804: Update Kubernetes Model GatewayApi to v0.6.0
* Fix #4804: Update CertManager Model to v1.11.0

#### New Features
* Fix #4758: added support for pod ephemeral container operations
* Fix #4929: added support for kustomize api v1beta1

#### _**Note**_: Breaking changes
* Fix #4708: The signature of the Interceptor methods changed to pass the full HttpRequest, rather than just the headers, and explicitly pass request tags - in particular the RequestConfig.  To simplify authentication concerns the following fields have been removed from RequestConfig: username, password, oauthToken, and oauthTokenProvider.  Not all HttpClient implementation support setting the connectionTimeout at a request level, thus it was removed from the RequestConfig as well.
* Fix #4659: The SupportTestingClient interface has been deprecated.  Please use one of the supports methods or getApiGroup to determine what is available on the api server.
* Fix #4802: to ease developer burden, and potentially bad behavior with the vertx client, the callbacks for Watcher and ResourceEventHandler will no longer be made by an HttpClient thread, but rather from the thread pool associated with the KubernetesClient.  Please ensure that if you are customizing the Executor supplied to the client that it has sufficient threads to handle these callbacks.
* Fix #4825: removed or deprecated/moved methods that are unrelated to the rolling timeout from ImageEditReplacePatchable.  Deprecated rollout methods for timeout and edit - future versions will not support
* Fix #4826: removed RequestConfig upload connection and rolling timeouts.  Both were no longer used with no plans to re-introduce their usage.
* Fix #4861: several breaking changes related to resourceVersion handling and the replace operation:
  - `replace` is deprecated, you should use `update` instead. If you set the resourceVersion to null it will not be optimistically locked.
  - `createOrReplace` is deprecated, you should use server side apply instead.
  - `edit` uses now optimistic locking by default. To disable locking you should change your methods to follow this pattern: `.edit(pod -> new PodBuilder(pod).editMetadata().withResourceVersion(null)//...`
  - JSON patch methods using an item for the diff generation such as edit or patch will no longer omit the resourceVersion in the patch.  If you want the patch to be unlocked, then set the resourceVersion to null on the item to be patched.
  - internal logic to mimic an apply that modify an item prior to a JSON patch is deprecated - you should instead build the item to be patched off of base version, such as with the edit method.

#### _**Note**_: Deprecations
* Fix #4875: Deprecated all the java-generator options identified for deletion in a following release

### 6.4.1 (2023-01-31)

#### Bugs
* Fix #4795: don't print warning message when service account token property is unset
* Fix #4809: VertxHttpClientBuilder is public
* Fix #4811: HttpClient.Factory instances can be prioritized

### 6.4.0 (2023-01-19)

#### Bugs
* Fix #4249: prevent the over-logging of errors after the websocket has been closed
* Fix #4563: fallback to current class-loader when looking for HttpClient implementations
* Fix #4650: allowing for comments at the end of certificate files
* Fix #4668: use acme.cert-manager.io ApiGroup for Orders and Challenges
* Fix #4726: prevent the over-logging of errors after the websocket has been closed
* Fix #4729: ensuring `CompletableFuture` cancel will close / cancel the underlying resource
* Fix #4735: StandardHttpClient sends Expect 100-continue header value

#### Improvements
* Fix #4622: Java Generator Maven Plugin can use CRDs from remote URLs
* Fix #4633: provided inline access to all RunConfig builder methods via run().withNewRunConfig()
* Fix #4637: all pod operations that require a ready / succeeded pod may use withReadyWaitTimeout, which supersedes withLogWaitTimeout.
* Fix #4654: Fix GatewayClass to not implement Namespaced interface
* Fix #4670: the initial informer listing will use a resourceVersion of 0 to utilize the watch cache if possible.  This means that the initial cache state when the informer is returned, or the start future is completed, may not be as fresh as the previous behavior which forced the latest version.  It will of course become more consistent as the watch will already have been established.
* Fix #4694: [java-generator] Option to override the package name of the generated code.
* Fix #4698: changes were made to improve authentication logic.  If a username and password are specified and you are using a base KuberentesClient, then that will always be used as a basic auth header value.  If a username and password are specified and you are using an OpenShiftClient, then a token will still be used if present, but upon an auth failure the username and password will be used to obtain a fresh token.  If a new token is obtained it will be saved in the kubeconfig if one were used to create the Config.
* Fix #4720: interceptors close any response body if the response is not a 2xx response.
* Fix #4734: @KubernetesTest annotation can be used in base test classes
* Fix #4734: @KubernetesTest creates an ephemeral Namespace optionally (can opt-out)

#### New Features
* Fix #2764: Vert.x HttpClient implementation

#### _**Note**_: Breaking changes
* Fix #3972: deprecated Parameterizable and methods on Serialization accepting parameters - that was only needed as a workaround for non-string parameters.  You should instead include those parameter values in the map passed to processLocally.
* Fix #3972: OpenShiftClient.load will no longer implicitly process templates.  Use OpenShiftClient.templates().load instead.
* Fix #3972: WARNING: future client versions will not provide the static yaml and json ObjectMappers on Serialization.
* Fix #4574: fromServer has been deprecated - it no longer needs to be called.  All get() operations will fetch the resource(s) from the api server.  If you need the context item that was passed in from a resource, load, or resourceList methods, use the item or items method.
* Fix #4633: client.run().withRunConfig was deprecated.  Use withNewRunConfig instead.
* Fix #4663: Config.maxConcurrentRequests and Config.maxConcurrentRequestsPerHost will no longer be used.  Instead they will default to unlimited for all clients.  Due to the ability of the fabric8 client to start long running requests (either websocket or regular http) and how this is treated by the underlying clients you can easily exhaust these values and enter a state where the client is unresponsive without any additional information on what is occurring.
* Fix #4769: java-generator Fix encoding of empty strings as valid enums

### 6.3.1 (2022-12-15)

#### Bugs
* Fix #4666: fixed okhttp calls not explicitly closing
* Fix #4673: fixes a regression in sharing the OpenShiftOAuthInterceptor token
* Fix #4677: java-generator Fix default encoding of enums

### 6.3.0 (2022-12-12)

#### Bugs
* Fix #4159: ensure the token refresh obeys how the Config was created
* Fix #4447: `isSupported` doesn't check all the applicable API Groups
* Fix #4473: correcting backoff interval regression introduced in #4365 (6.2.0)
* Fix #4491: added a more explicit shutdown exception for okhttp
* Fix #4509: do not reuse KeyFactory instance after a failure
* Fix #4510: Fix StackOverflow on cyclic references involving collections
* Fix #4534: Java Generator CLI default handling of skipGeneratedAnnotations
* Fix #4535: The shell command string will now have single quotes sanitized
* Fix #4543: (Java Generator) additionalProperties JsonAny setter method generated as setAdditionalProperty
* Fix #4590: only using a builder if there are visitors
* Fix #4540: treating GenericKubernetesResource and RawExtension as buildable
* Fix #4547: preventing timing issues with leader election cancel
* Fix #4569: fixing jdk httpclient regression with 0 timeouts
* Fix #4581: "float" types in spec for CRD generator are supported
* Fix #4610: inconsistent additionalPrinterColumns jsonPath
* Fix #4641: fixed regression with missing initial watch event

#### Improvements
* Fix #4014: added support for OpenShift Build log version.
* Fix #4201: Removed sendAsync from the individual http client implementations
* Fix #4355: for exec, attach, upload, and copy operations the container id/name will be validated or chosen prior to the remote call.  You may also use the kubectl.kubernetes.io/default-container annotation to specify the default container.
* Fix #4363: exposed ResourceCompare.metadataChanged
* Fix #4530: generalizing the Serialization logic to allow for primitive values and clarifying the type expectations.

#### New Features
* Fix #4136: added support for fieldValidation as a dsl method for POST/PUT/PATCH operations
* Fix #3896: added dsl support for server side apply
* Fix #4582: updated [client.secrets] createOrReplace document
* Fix #4516: added support for blocking delete operations using the withTimeout methods: op.withTimeout(1, TimeUnit.MINUTE).delete() - will wait for up to 1 minute for the resources to be fully deleted. This makes for a more concise replacement of the deletingExisting method.

#### _**Note**_: Breaking changes
* Fix #3923: removed KubernetesResourceMappingProvider - a META-INF/services/io.fabric8.kubernetes.api.model.KubernetesResource list of resources is used instead.
* Fix #4515: files located at the root of jars named model.properties, e.g. core.properties, have been removed
* Fix #4579: the implicit registration of resource and list types that happens when using the resource(class) methods has been removed. This makes the behavior of the client more predictable as that was an undocumented side-effect.  If you expect to see instances of a custom type from an untyped api call - typically KubernetesClient.load, KubernetesClient.resourceList, KubernetesClient.resource(InputStream|String), then you must either create a META-INF/services/io.fabric8.kubernetes.api.model.KubernetesResource file (see above #3923), or make calls to KubernetesDeserializer.registerCustomKind - however since KubernetesDeserializer is an internal class that mechanism is not preferred.
* Fix #4597: remove the deprecated support for `javax.validation.constraints.NotNull` in the `crd-generator`, to mark a property as `required` it needs to be annotated with `io.fabric8.generator.annotation.Required`
* Fix #4363: deprecated existing ResourceCompare methods such as compareKubernetesResource as they are not for general use

### 6.2.0 (2022-10-20)

#### Bugs
* Fix #3733: The authentication command from the .kube/config won't be discarded if no arguments are specified
* Fix #4312: fix timestamp can't be deserialized for IstioCondition
* Fix #4369: Informers will retry with a backoff on list/watch failure as they did in 5.12 and prior.
* Fix #4350: SchemaSwap annotation is now repeatable and is applied multiple times if classes are used more than once in the class hierarchy.
* Fix #3733: The authentication command from the .kube/config won't be discarded if no arguments are specified
* Fix #4441: corrected patch base handling for the patch methods available from a Resource - resource(item).patch() will be evaluated as resource(latest).patch(item). Also undeprecated patch(item), which is consistent with leaving patch(context, item) undeprecated as well. For consistency with the other operations (such as edit), patch(item) will use the context item as the base when available, or the server side item when not. This means that patch(item) is only the same as resource(item).patch() when the patch(item) is called when the context item is missing or is the same as the latest.
* Fix #4442: TokenRefreshInterceptor doesn't overwrite existing OAuth token with empty string
* Fix #4350: SchemaSwap annotation is now repeatable and is applied multiple times if classes are used more than once in the class hierarchy.
* Fix #4459: Fixed OSGi startup exceptions while using KubernetesClient/OpenShiftClient
* Fix #4460: removing split packages. Converting Default clients into adapters rather than real instances.
* Fix #4473: Fix regression in backoff interval introduced in #4365
* Fix #4478: Removing the resourceVersion bump with null status
* Fix #4482: Fixing blocking behavior of okhttp log watch
* Fix #4487: Schema for multimaps is now generated correctly
* Fix #4496: Removing watch handling of lists

#### Improvements
* Fix #4471: Adding KubernetesClientBuilder.withHttpClientBuilderConsumer to further customize the HttpClient for any implementation.
* Fix #4348: Introduce specific annotations for the generators
* Fix #4441: refactoring `TokenRefreshInterceptor`
* Fix #4365: The Watch retry logic will handle more cases, as well as perform an exceptional close for events that are not properly handled. Informers can directly provide those exceptional outcomes via the SharedIndexInformer.stopped CompletableFuture.
* Fix #4396: Provide more error context when @Group/@Version annotations are missing
* Fix #4384: The Java generator now supports the generation of specific annotations (min, max, pattern, etc.), as defined by #4348
* Fix #4408: Allowing informers started via the start() method to have configurable exception / retry handling.
* Fix #3864: Change ManagedOpenShiftClient OSGi ConfigurationPolicy to REQUIRE
* Fix #4414: RawExtension as default fall-back type for KubernetesResource deserialization
* Fix #4470: Added timestamps support for deployment logs and other resources.
* Fix #4476: \[crd-generator\] Support custom `Annotations` and `Labels` to be emitted in the CRD

#### Dependency Upgrade
* Fix #4243: Update Tekton pipeline model to v0.39.0
* Fix #4243: Update Tekton triggers model to v0.20.2
* Fix #4383: bump snakeyaml from 1.30 to 1.31
* Fix #4347: Update Kubernetes Model to v1.25.0
* Fix #4413: Update sundrio to 0.93.1

#### New Features
* Fix #4398: add annotation @PreserveUnknownFields for marking generated field have `x-kubernetes-preserve-unknown-fields: true` defined
* Fix #4351: add `javax.annotation.processing.Generated` to classes generated with the `java-generator`

#### _**Note**_: Breaking changes in the API
* Fix #4350: SchemaSwap's fieldName parameter now expects a field name only, not a method or a constructor.
* Module `io.fabric8:tekton-model-triggers` which contained Tekton triggers v1alpha1 model has been removed. We have introduced separate modules `io.fabric8:tekton-model-v1alpha1` and `io.fabric8:tekton-model-v1beta1` for Tekton triggers v1alpha1 and v1beta1 apigroups respectively. Users who are using `io.fabric8:tekton-client` dependency directly should be unaffected by this change.
* Fix #3864: Now it's compulsory to provide `etc/io.fabric8.openshift.client.cfg` file in order to load ManagedOpenShiftClient in OSGi environment.
* Fix #3924: Extension Mock modules have been removed
* Fix #4384: javax.validation.* annotations are no longer added by the Java generator.
* Fix #3906: removed BaseKubernetesList, use KubernetesList instead
* Fix #4408: deprecated SharedInformerFactory.addSharedInformerEventListener, instead use the SharedIndexInformer.stopped method.  Also the signature of SharedIndexInformer.start was changed to a CompletionStage rather than a CompletableFuture.

### 5.12.4 (2022-09-30)

#### Bugs
* Fix #2271: Support periodic refresh of access tokens before they expire
* Fix #3733: The authentication command from the .kube/config won't be discarded if no arguments are specified
* Fix #4206: KubernetesDeserializer can now handle any valid object. If the object lacks type information, it will be deserialized as a GenericKubernetesResource.
* Fix #4365: backport of stopped future for informers to obtain the termination exception
* Fix #4383: bump snakeyaml from 1.28 to 1.33
* Fix #4442: TokenRefreshInterceptor doesn't overwrite existing OAuth token with empty string

#### _**Note**_: Behavior changes
* Fix #4206: The Serialization utility class will throw an Exception, instead of returning null, if an untyped unmarshall method is used on something that lacks type information

### 6.1.1 (2022-09-01)

#### Bugs
fix #4373: NO_PROXY should allow URIs with hyphens ("circleci-internal-outer-build-agent")

### 6.1.0 (2022-08-31)

#### Bugs
* Fix #4109: Templates with parameters can be retrieved from OpenShift
* Fix #4206: KubernetesDeserializer can now handle any valid object. If the object lacks type information, it will be deserialized as a GenericKubernetesResource
* Fix #4247: NO_PROXY with invalid entries throws exception
* Fix #4256: crd-generator-apt pom.xml includes transitive dependencies
* Fix #4294: crd-generator respects JsonIgnore annotations on enum properties
* Fix #4320: corrected leader transitions field on leader election leases
* Fix #4360: JUnit dependencies aren't leaked in child modules

#### Improvements
* Fix #887: added KubernetesClient.visitResources to search and perform other operations across all resources.
* Fix #3960: adding a KubernetesMockServer.expectCustomResource helper method and additional mock crd support
* Fix #4041: adding Quantity.getNumericalAmount with an explanation about bytes and cores.
* Fix #4241: added more context to informer logs with the endpoint path
* Fix #4250: allowing for deserialization of polymorphic unwrapped fields
* Fix #4254: adding debug logging for exec stream messages
* Fix #4259: Java Generator's CR should have Lombok's `@EqualsAndHashCode` with `callSuper = true`
* Fix #4287: added WorkloadGroup for Istio v1alpha3 extension generator
* Fix #4318: implemented LeaderElection releaseOnCancel
* Fix #4359: Remove manual model classes with fields name `class`

#### Dependency Upgrade
* Fix #3967: Update chaos-mesh extension to v2.1.3. Add PodHttpChaos, GCPChaos, BlockChaos and PhysicalMachineChaos.
* Fix #4352: Update Knative model to v0.34.0
* Fix #4356: Update Apache CamelK to v1.9.2
* Fix #4361: Bump Cert-Manager to v1.9.0-beta.1.0.20220829113803-8465f1223efb

#### New Features
* Fix #2271: Support periodic refresh of access tokens before they expire
* Fix #4333: Implement "attach to pod" functionality

#### _**Note**_: Breaking changes in the API
* Fix #4206: The Serialization utility class will throw an Exception, instead of returning null, if an untyped unmarshall method is used on something that lacks type information
* In ChaosMesh Model, some types have been renamed. These are
  - `io.fabric8.chaosmesh.v1alpha1.AwsChaos` => `io.fabric8.chaosmesh.v1alpha1.AWSChaos`
  - `io.fabric8.chaosmesh.v1alpha1.IoChaos` => `io.fabric8.chaosmesh.v1alpha1.IOChaos`
  - `io.fabric8.chaosmesh.v1alpha1.PodIoChaos` => `io.fabric8.chaosmesh.v1alpha1.PodIOChaos`
* Fix #4247: Proxy matching no longer supports having wildcard characters in `NO_PROXY`. The behavior has been changed to match [GNU WGet Spec](https://www.gnu.org/software/wget/manual/html_node/Proxies.html)

### 5.12.3 (2022-07-27)

#### Bugs
* Fix #3969: relist will not trigger sync events
* Fix #4049: properly populate exception metadata with resource information if available
* Fix #4222: backport of #4082 - to not process events until the cache is complete
* Fix #4246: KubernetesClientException is swallowed in LeaderElector
* Fix #4295: Configure SnakeYaml to ignore converting timestamps to Date objects

### 6.0.0 (2022-07-13)

#### Bugs
* Fix #2811: Approve/Reject CSR not supported in v1beta1 CertificateSigningRequest API
* Fix #4216: Update metadata when `replaceStatus()` is called
* Fix #4217: patchStatus doesn't increment metadata.generation field in Kubernetes Mock Server (CRUD)
* Fix #4234: corrected the skip method for base64 inputstream

#### Improvements
* Fix #3227 : Move `config.openshift.io` apiGroup resources out of `openshift-model/`
* Fix #4006: Remove outdated shared test classes in `kubernetes-client/` and `openshift-client/` modules

### 6.0.0-RC1 (2022-06-13)

#### Bugs
* Fix #2860: ensure that lockexceptions won't inhibit notification
* Fix #3300: addressed race connection with watch reconnects
* Fix #3745: the client will throw better exceptions when a namespace is not discernible for an operation
* Fix #3832 #1883: simplifying the isHttpsAvailable check
* Fix #3990: Throw exception when `HasMetadata` is used in `resources(...)` API
* Fix #4081: moving Versionable.withResourceVersion to a method on WatchAndWaitable and removing Waitable from the return type
* Fix #4106: removed listing from projectrequests
* Fix #4140: changed StatefulSet rolling pause / resume to unsupported.  Also relying on default rolling logic to Deployments and StatefulSets
* Fix #4139: status changes don't increment metadata.generation field
* Fix #4149: port forwarding can accept both blocking and non-blocking channels
* Fix #4171: allowing any object in clone

#### Improvements
* Fix #1285: removed references to manually calling registerCustomKind
* Fix #2207: added LeaderElector.start to provide a CompletableFuture for easy cancellation
* Fix #3334: adding basic support for server side apply.  Use patch(PatchContext.of(PatchType.SERVER_SIDE_APPLY), service), or new PatchContext.Builder()withPatchType(PatchType.SERVER_SIDE_APPLY).withForce(true).build() to override conflicts
* Fix #3486: using a common jsonschema2pojo annotator - see the migration guide for possible changes to extension models
* Fix #3625: adds default maps to mostly prevent the need for null checks on things like annotations and labels
* Fix #3758: VersionInfo in KubernetesMockServer can be overridden
* Fix #3806: Remove `setIntVal`, `setStrVal`, `setKind` setters from `IntOrString` class to avoid invalid combinations
* Fix #3852: Deserializing kamelets fails with UnrecognizedPropertyException
* Fix #3889: remove piped stream for file download
* Fix #3968: SharedIndexInformer.initialState can be used to set the store state before the informer starts
  SharedIndexInformer allows for the addition and removal of indexes even after starting, and you can remove the default namespace index if you wish.
  And Store.getKey can be used rather than directly referencing static Cache functions.
* Fix #3969: relist will not trigger sync events
* Fix #4065: Client.getAPIResources("v1") can be used to obtain the core/legacy resources
* Fix #4082: improving informOnCondition to test the initial list instead of individual add events
* Fix #4093: adding a possibility to get a log as an `InputStream` from the `Loggable` resources
* Fix #4142: Added patch() and patch(PatchContext) methods for use with resource and load
* Fix #4146: ManagedKubernetesClient and ManagedOpenShiftClient as delayed OSGi services

#### Dependency Upgrade
* Fix #3788: Point CamelK Extension model to latest released version v1.8.0
* Fix #3813: Handle exit code status messages with pod uploads
* Fix #3947: Point CamelK Extension model to latest released version v1.8.2
* Fix #4031: Update Kubernetes Model to v1.24.0
* Fix #4100: Update Tekton Pipeline Model to v0.35.0

#### New Features
* Fix #3407 #3973: Added resource(item) to directly associate a resource with the DSL.  It can be used as an alternative to Loadable.load when you already have the item
  There is also client.resourceList(...).resources() and client.configMaps().resources() - that will provide a Resource stream.
  This allows you to implement composite operations easily with lambda: client.secrets().resources().forEach(r -> r.delete());
* Fix #3472 #3587: Allowing for customization of the Informer store/cache key function and how state is stored. See BasicItemStore and ReducedStateItemStore and the SharedIndexInformer.itemStore function
* Fix #3855: Created a new kubernetes-httpclient-jdk module with an HttpClient implementation based on the Java HttpClient
* Fix #3922: added Client.supports and Client.hasApiGroup methods
* Fix #3966: KubernetesMockServer has new methods - unsupported and reset - to control what apis are unsupported and to reset its state
* Fix #4112: Added TtyExecErrorable.terminateOnError to produce an exceptional outcome to the exitCode when a message is seen on stdErr
* Fix #3854: Camel-K: Missing method for manipulating KameletBindings
* Fix #4117: Created new kubernetes-junit-jupiter module, adds a JUnit5 extension for Kubernetes
* Fix #4180: Created a new kubernetes-httpclient-jetty module with an HttpClient implementation based on Eclipse Jetty

#### _**Note**_: Breaking changes in the API
Please see the [migration guide](doc/MIGRATION-v6.md)

### 5.12.2 (2022-04-06)

#### Bugs
* Fix #3582: SSL truststore can be loaded in FIPS enabled environments
* Fix #3797: Implement SchemaSwap; generate CRD from model not owned
* Fix #3811: Reintroduce `Replaceable` interface in `NonNamespaceOperation`
* Fix #3818: adding missing throws to launderThrowable
* Fix #3848: Supports Queue (cluster) API for Volcano extension
* Fix #3859: refined how a deserialization class is chosen to not confuse types with the same kind
* Fix #3880: Synchronize access to map in KubernetesCrudDispatcher
* Fix #3936: Kubernetes Mock Server .metadata.generation field is an integer
* Fix #3957: Lister `onOpen` should be called before marking the connection as open
* Fix #4022: Reintroduce `Deletable` interface in `NonNamespaceOperation`
* Fix #4009: updating readiness to consider 0 replicas

#### _**Note**_:
- `Config#autoConfigure(String context)`: Has been changed to only trigger the autoConfigure method once. Previously, providing a wrong context argument would not be a problem since an initial context-less autoConfigure would have already been invoked to provide a valid initial Config.

### 5.12.1 (2022-02-04)

#### Bugs
* Fix #3786: Deserialize WatchEvents using the specific object type
* Fix #3776: VerticalPodAutoscaler cannot load yaml with "controlledResources"
* Fix #3796: Limit usage of YAML Serializer
* Fix #3772: `edit()` should not be allowed as a NonNamespaceOperation
* Fix #3477: Handle exit code status messages with pod uploads

#### _**Note**_:
- `Config#autoConfigure(String context)`: Has been changed to only trigger the autoConfigure method once. Previously, providing a wrong context argument would not be a problem since an initial context-less autoConfigure would have already been invoked to provide a valid initial Config.

### 5.12.0 (2022-01-24)

#### Bugs
* Fix #3683: Handle JsonNode fields by adding x-kubernetes-preserve-unknown-fields
* Fix #3697: addresses response that aren't closed by interceptors that issue new requests
* Fix #3255: adding basic crud mock resourceVersion support - the field will be set and updated, but not utilized by list/watch queries
* Fix #3568: Pod file upload fails if the path is `/`
* Fix #3588: `openshift-server-mock` is not listed in dependencyManagement in main pom
* Fix #3648: `Serialization.unmarshal` fails to deserialize YAML with single document in presence of document delimiter(`---`)
* Fix #3679: output additionalProperties field with correct value type for map-like fields (CRD Generator)
* Fix #3671: HTTP(s) Proxy port is not defaulted or validated
* Fix #3712: properly return the full resource name for resources with empty group
* Fix #3761: Extension Jar packages don't contain the META-INF/jandex.idx index file
* Fix #3763: A Java Long should generate a field of type integer in the CRD
* Fix #3769: Fix for ClassCastException from SchemaFrom
* Fix #3756 prevent modifications by standard operations to user objects

#### Improvements
* Fix #3674: allows the connect and websocket timeouts to apply to watches instead of a hardcoded timeout
* Fix #3651: Introduce SchemaFrom annotation as escape hatch (CRD Generator)
* Fix #3587: adding inform support for limit/batch fetching
* Fix #3734: extract static finalizer validation method

#### Dependency Upgrade
* Fix #3637: Update Fabric8 Kubernetes Model to v1.23.0
* Fix #3670: Point CamelK Extension model to latest released version v1.7.0
* Fix #3725: Bump sundrio to v0.50.3

#### New Features
* Fix #3721: Add support for uploading file via InputStream
* Fix #3234: Allow specifying specific localhost while port-forwarding
* Fix #3506: Add support for Open Cluster Management extension

### 5.10.2 (2022-01-07)

#### Bugs
* Fix #3653: SnakeYAML uses only standard Java types

### 5.11.2 (2022-01-05)

#### Bugs
* Fix #3653: SnakeYAML uses only standard Java types
* Fix #3697: addresses response that aren't closed by interceptors that issue new requests

### 5.8.1 (2022-01-05)

#### Bugs
* Fix #3653: SnakeYAML uses only standard Java types

### 5.7.4 (2022-01-05)

#### Bugs
* Fix #3653: SnakeYAML uses only standard Java types

### 5.4.2 (2022-01-05)

#### Bugs
* Fix #3653: SnakeYAML uses only standard Java types

### 5.3.2 (2022-01-05)

#### Bugs
* Fix #3653: SnakeYAML uses only standard Java types

### 5.1.2 (2022-01-05)

#### Bugs
* Fix #3653: SnakeYAML uses only standard Java types

### 5.0.3 (2022-01-05)

#### Bugs
* Fix #3653: SnakeYAML uses only standard Java types

### 5.11.1 (2021-12-24)

#### Bugs
* Fix #3672: Native image builds of Fabric8 work (commons-codec no longer required)
* Fix #3639: Support for NodeMetrics and PodMetrics informers
* Fix #3662: NodeMetrics should be marked as Cluster scoped resource
* Fix #3686: Ignore fields annotated with JsonIgnore during CRD generation
* Fix #3652: Avoid a StackOverflow and properly fail on cyclic references in CRD generation

### 5.11.0 (2021-12-17)

#### Bugs
* Fix #3538: Update Plural rule to work with Prometheus
* Fix #3555: using the new builder for generic resources
* Fix #3535: ensure clientKeyAlgo is set properly when loading config YAML from `fromKubeconfig`
* Fix #3598: applying cancel to the correct future for waitUntilCondition and waitUntilReady
* Fix #3609: adding locking to prevent long running Watcher methods from causing reconnects with concurrent processing
* Fix #3629: correcting the watch 200/503 exception handling
* Fix #3606: Template getObjects doesn't throw NPE when objects is null
* Fix #3620: throw a meaningful exception if no kind/plural is on a ResourceDefinitionContext, default plural if possible
* Fix #3636: ensure proper handling of LogWatch closure wrt its streams

#### Improvements
* Fix #3615: opt into bookmarks by default
* Fix #3600: add owner references support to HasMetadata

#### Dependency Upgrade
* Fix #3505: Update OpenShift Model to latest version (4.9.x)

#### New Features
* Fix #3579: Add support for Volcano extension
* Fix #3593: Add support for Istio extension

#### _**Note**_: Breaking changes in the API
* If you do not wish to receive bookmarks, then set ListOptions.allowWatchBookmarks=false - otherwise all Watches will default to requesting bookmarks.  If supported by the api-server, bookmarks will avoid 410 exceptions and keep the watch alive longer.  If you are using the mock framework with explicit uris, you may need to update your expected watch endpoints to include the parameter allowWatchBookmarks=true
* Refactoring #3547: due to an abstraction layer added over okHttp, the following api changes were made:
    * OperationContext withOkHttpClient was removed, it should be needed to be directly called
    * PatchType.getMediaType was replaced with PatchType.getContentType
    * ExecListener no longer passes the okhttp3.Response to onOpen.  onFailure will pass a simplified ExecListener.Response when possible.
    * okhttp3.TlsVersions has been replaced by io.fabric8.kubernetes.client.http.TlsVersion
    * HttpClientUtils.createHttpClient(config, additionalConfig) has been deprecated and now returns an OkHttpClientImpl
    * The client is no longer adaptable to an OkHttpClient, use Client.getHttpClient instead

### 5.10.1 (2021-11-12)

#### Bugs
* Fix #3583: Add KubernetesMockServer accessor to JUnit4 KubernetesServer rules
* Fix #3584: Add GenericKubernetesResourceBuilder to Kubernetes Model Core

### 5.10.0 (2021-11-11)

#### Bugs
* Fix #3408: quote pod upload file paths to support special chars
* Fix #3561: ensure okhttp resources are closed
* Fix #3570: added a setter for additionalProperties for proper builder support

#### Improvements
* Fix #3562: Kubernetes Mock Server improvements
* Fix #3406: Add support for approve/deny CertificateSigningRequests
* Fix #3460: support for deserializing templates with non-string params
* Fix #3574: support for deserialization of properties that don't match the target field's type
* Fix #3511: Improve selectors support in OperationContext

#### Dependency Upgrade
* Fix #3562: Bump MockWebServer

#### New Features
* Fix #3430: Support Vertical Pod Autoscaler

#### _**Note**_: Breaking changes in the API
##### Tools Changes:
- Serialization: Those KubernetesResources that include entries in the additionalProperties Map that override a field
  of the resource instance, will no longer be duplicated. The values present in the additionalProperties Map take
  precedence.

### 5.9.0 (2021-10-14)

#### Bugs
* Fix #3482: sanitizeName now truncate names to be less than 63 chars and makes sure first and last charaters are letters
* Fix #3353: addressing extra quoting in quantity serialization
* Fix #3509: notify reader when something is written in ExecWebSocketListener
* Fix #3501: addressed NPE with default BuildConfig operations

#### Improvements
* Fix #3448 added methods for getting specific version information - `KubernetesClient.getKubernetesVersion`, `OpenShiftClient.getOpenShiftV3Version`, and `OpenShiftClient.getOpenShiftV3Version`
* Fix #3404 supporting generic resources in resource/resourceList with minimal metadata, as well as a new entry point `KubernetesClient.genericKubernetesResources(String apiVersion, String kind)`
* Fix #3390: Make mock server support JSON_MERGE_PATCH
* Fix #2171: Support BOOKMARK (Watcher) events

#### New Features
* Fix #3294: Support fetching APIGroupList
* Fix #3303: Support fetching APIResourceList

#### _**Note**_: Breaking changes in the API
* OpenShiftConfig#openshiftApiGroupsEnabled is deprecated and no longer used.
* OpenShiftConfig#disableApiGroupCheck is used only to determine if a client is adaptable to the OpenShiftClient and is generally only needed in mock scenarios.  It will be set automatically on clients obtained from an openshift mock server.
* `KubernetesClient.getVersion` has been deprecated, please use one of the more specific methods introduced by #3448 - `KubernetesClient.getKubernetesVersion`, `OpenShiftClient.getOpenShiftV3Version`, and `OpenShiftClient.getOpenShiftV3Version`

### 5.8.0 (2021-09-23)

#### Bugs
* Fix #3445: TokenRefreshInterceptor throws when running incluster config
* Fix #3456: io.fabric8:crd-generator README should reference crd-generator-apt instead of now removed crd-generator artifact
* Fix #3384: preventing NPE from being logged with pod execs.
* Fix #3484: Ensuring that the informer isWatching flag is correctly reported

#### Improvements
* Fix #3468: Add method to get non-running `Informer` from context specific dsl
* Fix #3398: Added javadocs explaining the wait parameter
* Fix #3491: Add more metadata to `KubernetesClientException` when possible
* Fix #3465: Allowing for more super class event handlers

#### Dependency Upgrade
  * Fix #3326: Upgrade Kubernetes Model to v1.22.1

### 5.7.3 (2021-09-09)

#### Bugs
* Fix #3433: Extension annotator doesn't generate XxxEditable classes
* Fix #3450: CRD generator fails with ClassCastException in some cases
* Fix #3442: make sure new CRDGenerator instances start with a clean generation context

#### Dependency Upgrade
* Fix #3438: Upgrade Sundrio to 0.50.1

### 5.7.2 (2021-09-02)

#### Dependency Upgrade
* Fix #3441: Revert #3427 bump jandex from 2.3.1.Final to 2.4.0.Final

### 5.7.1 (2021-09-01)

#### Bugs
* Fix #3411: enum values should honor JsonProperty annotations during CRD generation
* Fix #3431: required list properly uses renamed properties during CRD generation
* Fix #3429: KubernetesCrudDispatcher throw ConcurrentModificationException when using WatchEventsListener

#### Improvements
* Fix #3414: Add equals and hashCode implementations for CustomResource
* Fix #3287: Add support for field descriptions in CRD Generator

### 5.7.0 (2021-08-12)

#### Bugs
* Fix #3325: All Cluster Scoped Kubernetes resources should use NonNamespacedOperation
* Fix #3346: https configuration ignored for OpenShiftServer in CRUD mode
* Fix #3347: OpenShiftConfig missing some configurations from provided Config
* Fix #3379: using updateStatus rather than patchStatus in the Raw logic

#### Improvements
* Fix #3390: Make mock server to work again with updateStatus by handling JSON_MERGE_PATCH
* Fix #3316: allow locking deletion to resource version
* Fix #3350: Replace references to impls with interfaces in several places in the the dsl
* Fix #3327: Removed generated ResourceHandlers
* Fix #3349: ensuring that dsl context values always are applied over user ListOptions
* Fix #3372: Add generatePackageSuffix option to Model Generator to allow flexible package names for generated model
* Fix #3336: Add ConversionReview in Kubernetes API Extensions model
* Fix #3367: Let CRDGenerator clients handle output (#3366, #3371)

#### New Features
* Fix #3380: Update chaos-mesh extension to v1.2.3. Add AwsChaos.

#### _**Note**_: Breaking changes in the API
##### DSL Changes:
- #3327 DSL methods mentioning customResources have been deprecated: `KubernetesClient.customResources`, `SharedIndexInformerFactory.sharedIndexInformerForCustomResource`.  See replacement resources and sharedIndexInformerFor methods instead.  Also `CustomeResourceDefinitionContext` has been replaced by `ResourceDefinitionContext` - for example in `KubernetesClient.genericKubernetesResources`.
- #3358 DSL return type replacements - `NamespacedCreateOnlyResourceOperationsImpl` has been replaced by `NamespacedInOutCreateable`, `ImageSignatureOperationsImpl` has been replaced by `NameableCreateOrDeleteable`
- #3364 `VisitFromServerGetWatchDeleteRecreateWaitApplicable` now implements `Editable` to replace the `Visitable` methods.  `ApplicableAnd` and `Recreatable` have also been deprecated.
- #3386 `KubernetesClient.customResource(CustomResourceDefinitionContext)` has been deprecated.  Please use the GenericKubernetesResource via `KubernetesClient.genericKubernetesResource(ResourceDefinitionContext)`

### 5.6.0 (2021-07-21)

#### Bugs
* Fix #3304: Prevent NPE in after informer stop
* Fix #3083: CertificateException due to PEM being decoded in CertUtils
* Fix #3295: Fix wrong kind getting registered in KubernetesDeserializer in SharedInformerFactory
* Fix #3318: Informer relist add/update should not always be sync events
* Fix #3328: Allow for generic watches of known types
* Fix #3240: MicroTime serialises incorrectly; add custom serializer/deserializer for MicroTime
* Fix #3329: Moved the parsing of resource(String) to the common base client
* Fix #3330: Added usage of the openshift specific handlers for resource(String/HasMetadata) to pickup the right Readiness

#### Improvements
* Fix #3285: adding waiting for list contexts `Informable.informOnCondition`
* Fix #3284: refined how builders are obtained / used by HasMetadataOperation
* Fix #3314: Add more detailed information about what is generated by the CRD generator
* Fix #3307: refined the support for `Readiable.isReady`
* Fix #2887: Create Docker Registry secrets
* Fix #3314: add detailed information on CRD generation

#### Dependency Upgrade
* Fix #3290: Update Tekton Pipeline Model to v0.25.0

#### New Features
* Fix #3291: Retrying the HTTP operation in case of IOException too
* Fix #2712: Add support for watching logs in multi-container Controller resources (Deployments, StatefulSets, ReplicaSet etc)

#### _**Note**_: Breaking changes in the API
##### DSL Changes:
- #3307 `Readiable.isReady` returns a boolean rather than a Boolean

### 5.5.0 (2021-06-30)

#### Bugs
* Fix #3064: KubernetesMockServer should not read local `.kube/config` while initializing client
* Fix #3126: a KubernetesClientException will be thrown from patch/replace rather than a null being returned when the item does not exist
* Fix #3121: ServiceOperationImpl replace will throw a KubernetesClientException rather than a NPE if the item doesn't exist
* Fix #3189: VersionInfo contains null data in OpenShift 4.6
* Fix #3190: Ignore fields with name "-" when using the Go to JSON schema generator
* Fix #3144: walking back the assumption that resource/status should be a subresource for the crud mock server, now it will be only if a registered crd indicates that it should be
* Fix #3194: the mock server will now infer the namespace from the path
* Fix #3076: the MetadataObject for CustomResource is now seen as Buildable
* Fix #3216: made the mock server aware of apiVersions
* Fix #3225: Pod metric does not have corresponding label selector variant
* Fix #3243: pipes provided to exec command are no longer closed on connection close, so that client can fully read the buffer after the command finishes.
* Fix #3272: prevent index npe after informer sees an empty list
* Fix #3275: filter related dsl methods withLabel, withField, etc. should not modify the current context.  If you need similar behavior to the previous use `Filterable.withNewFilter`.
* Fix #3271: waitUntilReady and waitUntilCondition should handle resource too old
* Fix #3278: `Waitable` methods should not be available at a list context

#### Improvements
* Fix #3078: adding javadocs to further clarify patch, edit, replace, etc. and note the possibility of items being modified.
* Fix #3149: replace(item) will consult the item's resourceVersion for the first PUT attempt when not specifically locked on a resourceVersion
* Fix #3135: added mock crud support for patch status, and will return exceptions for unsupported patch types
* Fix #3072: various changes to refine how threads are handled by informers.  Note that the SharedInformer.run call is now blocking when starting the informer.
* Fix #3143: a new SharedInformerEventListener.onException(SharedIndexInformer, Exception) method is available to determine which informer could not start.
* Fix #3170: made HttpClientUtils.createHttpClient(Config, Consumer<OkHttpClient.Builder>) public to allow overriding custom http client properties
* Fix #3202: make pod upload connection and request timeouts configurable
* Fix #3185: Introduce GenericKubernetesResource, used as delegate in RawCustomResourceOperationsImpl
* Fix #3001: WatchConnectionManager logs that provide little information are now logged at a lower level
* Fix #3186: WebSockets and HTTP connections are closed as soon as possible for Watches.
* Fix #2937: Add `SharedInformerFactory#getExistingSharedIndexInformers` method to return list of registered informers
* Fix #3239: Add the `Informable` interface for context specific dsl methods to create `SharedIndexInformer`s.
* Fix #3101: making isWatching a health check for the informer

#### Dependency Upgrade
* Fix #2741: Update Knative Model to v0.23.0

#### New Features
* Fix #3133: Add DSL Support for `authorization.openshift.io/v1` resources in OpenShiftClient
* Fix #3166: Add DSL Support for `machineconfiguration.openshift.io/v1` resources in OpenShiftClient
* Fix #3142: Add DSL support for missing resources in `operator.openshift.io` and `monitoring.coreos.com` apiGroups
* Fix #2565: Add support for CertManager extension
* Fix #3150: Add DSL support for missing resources in `template.openshift.io`, `helm.openshift.io`, `network.openshift.io`, `user.openshift.io` apigroups
* Fix #3087: Support HTTP operation retry with exponential backoff (for status code >= 500)
* Fix #3193:Add DSL support for `autoscaling.openshift.io` resources in OpenShiftClient
* Fix #3209: Add DSL support for PodSecurityPolicySubjectReview, PodSecurityPolicyReview, PodSecurityPolicySelfSubjectReview in `security.openshift.io/v1` apiGroup to OpenShiftClient
* Fix #3207: Add DSL support for OperatorCondition, Operator, PackageManifest in `operators.coreos.com` apiGroup to OpenShiftClient
* Fix #3201: Add support for `tuned.openshift.io` apiGroup in OpenShiftClient DSL
* Fix #3205: Add DSL support for ConsolePlugin and ConsoleQuickStart in `console.openshift.io` apiGroup
* Fix #3222: Add DSL support for `user.openshift.io/v1` Identity in OpenShiftClient DSL
* Fix #3222: Add DSL support for OpenShift Whereabouts CNI Model `whereabouts.cni.cncf.io` to OpenShiftClient DSL
* Fix #3224: Add DSL support for OpenShift Kube Storage Version Migrator resources in OpenShiftClient DSL
* Fix #3228: Add support for Dynamic informers for custom resources in KubernetesClient
* Fix #3270: Add DSL support for ClusterInterceptors to TektonClient

#### _**Note**_: Breaking changes in the API
##### DSL Changes:
- #3127 `StatusUpdatable.updateStatus` deprecated, please use patchStatus, editStatus, or replaceStatus
- #3239 deprecated methods on SharedInformerFactory directly dealing with the OperationContext, withName, and withNamespace - the Informable interface should be used instead.
- #3271 `Waitable.waitUntilReady` and `Waitable.waitUntilCondition` with throw a KubernetesClientTimeoutException instead of an IllegalArgumentException on timeout.  The methods will also no longer throw an interrupted exception.
  `Waitable.withWaitRetryBackoff` and the associated constants are now deprecated.

##### Util Changes:
- #3197 `Utils.waitUntilReady` now accepts a Future, rather than a BlockingQueue
- #3169 `Utils.shutdownExecutorService` removed in favor of direct usage of shutdownNow where appropriate.
  The stream pumper related classes were also simplified to utility methods on InputStreamPumper.

### 5.4.1 (2021-06-01)

#### Bugs
* Fix #3181: Properly handling of JsonProperty when generating CRDs
* Fix #3172: Use File.toURI() to create the generated CRD URI
* Fix #3152: Retry only Non-Restful Create-only resources in OpenShiftOAuthInterceptor
* Fix #3189: VersionInfo contains null data in OpenShift 4.6

### 5.4.0 (2021-05-19)

#### Bugs
* Fix #3040: Consistently order printer columns by JSON path to prevent undue changes in generated CRDs
* Fix #3041: Properly output `additionalProperties` field for Maps, output warning for unsupported complex maps
* Fix #3036: Fix file descriptor leak when loading cacerts file
* Fix #3038: Upgrade TLS versions in mock servers to 1.2.
* Fix #3037: Account for JsonProperty annotations when computing properties' name
* Fix #3014: Resync Future is canceled and resync executor is shutdown on informer stop
* Fix #2529: SelfSubjectAccessReview not working with OpenShiftClient
* Fix #2978: Fix SharedInformer NPE on initial requests while syncing
* Fix #2989: serialization will generate valid yaml when using subtypes
* Fix #2991: reduced the level of ReflectWatcher event received log
* Fix #2992: allowing Watch auto-reconnect for shared informers
* Fix #2994: updating the SharedIndexInformer indexer state for a delete event generated by resync
* Fix #2996: Generating CRDs from the API should now properly work
* Fix #3000: Set `no_proxy` in the okhttp builder in case the `proxy_url` is null
* Fix #3011: properly handle enum types for additional printer columns
* Fix #3020: annotations should now properly have their associated values when processing CRDs from the API
* Fix #3016: Use scheduleWithFixedDelay for resync task execution
* Fix #2991: reduced the level of ReflectWatcher event received log
* Fix #3027: fix NPE when sorting events in KubernetesResourceUtil
* Fix #3054:  missing entry for Trigger in TektonTriggersResourceMappingProvider
* Fix #3047: NPE when getting version when there is no build date
* Fix #3024: stopAllRegisteredInformers will not call startWatcher
* Fix #3067: Added a patch(PatchContext, item) operation to be more explicit about patching and diffing behavior
* Fix #3097: refresh token with autoconfigure even if authprovider is null

#### Improvements
* Fix #2788: Support FIPS mode in kubernetes-client with BouncyCastleFipsProvider
* Fix #2910: Move crd-generator tests from kubernetes-itests to kubernetes-tests
* Fix #3005: Make it possible to select which CRD version is generated / improve output
* Fix #3015: Thread interruption in a nominal case (like closing the client) are now logged in debug
* Fix #3057: Removed debug calls for CustomResource during deserialization
* Fix #3050: More enforcement of the informer lifecycle
* Fix #3061: Removed the deltafifo from the informer logic
* Fix #3081: Use apiGroupName in generated package for OpenShiftClient Handler/OperationsImpl classes
* Fix #3089: Allowing patch/edit to infer context from the item
* Fix #3066: Added replaceStatus (PUT), editStatus (JSON PATCH), and patchStatus (JSON MERGE PATCH) methods to support non-locking status updates

#### Dependency Upgrade
* Fix #2979: Update Kubernetes Model to v1.21.0
* Fix #3099: Update Tekton Triggers Model to v0.13.0
* Fix #3118: Update to sundrio 0.40.1

#### New Features
* Fix #2984: Add support for `flowcontrol.apiserver.k8s.io/v1beta1` FlowSchema and PriorityLevelConfiguration
* Fix #2980: Add DSL Support for `apps/v1#ControllerRevision` resource
* Fix #2981: Add DSL support for `storage.k8s.io/v1beta1` CSIDriver, CSINode and VolumeAttachment
* Fix #2912: Add DSL support for `storage.k8s.io/v1beta1` CSIStorageCapacity
* Fix #2701: Better support for patching in KuberntesClient
* Fix #3034: Added a SharedInformer.isRunning method
* Fix #3088: mock server will assume /status is a subresource, and other refinements to match kube behavior
* Fix #3111: Add DSL Support for `config.openshift.io/v1` resources in OpenShiftClient

#### _**Note**_: Breaking changes in the API
##### DSL Changes:
- `client.batch().jobs()` deprecated, suggestion to move to `client.batch().v1().jobs()`
- `client.batch().cronjobs()` deprecated, suggestion to move to `client.batch().v1().cronjobs()` or `client.batch().v1beta1().cronjobs()`
- `client.policy().podSecurityPolicies()` deprecated, suggestion to move to `client.policy().v1beta1().podSecurityPolicies()`
- `client.policy().podDisruptionBudget()` deprecated, suggestion to move to `client.policy().v1().podDisruptionBudget()` or `client.policy().v1beta1().podDisruptionBudget()`

##### Model Changes:
- Classes in `io.fabric8.kubernetes.api.model.batch` have been moved to `io.fabric8.kubernetes.api.model.batch.v1` and `io.fabric8.kubernetes.api.model.batch.v1beta1`
- Classes in `io.fabric8.kubernetes.api.model.policy` have been moved to `io.fabric8.kubernetes.api.model.policy.v1` and `io.fabric8.kubernetes.api.model.policy.v1beta1`

### 5.3.1 (2021-04-26)

#### Bugs
* Fix #2991: reduced the level of ReflectWatcher event recieved log
* Fix #2992: allowing Watch auto-reconnect for shared informers
* Fix #2994: updating the SharedIndexInformer indexer state for a delete event generated by resync
* Fix #2910: Move crd-generator tests from kubernetes-itests to kubernetes-tests
* Fix #3005: Make it possible to select which CRD version is generated / improve output
* Fix #3011: properly handle enum types for additional printer columns
* Fix #3020: annotations should now properly have their associated values when processing CRDs from the API

### 4.13.3 (2021-04-22)

#### Bugs
* Fix: Set no_proxy in the okhttp builder in case the proxy_url is null
* Fix #3027: fix NPE when sorting events in KubernetesResourceUtil

### 5.3.0 (2021-04-08)

#### Bugs
* Fix #2620: Add support for `config.openshift.io/v1` Ingress
* Fix #2784: Not able to deserialize ClusterServiceVersion
* Fix #2935: CRD generator no longer treat enum values as properties (performance)
* Fix #2812: SharedIndexInformer EventHandler sees double updates at resync interval
* Fix #2937: SharedInformerFactory#getExistingSharedIndexInformer returns null when @Kind is configured
* Fix #2924: Creating a CustomResourceInfo from a class doesn't result in the expected information
* Fix #2967: Copy to/from pods: fixed error message; removed debug output
* Fix #2923: Edit a CustomResource should result in a patch

#### Improvements
* Fix #2950: RawCustomResourceOperationsImpl should also work with standard resources
* Fix #2938: Make it possible to manage Tekton Triggers directly
* Fix #2921: Kubernetes server mock will generate missing metadata fields
* Fix #2946: Kubernetes server mock watch will generate initial `ADDED` events
* Fix #2925: Add CustomResource.getShortNames(Class) method

#### Dependency Upgrade
* Fix #2971: Upgrade to sundrio 0.30.0

#### New Features
* Fix #2837: Add Support for `events.k8s.io` APIGroup DSL
* Fix #2854: Introduce CamelK extension

### 5.2.1 (2021-03-16)

#### Bugs
* Fix #2905: NullPointerException when attempting to generate non-parameterized CustomResources
* Fix #2900: Improve handling of complex CR hierarchies, falling back to ignoring status replicas instead of skipping CRD generation altogether

### 5.2.0 (2021-03-12)

#### Bugs
* Fix #2802: NullPointerException in HasMetadataOperation patch/replace when using KubernetesMockServer
* Fix #2828: Remove automatic instantiation of CustomResource spec and status as this feature was causing more issues than it was solving
* Fix #2857: Fix the log of an unexpected error from an Informer's EventHandler
* Fix #2853: Cannot change the type of the Service from ClusterIP to ExternalName with PATCH
* Fix #2855: `.withPropagationPolicy` and `.withGracePeriod` DSL methods can't be combined for Resource API deletion operations
* Fix #2783: OpenIDConnectionUtils#persistKubeConfigWithUpdatedToken persists access token instead of refresh token
* Fix #2871: Change longFileMode to LONGFILE\_POSIX for creating tar in PodUpload, improve exception handling in PodUpload.
* Fix #2746: SharedInformerFactory should use key formed from OperationContext
* Fix #2736: Move CRD annotations to kubernetes-model-common module for greater coherence
* Fix #2836: Make CRD generation usable at runtime, split the generator into api and apt modules,
  the `crd-generator-apt` artifact corresponding to the previous `crd-generator` artifact, while the
  `crd-generator-api` artifact can be consumed directly to generate the CRDs at runtime.

#### Improvements
* Fix #2781: RawCustomResourceOperationsImpl#delete now returns a boolean value for deletion status
* Fix #2780: Refactor RawCustomResourceOperationsImpl#delete(String)

#### New Features
* Fix #2818: Update chaos-mesh extension to v1.1.1. Add PodIoChaos, JVMChaos, HTTPChaos and DNSChaos.
* Fix #2699: Add support for `@EnableOpenShiftMockClient` for OpenShiftClient
* Fix #2588: Support for Server side dry runs

### 5.1.1 (2021-02-24)

#### Bugs
* Fix #2747: Apiextensions DSL should use NonNamespaceOperation for CustomResourceDefinitions
* Fix #2819: simple enums are now supported when generating CRDs
* Fix #2827: CNFE when initializing CustomResource instances
* Fix #2815: `client.isAdaptable(OpenShiftClient.class)` doesn't work on OpenShift 4
* Fix #2833: Knative model generator is now aligned with all other generators

### 5.1.0 (2021-02-17)

#### Bugs
* Fix #2748: Pass custom headers in kubernetes-client to watch api by modify WatchConnectionManager
* Fix #2745: Filtering Operations can't configure PropagationPolicy
* Fix #2672: WaitUntilReady for Service resource throws IllegalArgumentException

#### Improvements
* Fix #2662: Allow option to containerize Go Model Schema generation builds
* Fix #2717: Remove edit() methods from RawCustomResourceOperationsImpl taking InputStream arguments
* Fix #2757: add `storage` and `served` to `Version` annotation
* Fix #2759: add `ShortNames` annotation to specify short names for CRD generation
* Fix #2694: Remove deprecated methods from KubernetesClient DSL
* Fix #2716: Add a property to disable BackwardCompatibilityInterceptor

#### Dependency Upgrade
* Fix #2706: update Tekton Triggers model to v0.11.1
* Fix #2684: Upgrade Kubernetes Model to v1.20.2

#### New Features
* Fix #2702: Add support for discovery.k8s.io/v1beta1 EndpointSlice in KubernetesClient DSL
* Fix #2703: Add support for `certificates.k8s.io` v1 and v1beta1 API in KubernetesClient DSL
* Fix #2708: Update CSI Volume Snapshot API to v1
* Fix #2789: Use thread context class loader instead of `Class.forName`
* Fix #2779: Add DSL support for `scheduling.k8s.io` `v1` and `v1beta1` to SchedulingAPIGroupDSL
* Fix #2776: Preview release of CRD generator based on annotations
  - Classes extending the `CustomResource` class can now be used as the basis for CRD generation
  - Several annotations are available to override the default behavior if it doesn't fit your needs
  - Validation schema is automatically derived from your class' spec implementation (or from the CR
    class, if no spec is present)
  - CRDs are automatically generated at compile-time if you include the `io.fabric8:crd-generator`
    dependency to your project (with the suggested `compile` scope)
  - CRDs are generated for both `v1beta1` and `v1` versions of the specification at this point
  - One CRD manifest is generated per CRD using the CRD name (e.g. `mycrplural.group.example.com`)
    suffixed with the specification version, e.g. `mycrplural.group.example.com-v1.yml`
  - The CRD files are generated in the `target/META-INF/fabric8` directory of your project

#### _**Note**_: Breaking changes in the API
##### DSL Changes:
- `client.settings()` DSL has been removed since PodPreset v1alpha1 API is no longer present in Kubernetes 1.20.x
- `client.customResourceDefinitions()` has been removed. Use `client.apiextensions().v1beta1().customResourceDefinitions()` instead
- `client.events()` has been removed. Use `client.v1().events()` instead
- `client.customResource(...)` method is removed. Use `client.customResources(...)` with CustomResource configuration in annotations inside POJOs

##### Model Changes:
- Classes in `io.fabric8.kubernetes.api.model.scheduling` have been moved to `io.fabric8.kubernetes.api.model.scheduling.v1` and `io.fabric8.kubernetes.api.model.scheduling.v1beta1`
- Classes in `io.fabric8.kubernetes.api.model.admission` have been moved to `io.fabric8.kubernetes.api.model.admission.v1` and `io.fabric8.kubernetes.api.model.admission.v1beta1`
- Classes in `io.fabric8.kubernetes.api.model.certificates` have been moved to `io.fabric8.kubernetes.api.model.certificates.v1` and `io.fabric8.kubernetes.api.model.certificates.v1beta1`
- Classes in `io.fabric8.kubernetes.api.model.events` have been moved to `io.fabric8.kubernetes.api.model.events.v1` and `io.fabric8.kubernetes.api.model.events.v1beta1`

### 4.11.2 (2021-02-09)

#### Bugs
* Fix #2715: CVE-2021-20218 vulnerable to a path traversal leading to integrity and availability compromise

### 4.7.2 (2021-02-09)

#### Bugs
* Fix #2715: CVE-2021-20218 vulnerable to a path traversal leading to integrity and availability compromise

### 5.0.2 (2021-02-08)

#### Bugs
* Fix #2715: CVE-2021-20218 vulnerable to a path traversal leading to integrity and availability compromise

### 4.13.2 (2021-02-05)

#### Bugs
* Fix #2715: CVE-2021-20218 vulnerable to a path traversal leading to integrity and availability compromise

### 5.0.1 (2021-01-27)

#### Bugs
* Fix #2687: RawCustomResourceOperationsImpl ignores config
* Fix #2612: add support for checking latest kubeconfig in Interceptor

#### Improvements

* Fix #2723: Dependency cleanup
 - Remove javax.annotation-api
 - Remove jaxb-api
 - Remove jackson-module-jaxb-annotations
* Fix #2744: Automatically instantiates spec and status fields on `CustomResource` when possible.
  `initSpec` and `initStatus` methods are also provided to allow for overriding of the default implementation.

#### Dependency Upgrade

* Fix #2723: Upgrade sundrio.version to 0.24.1

### 4.13.1 (2021-01-20)

#### Bugs
* Fix #2734: (Backport #2596) Add buildable ref for container, port and volume

### 5.0.0 (2020-12-30)

#### Bugs
* Fix #2695: fromCustomResourceType should be of type `CustomResource`

### 5.0.0-beta-1 (2020-12-21)

#### Bugs
* Fix #2671: Reliability improvements to watchers
* Fix #2592: ConcurrentModificationException in CRUD KubernetesMockServer
* Fix #2510: Yaml containing aliases rejected due to FasterXML bug
* Fix #2651: SharedInformers should ignore resync on zero resyncPeriod
* Fix #2656: Binding operations can be instantiated

#### Improvements
* Fix #2676: Allow specifying PropagationPolicy when using deleteExisting
* Fix #2678: Adds a convenience method for referring to Cache keys by namespace and name rather than item
* Fix #2665: CustomResourceDefinitionContext.fromCrd support for v1 CustomResourceDefinition
* Fix #2642: Update kubernetes-examples to use apps/v1 Deployment rather than extensions/v1beta1
* Fix #2666: Align SharedIndexInformer API with Custom Resource Improvements

#### New Features
* Fix #2611: Support for Custom Resource and Custom Resource Definitions has been improved
  - New annotations have been introduced for users to specify group, version, singular and plural
    properties for `CustomResource` instances
  - `CustomResource` instances must now be annotated with `@Version` and `@Group` so that the
    associated information can be automatically computed
  - `HasMetadata` provides default implementations for `getApiVersion` and `getKind` based on the
    presence (or not) of annotations on the target class
  - Static methods have been introduced on `HasMetadata` and `CustomResource` to encapsulate the
    logic used to resolve `Kind`, `ApiVersion`, `Group`, `Version`, `Plural`, `Singular` and `CRD Name`
    properties
  - New `v1CRDFromCustomResourceType` and `v1beta1CRDFromCustomResourceType` methods have been
    introduced on `CustomResourceDefinitionContext` to initialize a `CustomResourceDefinitionBuilder`
    with the information provided by a specific `CustomResource` implementation, making it much
    easier to create CRDs if you already have defined your custom resource type
  - `CustomResource` is now parameterized by the spec and status types that it uses which further
    removes boiler plate
* Rename `@ApiVersion` and `@ApiGroup` to simply `@Version` and `@Group`, respectively. This was done
  to unify annotations and also remove potential confusion between values provided to `@ApiVersion`
  and what is returned by `HasMetadata#getApiVersion`

### 5.0.0-alpha-3 (2020-12-10)

#### Bugs
* Fix #2519: Generated schemas contains a valid meta-schema URI reference (`http://json-schema.org/draft-05/schema#`)
* Fix #2631: Handle null values when getting current context on OIDC interceptors
* Fix #2610: Remove deprecated module kubernetes-model-generator/model-generator-app

#### Improvements
* Fix #2628: Add `isFinalizerValid` method on `HasMetadata` to encapsulate validation logic
* Fix #2640: Edit method accepts Visitors

#### Dependency Upgrade
* Fix #2636: Upgrade sundrio.version to 0.23.0

### 5.0.0-alpha-2 (2020-11-24)

#### Improvements
* Fix #2614: Watcher.onClose has dedicated WatcherException as parameter.

### 5.0.0-alpha-1 (2020-11-18)

#### Bugs
* Fix #2596: Add buildable references for Container, Port and Volume

#### Improvements
* Fix #2571: Eliminated the use of Doneables and simplified the internal DSL implementation.
* Fix #2607: add isMarkedForDeletion and finalizer-related default methods to HasMetadata (@metacosm)
* Fix #2605: Provide a `customResources` alternative that simply accepts the resource type as an argument.

#### New Features
* Fix #2556: Chaos Mesh model based on Chaos Mesh v1.0.1

### 4.13.0 (2020-11-10)

#### Bugs
* Fix #2517: Replace does not work in CRUD mockwebserver
* Fix #2537: Checking for Readiness of DeploymentConfig
* Fix #2300: Remove job extensions/v1beta1 from backward compatibiliy interceptor
* Fix #2514: SharedIndexInformer watches only pods of its own namespace when run in the cluster

#### Improvements
* Fix #2507: Add a test for creating a Job with generateName
* Fix #2509: Reversed order + Add Kubernetes 1.16.0 + OpenShift 4.5.14 to Compatibility matrix
* Add cache in github actions for integration tests

#### Dependency Upgrade
* Fix #2513: Update Kubernetes Model to v1.19.1

#### New Features
* Fix #2531: Allow setting the maximum concurrent requests via system property / environment variable
* Fix #2534: Tekton model based on Tekton Pipeline 0.17.0
* Fix #2574: Add support for Condition type

_**Note**_: Breaking changes in the API
* Tekton Pipeline v1beta1 *sidecars* field from a task step is now a list of `io.fabric8.tekton.pipeline.v1beta1.Sidecar` instead of a list of `io.fabric8.tekton.pipeline.v1beta1.Step`

* `NetworkPolicy` moved to `io.fabric8.kubernetes.api.model.networking.v1.NetworkPolicy` from
  `io.fabric8.kubernetes.api.model.networking.NetworkPolicy`
* Fix #2557: add missing `OpenShiftReadiness.isReadinessApplicable`

### 4.12.0 (2020-10-02)

#### Bugs
* Fix #2442: Wrong resource kind in `ProjectRequestHandler` causes ClassCastException when handling Project resources.
* Fix #2467: OpenShiftClient cannot replace existing resource with API version =! v1
* Fix #2458: Creating new instance of the DefaultKubernetesClient is hanging
* Fix #2474: Config.fromKubeconfig throws NullPointerException
* Fix #2399: Cannot change the type of the Service from ClusterIP to ExternalName
* Fix #2479: KuberentesDeserializer works on OSGi runtime environments
* Fix #2488: Unable to derive module descriptors for kubernetes-model jars

#### Improvements
* Enable user to select custom address and port for KubernetesMockServer
* Fix #2473: Removed unused ValidationMessages.properties
* Fix #2408: Add documentation for Pod log options
* Fix #2141: Decouple OpenShift Model from Kubernetes Client
* Fix #2452: Make Readiness.isReady publicly available from a wrapper method in KubernetesResourceUtil

#### Dependency Upgrade
* Bump Knative Serving to v0.17.2 & Knative Eventing to v0.17.3

#### New Features
* Fix #2340: Adding support for Knative Eventing Contrib
* Fix #2111: Support automatic refreshing for expired OIDC tokens
* Fix #2146: Add Support for specifying CustomResourceDefinitionContext while initializing KubernetesServer
* Fix #2314: Fetch logs should wait for the job's associated pod to be ready
* Fix #2043: Support for Tekton Triggers
* Fix #2460: Querying for an event based on InvolvedObject fields

_**Note**_ Minor breaking changes:
* PR #2424 (#2414) slightly changes the API by adding the new `WatchAndWaitable` "combiner" interface.
  Most projects shouldn't require any additional changes.

### 4.11.1 (2020-09-02)

#### Bugs
* Fix #2445: ConfigMap and other resources are replaced

### 4.11.0 (2020-08-26)
#### Bugs
* Fix #2373: Unable to create a Template on OCP3
* Fix #2308: Fix kubernetes client `Config` loading KUBECONFIG with external authentication command
* Fix #2316: Cannot load resource from stream without apiVersion
* Fix #2354: Fix NullPointerException in ResourceCompare when no resource is returned from fromServer.get()
* Fix #2389: KubernetesServer does not use value from https in crud mode
* Fix #2306: Make KubernetesServer CRUD mode work with informers
* Fix #2418: CertificateSigningRequest doesn't implement Namespaced
* Fix #2265: InAnyNamespace uses invalid api endpoint for SelfSubjectAccessReviews
* Fix #2404: Readiness.isReady doesn't handle extensions/v1beta1 Deployment
* Fix #2389: KubernetesServer JUnit rule ignores value of https when using crud mode

#### Improvements
* Fix #2331: Fixed documentation for namespaced informer for all custom types implementing `Namespaced` interface
* Fix #2406: Add documentation for serializing resources to YAML
* Fix #2414: Allow withResourceVersion() to be followed by waitUntilCondition(), enabling recovery from HTTP 410 GONE errors.

#### Dependency Upgrade
* Fix #2360: bump mockito-core from 3.4.0 to 3.4.2
* Fix #2355: bump jandex from 2.1.3.Final to 2.2.0.Final
* Fix #2353: chore: bump workflow action-setup versions + kubernetes to 1.18.6
* Fix #2292: Update createOrReplace to do replace when create fails with conflict
* Fix: Bump SnakeYaml to version 1.26 (as required for OSGi bundle for jackson-dataformat-yaml)
* Fix #2401: bump maven-resources-plugin from 3.1.0 to 3.2.0
* Fix #2405: bump mockito-core from 3.4.4 to 3.5.0

#### New Features
* CSI Volume Snapshot extension
* Fix #2311: Add Support for creating bootstrap project template
* Fix #2287: Add support for V1 and V1Beta1 CustomResourceDefinition
* Fix #2319: Create Config without using auto-configure functionality or setting env variables
* Fix #2284: Supports create and run a particular image in a pod operation using client
* Fix #2321: Add Support for new resources in OpenShift Model

_**Note**_: Some classes have been moved to other packages:
- CustomResourceDefinition has been moved to `io.fabric8.kubernetes.api.model.apiextensions.v1` and `io.fabric8.kubernetes.api.model.apiextensions.v1beta1`
- SubjectAccessReview, SelfSubjectAccessReview, LocalSubjectAccessReview and SelfSubjectRulesReview have been moved to `io.fabric8.kubernetes.api.model.authorization.v1` and `io.fabric8.kubernetes.api.model.authorization.v1beta1`
- `io.fabric8.tekton.pipeline.v1beta1.WorkspacePipelineDeclaration` is now `io.fabric8.tekton.pipeline.v1beta1.PipelineWorkspaceDeclaration`

### 4.10.3 (2020-07-14)
#### Bugs
* Fix #2285: Raw CustomResource API createOrReplace does not propagate exceptions from create
* Fix Raw CustomResource API path generation to not having trailing slash
* Fix #2131: Failing to parse CustomResourceDefinition with OpenAPIV3Schema using JSONSchemaPropOr\* fields
* Fix #2297: Resuscitate ProjectRequestHandler in openshift-client
* Fix #2328: Failure in deserialization while watching events
* Fix #2299: Improve error handling of RejectedExecutionException from ExecutorService
* Fix KubernetesAttributesExctractor to extract metadata from unregistered custom resources, such when using Raw CustomResource API
* Fix #2296: No adapter available for type:interface io.fabric8.kubernetes.client.dsl.V1APIGroupDSL
* Fix #2269: Setting a grace period when deleting resource using `withPropagationPolicy()`
* Fix #2342: watchLogs for deployment is broken
* Fix #2309: Move HasMetadataComparator to exported package

#### Improvements
* Fix #2233: client.service().getUrl(..) should be able to fetch URL for ClusterIP based services
* Fix #2278: Added type parameters for KubernetesList in KubernetesClient + test verifying waitUntilCondition **always** retrieves resource from server
* Fix #2336: Test and fix for the wrong "Kind" declared on KubernetesListHandle
* Fix #2320: Added JUnit5 extension for mocking KubernetesClient in tests using @EnableKubernetesMockClient
* Fix #2332: Added PodExecOptions model
* Improve error handling on stream closing errors in S2I binary builds(#2032)
* Fix #2288: Adds configurable serializers and deserializers to json schema codegen

#### Dependency Upgrade
* Fix #2333: bump bouncycastle.version from 1.65 to 1.66
* Fix #2262: bump maven-shade-plugin from 3.2.3 to 3.2.4
* Fix #2261: bump exec-maven-plugin from 1.6.0 to 3.0.0
* Fix #2345: bump mockito-core from 3.3.3 to 3.4.0
* Fix #2260: bump tektoncd pipeline to v0.12.1

#### New Features
* Fix #1868: Add Support for rolling update
* Fix #2266: Support for APIServices in Kubernetes Client
* Fix #2215: `io.fabric8.kubernetes.client.Config` should expose all and the current context defined in kubeconfig

### 4.10.2 (2020-06-02)
#### Bugs
* Fix #2251: Modify KubernetesDeserializer for handling classes with same name but different apiVersions
* Fix #2205: Event model classes from core v1 have been lost
* Fix #2226: SharedIndexInformer for non-namespaced resources not working
* Fix #2201: Uberjar doesn't contain model classes anymore
* Fix #2066: Uber Jar includes merged service entry for multiple implementations of the same interface
* Fix #2195: Annotation processors and build time dependencies transitive
* Fix #1760: The bundle version of kubernetes-client is missing ServiceLoader files
* Fix #2218: Uberjar: Package rewrite issues in `META-INF/services`
* Fix #2212: JDK8 always uses http/1.1 protocol (Prevent OkHttp from wrongly enabling http/2)

#### Improvements
* Fix #2199: KubernetesClient#customResources now accepts CustomResourceDefinitionContext
* Adds basic support for Pod Eviction API

#### Dependency Upgrade

#### New Features
* Added DSL support for `admissionregistration.k8s.io/v1beta1` resources
* Add support for Namespaced SharedInformers, fixed probelms with OperationContext argument
* Fix #1821: ListOptions now supported when watching a Kubernetes Resource

_**Note**_:
- Some classes have been renamed:
   - `io.fabric8.tekton.pipeline.v1beta1.WorkspacePipelineDeclaration` is now `io.fabric8.tekton.pipeline.v1beta1.PipelineWorkspaceDeclaration`
- Breaking changes in `KubernetesClient` `customResource()` typed API:
  - We've introduced a major breaking change in customResource(...) typed API. We have introduced a new interface `io.fabric8.kubernetes.api.model.Namespaced` which needs to
    be added to your Custom Types using typed API. For example, for a custom resource named `Animals` which is a [Namespaced](https://kubernetes.io/docs/concepts/overview/working-with-objects/namespaces/) resource; It should be declared like this:
    ```
    public class Animals extends CustomResource implements Namespaced { ... }
    ```
    You can also checkout an example in our test suite for this: [PodSet.java](https://github.com/fabric8io/kubernetes-client/blob/master/kubernetes-tests/src/test/java/io/fabric8/kubernetes/client/mock/crd/PodSet.java#L22)

### 4.10.1 (2020-05-06)
#### Bugs
* Fix #2189: Change package names of Resource Operation classes in order to avoid duplicates Operation classes

#### Improvements

#### Dependency Upgrade

#### New Features
* Fix #2165: Support for setting ListOptions while listing objects

### 4.10.0 (2020-05-04)
#### Bugs
* Feature #1456: Added Watch support on MockServer in Crud mode
* Fix #2163: fix kubernetes-client not support cert chain
* Fix #2144: CRD's schema Default fields do not handle boolean and are prefixed with Raw keyword
* KubernetesAttributeExtractor: handle possible /status subpath due to using status subresource on crd
* Fix #2124: Raw Watch on CustomResource does not work if name specified

#### Improvements
* Fix #2174: Change log level to warn for multiple `kubeconfig` warning
* Fix #2088: Support networking.k8s.io/v1beta1 alongside extensions/v1beta1
* Fix #2107: Set PropagationPolicy to Background by default
  (_Note: Deletion option `cascading(..)` has been marked as deprecated_)

#### Dependency Upgrade
* Updated Kubernetes Model to v1.18.0
* Fix #2145: Updated OkHttp to v3.12.11

#### New Features
* Fix #2115: Keep tekton v1alpha1 api
* Fix #2002: DSL Support for PodTemplate
* Fix #2015: Add Support for v1, v2beta1, and v2beta2 apiVersions in case of HorizontalPodAutoscaler

### 4.9.2 (2020-05-19)
#### Bugs
* Fix #2212: JDK8 always uses http/1.1 protocol (Prevent OkHttp from wrongly enabling http/2)

#### Improvements

#### Dependency Upgrade

#### New Features

### 4.9.1 (2020-04-17)
#### Bugs
* Fix #2071: Fixed pvc example issue #2071
* Fix #1109: something drops '-' from Singular/Plural forms of CustomResources
* Fix #1586: Replace of Job should add extra selector property to the resource
* Fix #2034: Quantity.equals mishandles fractions
* Fix #2009: Regression `withoutLabel()` stopped to work
* Fix #2057: Fix jar and osgi bundle generation for extensions
* Fix #2075: KubernetesDeserializer registration for CustomResources
* Fix #2078: watchLog for Deployment and StatefulSet
* Fix #2046: OpenshiftClient getVersion returns null for Openshift ContainerPlatform v4
* Fix #2117: Knative Service.status is always null

#### Improvements
* Fix #1987: Added an example for Task and TaskRun with updated model
* Fix #2019: Added CustomResourceCrudTest
* Fix #2054: JobExample doesn't work
* Fix #2082:  Added filter node metrics via labels
* Generated List classes for Knative implement proper KubernetesResourceList interface
* Modify the dependency management of the generator of kubernetes-model to golang module

#### Dependency Upgrade
* Updated Knative model to v0.13.0
* Updated Tekton Model to v0.11.0

#### New Features

### 4.9.0 (2020-03-12)
#### Bugs

* Fix #2047: Readiness#isReady is unreliable for StatefulSet
* Fix #1247: URL parameters are not escaped.
* Fix #1961: Two SharedInformer issues related to kube-apiserver unavailable and relisting
* Fix #2023: Class RawCustomResourceOperationsImpl can't handle HTTP responses with empty body coming from the k8s
cluster (Jackson deserialization error was throwed). This kind of response can be returned after executing operations
like the delete of a custom resource.
* Fix #2017: Incorrect plural form for Endpoints kind
* Fix #2053: Fixed parsing of exponential values. Added multiplication to the amount during parsing exponential values.
* Fix #2058: NullPointerException with upload() websocket failures

#### Improvements

* Fix #2012: osgi: Allow the ManagedKubernetesClient to consume an available OAuthTokenProvider

#### Dependency Upgrade
* Updated Knative model to v0.12.0
* Updated Commons-Compress to v1.20 to avoid https://cve.mitre.org/cgi-bin/cvename.cgi?name=CVE-2019-12402

#### New Features
* Fix #1820: Override Createable.create(T) to avoid generic array creation

### 4.8.0 (14-02-2020)
#### Bugs
* Fix #1847: Remove resource-\*.vm files from \*-client.jar
* Fix #959: Support for double braced `${{ }}` template placeholders
* Fix #1964: Refactor Duration
* Fix #703: Fix NullPointerException in Config.tryKubeConfig
* Fix #2000: Unable to create jobs in OSGi environments

#### Improvements
* Fix #1874: Added unit tests verifying windows line-ends (CRLF) work
* Fix #1177: Added support for OpenID Connect token in kubeconfig

#### Dependency Upgrade
* Update Jackson Bom to 2.10.2
* Fix #1968: Support for PodSecurityPolicies in Kubernetes 1.17

#### New Features
* Fix #1948: LeaderElection Implementation (Lock Implementations: ConfigMap & Lease)


### 4.7.1 (24-01-2020)
#### Bugs
* Fix #1937: `Quantity.getAmountInBytes()` should be able to handle negative exponents
* Fix #1805: Unable to create Template on OCP4

#### Improvements
* Fix #1894: SharedInformer Improvements
* Fix #1963: Use Serialization not a default ObjectMapper in Watch
* Fix #1957: Build Failing on CI due to Central repository moving to HTTPS

#### Dependency Upgrade
* Fix #1962: chore(deps): bump karaf.version from 4.2.7 to 4.2.8
* Fix #1960: chore(deps): bump junit-bom from 5.5.2 to 5.6.0
* Fix #1939: chore(deps): bump sundrio.version from 0.20.0 to 0.21.0

#### New Features
* Fix #1917: Allow user to add custom Headers to client

### 4.7.0 (08-01-2020)
#### Bugs
* Fix #1850: Add option to disable timestamps in build logs on Openshift
* Fix #1902: Fix the usage of reflection, so that `getMetadata` is detected properly
* Fix #1925: Client should always read services from server during replace
* Fix #1486: Creating CRDs with schema validation is broken
* Fix #1707: HorizontalPodAutoscalerSpecBuilder found no metric method
* Fix #885: Quantity doesn't honour the unit
* Fix #1895: Parsing different quantity formats

#### Improvements
* Fix #1880: Remove use of reapers manually doing cascade deletion of resources, leave it upto Kubernetes APIServer
* Test coverage for ServiceCatalog
* Fix #1772: Add Javadocs for KubernetesClient class

#### Dependency Upgrade
* Fix #1889: update tekton from v0.7.0 to v0.9.0
* Fix #1872: Support for kubernetes 1.17

#### New Features
* Fix #417: Support Subresources
* Fix #1548: Allow user to update the status on CustomResources
* Fix #1282: Add Support for fetching Kubernetes metrics
* Fix #1917 Allow user to add custom headers to client

### 4.6.4 (20-11-2019)
#### Bugs
* Fix #1866: fix disabled Integration tests
* Fix #1859 - Pass caller's propagation-policy/cascade options to the underlying replicaset when deleting a deployment

#### Improvements
* Fix #1832: chore: refactor poms and update some dependencies
* SelfSubjectRulesReview test coverage

#### Dependency Upgrade
* Fix #1869: chore(deps): bump maven.surefire.plugin.version from 3.0.0-M3 to 3.0.0-M4
* Fix #1864: chore(deps): bump jackson-bom from 2.10.0 to 2.10.1

#### New Features
* Fix #1041: Support cascading delete on custom resources
* Fix #1765 Ability to upload files to a pod

### 4.6.3 (09-11-2019)
#### Bugs
* Fix #1838: Use the correct apiGroup for Knative in KnativeResourceMappingProvider
* Fix #1856: Prevent NPE loop when deleting locally loaded scaleable resource (e.g. statefulset).
* Fix #1853: Revert #1800 due to the concern pointed out [here](https://github.com/fabric8io/kubernetes-client/pull/1800#issuecomment-549561724)

#### Improvements

#### Dependency Upgrade
* chore(deps): bump maven-jar-plugin from 3.1.2 to 3.2.0
* chore(deps): bump maven-source-plugin from 3.1.0 to 3.2.0
* chore(deps): bump jackson-bom from 2.9.10 to 2.10.0

#### New Feature
* Fix #1188: Support for logs for Jobs

### 4.6.2 (01-11-2019)
#### Bugs
* Fix #1833: Respect the termination grace period from the Kubernetes resource by default
* Fix #1827: Fix `withGracePeriod` and `withPropagationPolicy` return type to safely chain further DSL methods and default GracePeriod to 30s
* Fix #1828: VersionInfo date parsing of year
* Fix #1844: KubernetesDeserializer can now handle ArrayNode.
* Fix #1853: Reverts changes introduced by #1800

#### Improvements
* Cleanup log4j dependency from project

#### Dependency Upgrade

#### New Feature
* Fix #1816: Support for Binding in k8-client dsl

### 4.6.1 (15-10-2019)
#### Bugs
* Fix #1796: Check if BouncyCastle provider is set
* Fix #1724: createOrReplace function does not work properly for Custom defined resources
* Fix #1775: KubernetesList.list().delete(resources) orphanDependents semantics change between 4.1.3 and 4.5.2
* Fix #1803: Missing "/" in request url while using customresource client
* Fix #1789: Create or replace on operation seems broken
* Fix #1782: Informer Deadlock; Fix lock typo in SharedProcessor
* Fix #1607: WaitUntilReady for lists

#### Improvements
* Fix #1797: Utils.waitUntilReady should record the stack trace of the caller before rethrowing an exception
* Add support for filtering labels by EXISTS/NOT_EXISTS via the single argument versions of `.withLabel` and `.withoutLabel`
* Schedule reconnect in case of HTTP_GONE when watching; the rescheduled connect will start from beginning of history by not specifying resourceVersion
* Example added for PortForward.

#### Dependency Upgrade
* Updated Knative Serving to v0.9.90
* Update Tekton to v0.7.0

#### New Feature
* Add support for watch in RawCustomResourceOperations

### 4.6.0 (20-09-2019)
#### Bugs
* Fix #1767: Removed fixed override for Okhttp client's `pingInterval`
* Fix #1758: generation of resource handlers for OpenShift
* Fix #1626: Scaling StatefulSets with waiting seems to fail

#### Improvements

#### Dependency Upgrade
* Updated Kubernetes Model to Kubernetes v1.15.3

#### New Feature
* Fix #1380: Support for ControllerRevision
* Added Template Instance Support
* Fix #1384: Initial draft for SharedInformer support.

### 4.5.2 (14-09-2019)
#### Bugs
* Fix #1759: Portforwarding is broken

#### Improvements

#### Dependency Upgrade

#### New Feature


### 4.5.1 (11-09-2019)

#### Improvements
  * Removed Bean Validation integration

### 4.5.0 (10-09-2019)

#### Bugs
  * Fix #1745: Calling getInputStreamFromDataOrFile function with correct parameter order
  * Fix #1730: Fix failing build on jdk11
  * Fix #1634: Cascade delete can't be overriden
  * Fixed Knative model so that it recognizes Container and Volume types as Buildable.
  * Remove lexicographic resource version check in WatchHTTPManager

#### Improvements
  * Added in kubernetes-server-mock (CRUD) the withoutLabel filter and respective tests
  * Removed @Valid annotation from all model class fields (improves quarkus integration).

#### New Feature
  * Allow user to set a propagation policy on deletion


### 4.4.2 (23-08-2019)
#### Bugs
  * Fix #1706: admissionregistration resources are now parsed correctly
  * Fix #1722: Service port forward are now done in the correct namespace
  * Fixed deserialize of `IntOrString` with correct `Kind` instead of `null`

#### Improvements
  * Test coverage for HorizontalPodAutoscaler
  * Added example for PersistentVolumeClaim
  * Added test coverage for ResourceQuota

#### Dependency Upgrade
  * Fix #1331: Migrated from JUnit 4 to JUnit 5

#### New Feature
  * Service Catalog extension


### 4.4.1 (08-08-2019)
####  Bugs
  * Fix #1690: Endpoints is always pluralized
  * Fix #1684: Fixed URL resolution algorithm for OpenShift resources without API Group name

#### Improvements
  * Fix #1650: Introduced `kubernetes.disable.autoConfig` system property to disable auto configuration in Config
  * Fix #1661: Remove generic parameter from KubernetesResource
  * Improved OpenShiftOperation.wrap method performance
  * RawCustomResourceOperationsImpl#makeCall now closes the created Response object

#### Dependency Upgrade

#### New Feature

### 4.4.0 (05-08-2019)
#### Bugs
  * Fix #1592: Corrected type returned by Config.builder()
  * Fix #1565: CRD's Enums are prefixed with Raw keyword
  * Fixed user/password authentication bug in OpenShift 4
  * Fix #1667: Origin header for watch requests had a port of -1 when no port specified

#### Improvements
   * Test coverage for PersistentVolumeClaim
   * Fix #1589: Move HorizontalPodAutoscaler to autoscaling/v1
   * Fix #1553: Allow to explicitly set non-matching field selectors using `withoutField`
   * Cleaned up kubernetes-model pom.xml
   * Removed deprecated KubernetesKind enum

#### Dependency Upgrade

#### New Feature
  * Knative extension
  * Tekton extension
  * Increased OpenShift 4.x compatibility

### 4.3.1 (19-07-2019)
#### Bugs
  * Fix #1592: Corrected type returned by Config.builder()
  * Set cascade deletion to true in case of list operations
  * Fix #1617: Multiple CA certificates with non-unique Subject DN not loaded
  * Fix #1634: Make map backing KubernetesDeserializer thread-safe

#### Improvements
  * Test coverage for Namespace.
  * Example added for NamespaceQuota
  * Example added for Endpoints.
  * Test coverage for Endpoints.
  * Fix #1589: Move HorizontalPodAutoscaler to autoscaling/v1
  * Fix #1553: Allow to explicitly set non-matching field selectors using withoutField
  * assertNotNull replaced with assertTrue for boolean statements in unit tests
  * Test coverage for PodPreset
  * Added test coverage for PersistentVolume
  * Fix #1290: Added github stale bot.
  * Add type parameter to make CustomResourceList.getItems() return a typed List.

#### Dependency Upgrade
  * Upgrade Jackson to version 2.9.9

#### New Feature
  * Fixes #973: added support for service catalog client
  * Added support for SelfSubjectAccessReview
  * Added support for SelfSubjectRulesReview

### 4.3.0 (10-06-2019)
#### Bugs
  * Fix #1500: exec `redirectingInput` was not correctly setting the input pipe (since 4.2.0).
  * Fix #1507: remove unnecessary OutputStream copying a directory and return the directory object instead the file object when a directory is copied or read
  * Fix #758: Deleting Deployments with `.cascading(true)` creates a new Replica Set
  * Fix #1515: HasMetadataOperation.periodicWatchUntilReady is broken
  * Fix #1550: MutatingWebhookConfigurationOperationsImpl should be a NonNamespaceOperation

#### Improvements
  * Added example for raw custom resources.

#### Dependency Upgrade

#### New Feature
  * Fix #1523: Added createOrReplace() method to RawCustomResourceOperations dsl
  * Feature #1374 Add support for resizeChannel in ExecWebSocketListener

### 4.2.2 (17-04-2019)
#### Bugs
  * Fix #1297: wrong result produced when exec in used and params contains '&'. Url string not encoded properly.
  * Fix #1449: System.currentTimeMillis() replaced with System.nanoTime()
  * Fix #1495: avoid runtime dependency on Commons Collections

#### Improvements

#### Dependency Upgrade

#### New Feature

### 4.2.1 (15-04-2019)
#### Bugs
  * Fix #1297: wrong result produced when exec in used and params contains '&'. Url string not encoded properly.
  * Fix #1473: Use correct plural form in OpenshiftRole
  * Fix #1480: The kubernetes-client is not optionally depending on bouncycastle.
  * Fix #1490: Resource could not be loaded
  * Fix #1468: Taking labels into consideration when comparing resources for equality.

#### Improvements
  * Fix #1455: Use SubjectAccessReview and LocalSubjectAccessReview in kubernetes client using subjectAccessReviewAuth()

#### Dependency Upgrade

#### New Feature
  * First Draft of Custom Resource Improvements (#1472)

### 4.2.0 (29-03-2019)
#### Bugs
  * Fix #1387: ValidatingWebhookConfigurationOperationsImpl should be a NonNamespaceOperation
  * Fix #1429: Fixes JsonMappingException: No resource type found for:v1#List when reading a Kubernetes List YAML
  * Fix #760: Api get pod from yaml issue
  * Fix #807: Loading a deployment from server with a config file throws exception

#### Improvements
  * Fix #1425: Preserve labels and fields when using CRD's withResourceVersion()
  * Service DSL now includes methods for port forwarding
  * Introduce file and dir read / copy from pods

#### Dependency Upgrade
  * Upgrade Sundrio to 0.17.2
  * Upgrade to Bean Validation 2.0

#### New Feature

### 4.1.3 (02-03-2019)
#### Bugs
  * Fix nanosecond conversion using waitUntilReady
  * Fix #1008: Use a reasonable buffer size for exec stdin
  * Fix #1005: Loading a template from file and processing it locally by passing parameters map is broken

#### Improvements
  * Fix #1362: store exceptions thrown in port forwarder websocket
  * Generate Jandex index file for faster lookup performance
  * Fix #1361: Relax restrictions on environment variable names
  * Refactor: Use lambdas wherever possible across project
  * Fix #1371: Add an example for Job Controller

#### Dependency Upgrade
  * Bump Snakeyaml to version 1.24

#### New Feature
  * Feature 213: Added require( ) method to Resource object class.
  * Fix #1064: Make Deployments rollable

### 4.1.2
  Bugs

    * Fix #1271: Issue deploying ReplicaSet to extensions/v1beta1

    * Fix #1152: Renamed Kubernetes RBAC resources to use non-prefixed names and renamed Openshift RBAC resources to prefix with Openshift

    * Fix #1218: CustomResourceDefinitions: cascading() causes NoSuchMethodError

    * Fix #1309: Can't get VersionInfo correctly

    * Fix #1332: Unable to use ExecCredentials

    * Fix #1351: NPE IpAddressMatcherTest

  Improvements

    * Updated compatability matrix after model upgrade in README.md

    * Fix #1306: Support `KUBECONFIG` env var with multiple paths

    * Classes implementing KubernetesResourceList has now generic type set.

    * Fix #1348: support `v1beta1` version for `ExecCredentials`

    * Fix #1326: Make CustomResource @Buildable

    * Fix #1354: suppress log warnings that `CustomResourceDefinition`s are still in beta


  Dependency Upgrade

    * Updated jackson to 2.9.8

    * Upgrade okhttp to 3.12.0

  New Feature

    * Fix #1286: Pod Preset Support

    * Fix #1339: oAuth token rotation support

    * Fix #1314: Support for EC Private Keys

  Misc

    * Appended some files to licence check exclusion list.

#### 4.1.1

  Bugs

    * Fix #1239: Fix one case of OkHttp connection leaks

    * Fix #1266: Not setting optional Impersonate-Group results in NPE in ImpersonatorInterceptor

    * Fix #1238: Renamed files with invalid Windows characters

    * Fix #1260: Added Windows support in ConfigTest.honorClientAuthenticatorCommands

    * Fix #579: Add Timestampable interface to PodOperationsImpl/BuildOperationsImpl and set timestamps parameter

    * Fix #1273: customResources can't be used with Cluster scoped CRDs

    * Fix #1228: Closed InputStream in OperationSupport's handleResponse to avoid leak

    * Fix #1280: Fix ExecCredential deserialization in kubeconfig auth

  Improvements

    * Fix #1226 : Extend and move integrations tests

    * Fix #989  : Add support for waitForCondition

    * Fix #1293 : OpenShiftOAuthInterceptor.authorize() should only throw IOException

  Dependency Upgrade

    * Fix #1223: jackson-dataformat-yaml dependency (2.7.7) ageing

    * Fix #1262: Upgrade maven-surefire-plugin to 3.0.0-M1

    * Fix #1272: Upgrade Awaitility to version 3.1.3

    * Fix #1235: Upgrade kubernetes-model to latest kubernetes/Openshift versions


  New Feature
    * Fix #1142: Pagination Support

    * Fix #1234: VolumeNodeAffinity support

    * Fix #1244: Pod Priority Support

    * Fix #1186: Added Support for creating HPA based on custom metrics

#### 4.0.7
  Bugs

    * Fix #1214 : Watch resource versions not correctly tracked resulting in 410 errors on reconnect

  Improvements

    * Fix #1179 : Impersonate-Extra keys may be specified multiple times
    * Fix #1182 : Fixes flaky integration tests.
    * Fix #1200 : Support client authenticator commands like `aws-iam-authenticator`.
    * Fix #1201 : Fix problems with swallowed InterruptedExceptions
    * Chore #1168 : Upgrade to Java 8
    * fix #1197 : Broken withName() method  for CustomResourceDefinition.

  Dependency Upgrade

  New Feature

#### 4.0.4
  Bugs

    * Fix #1180 : DeploymentExamples requires the definition of a selector with match labels

    * Fix #1099 : CustomResourceDefinitions: withResourceVersion() causes NoSuchMethodError

    * Fix #1156 : Watcher does not have correct authentication information in Openshift environment.

    * Fix #1125 : ConfigMap labels are ignored when using mock KubernetesServer

    * Fix #1144 : Get Request with OpenShift Mock Server Not Working

    * Fix #1147 : Cluster context was being ignored when loading the Config from a kubeconfig file

    * Fix #1162 : Deletion of DeploymentConfig now does not fail randomly because of issues related to owner references of the ReplicationController

    * Fix #1165 : Null parameter values when processing a template are now handled properly

    * Fix #1173 : Send response to Callback for exec commands that have no textual feedback

    * Fix #1172 : Use v1beta1 for CronJob

    * Fix #1158: Add support for label selectors in the mock server

  Improvements

    * Added Kubernetes/Openshift examples for client.getVersion()
    * Fix #1126 : Add new option `kubernetes.disable.hostname.verification` / `KUBERNETES_DISABLE_HOSTNAME_VERIFICATION` to disable hostname verification
    * Fix #1178 : Impersonate-Group may be specified multiple times

  Dependency Upgrade

    * Fix #924 : Include kubernetes-model in client BOM with dependencies.

  New Feature

    * Fix #1066 : Add support for Kubernetes RBAC Role and Role Binding
    * Fix #1150: Add support for Kubernetes RBAC Cluster Role and Cluster Role Binding
    * Fix #770: Added Support for CronJob
    * Fix #1140: Provide User Utilities
    * Fix #1139 : Make it easy to get the URL of a service.

#### 4.0.0
  Bugs

    * Fix #1098 : Unable to create LimitRange from yaml
    * Fix #1089 : Query parameters are not correctly processed if set in `masterUrl`
    * Fix #1112 : Append multiple query param in masterUrl
    * Fix #1085 : Impersonate parameters are not configurable for DefaultOpenShiftClient
    * Fix #1106 : Fix typo in crud mode in mockserver

  New Feature

    * Fix #1020 : Support for Kubernetes/Openshift v1.9/v3.9 respectively

  Improvements

    * Fix #1119 : Regression Test are more stable and takes less time to execute

  Dependency Upgrade

    * Kubernetes Model upgraded to 3.0.0 with support for Kubernetes/Openshift v1.9/v3.9 respectively
      Features and Fixes Available
       * Resources according to Kubernetes/Openshift v1.9/v3.9
       * Add support for RBAC Role, Role Binding and Netnamespace in Model
       * KubernetesDeserializer shouldn't pickup mappings from incompatible providers
       * Add all packages in KubernetesDeserializer

  Major Movements and Changes

    * SecurityContextConstraints has been moved to OpenShift client from Kubernetes Client
    * Job dsl is in both `batch` and `extensions`(Extensions is deprecated)
    * DaemonSet dsl is in both `apps` and `extensions`(Extensions is deprecated)
    * Deployment dsl is in both `apps` and `extensions`(Extensions is deprecated)
    * ReplicaSet dsl is in both `apps` and `extensions`(Extensions is deprecated)
    * NetworkPolicy dsl is in both `network` and `extensiosn`(Extensions is deprecated)
    * Storage Class moved from `client base DSL` to `storage` DSL
    * PodSecurityPolicies moved from `client base DSL` and `extensions` to only `extensions`
    * ThirdPartyResource has been removed.

#### 3.2.0
  Bugs
   * Fix #1083 : Mock Kubernetes server only handles core and extensions API groups
   * Fix #1087 : Mock server can't list custom resources
   * Fix #1055 : Unable to log in to cluster when using username and password

  New Feature
   * Support `error` websocket channel - https://github.com/fabric8io/kubernetes-client/pull/1045

  Improvements
   * Do not repeatedly create Config instance in exec - https://github.com/fabric8io/kubernetes-client/pull/1081
   * Determine kubernetes service host and port from environment if available - https://github.com/fabric8io/kubernetes-client/pull/1086
   * Upgraded Kuberneted Model version to 2.1.1
     Features and Fixes Available
      * KubernetesDeserializer can now lookup for resource mappings via ServiceLoader - https://github.com/fabric8io/kubernetes-model/pull/307
      * Add new package to OSGi exports - https://github.com/fabric8io/kubernetes-model/pull/310
      * Add additional types that are needed to support extensions - https://github.com/fabric8io/kubernetes-model/pull/305

#### 3.1.12
  Bugs
   * Fix #1070 : Error parsing openshift json template with the latest version

  New Feature
   * Fix #1048 : Add support for the k8s/openshift version

  Improvements
   * Fixes premature call to watcher onClose

#### 3.1.11
  Bugs
   * Fix #1013 : Kubernetes connection is not getting closed.
   * Fix #1004 : Multiple document handling breaks if "---" found anywhere in the document
   * Fix #1035 : RejectedExecutionException in WatchHTTPManager
   * Impersonation parameters not set in withRequestConfig - https://github.com/fabric8io/kubernetes-client/pull/1037

  Improvements
   * NO_PROXY setting now supports IP ranges so you can specify whole subnet to be excluded from proxy traffic eg. 192.168.0.1/8

#### 3.1.10
  Bugs

  New Feature
   * Added support for StorageClass - https://github.com/fabric8io/kubernetes-client/pull/978
   * Added support for PodSecurityPolicy - https://github.com/fabric8io/kubernetes-client/pull/992
   * The client now warns when using Kubernetes alpha or beta resources - https://github.com/fabric8io/kubernetes-client/pull/1010
   * A Config can now be built from `Config.fromKubeconfig(kubeconfigFileContents)`: https://github.com/fabric8io/kubernetes-client/pull/1029

  Improvements
   * Fixed issue of SecurityContextConstraints not working - https://github.com/fabric8io/kubernetes-client/pull/982
     Note :- This got fixed by fixing model - https://github.com/fabric8io/kubernetes-model/pull/274
     Dependencies Upgrade<|MERGE_RESOLUTION|>--- conflicted
+++ resolved
@@ -3,11 +3,8 @@
 ### 6.8-SNAPSHOT
 
 #### Bugs
-<<<<<<< HEAD
 * Fix #5298: Prevent requests needing authentication from causing a 403 response
-=======
 * Fix #5221: Empty kube config file causes NPE
->>>>>>> b81ebaea
 * Fix #5281: Ensure the KubernetesCrudDispatcher's backing map is accessed w/lock
 * Fix #5293: Ensured the mock server uses only generic or JsonNode parsing
 
