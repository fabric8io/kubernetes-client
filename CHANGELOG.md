### CHANGELOG

### 4.3-SNAPSHOT
  Bugs
   * Fix #1592: Corrected type returned by Config.builder() 
   
  Improvements
<<<<<<< HEAD
  
    * Test coverage for Namespace.
=======
    * Example added for NamespaceQuota
    * Example added for Endpoints.
    * Test coverage for Endpoints.
    * Fix #1589: Move HorizontalPodAutoscaler to autoscaling/v1
    * Fix #1553: Allow to explicitly set non-matching field selectors using withoutField
    * assertNotNull replaced with assertTrue for boolean statements in unit tests
    * Test coverage for PodPreset
    * Added test coverage for PersistentVolume
>>>>>>> 8fa83dea

  Dependency Upgrade

  New Feature

#### 4.3.0 (10-06-2019)

  Bugs

    * Fix #1500: exec `redirectingInput` was not correctly setting the input pipe (since 4.2.0).
    * Fix #1507: remove unnecessary OutputStream copying a directory and return the directory object instead the file object when a directory is copied or read
    * Fix #758: Deleting Deployments with `.cascading(true)` creates a new Replica Set
    * Fix #1515: HasMetadataOperation.periodicWatchUntilReady is broken
    * Fix #1550: MutatingWebhookConfigurationOperationsImpl should be a NonNamespaceOperation

  Improvements

    * Added example for raw custom resources.

  Dependency Upgrade

  New Feature
   * Fix #1523: Added createOrReplace() method to RawCustomResourceOperations dsl
   * Feature #1374 Add support for resizeChannel in ExecWebSocketListener

#### 4.2.2 (17-04-2019)

  Bugs

    * Fix #1297: wrong result produced when exec in used and params contains '&'. Url string not encoded properly.
    * Fix #1449: System.currentTimeMillis() replaced with System.nanoTime()
    * Fix #1495: avoid runtime dependency on Commons Collections

  Improvements

  Dependency Upgrade

  New Feature

#### 4.2.1 (15-04-2019)

  Bugs

    * Fix #1297: wrong result produced when exec in used and params contains '&'. Url string not encoded properly.
    * Fix #1473: Use correct plural form in OpenshiftRole
    * Fix #1480: The kubernetes-client is not optionally depending on bouncycastle.
    * Fix #1490: Resource could not be loaded
    * Fix #1468: Taking labels into consideration when comparing resources for equality.

  Improvements

    * Fix #1455: Use SubjectAccessReview and LocalSubjectAccessReview in kubernetes client using subjectAccessReviewAuth()

  Dependency Upgrade


  New Feature

    * First Draft of Custom Resource Improvements (#1472)

#### 4.2.0 (29-03-2019)

  Bugs

    * Fix #1387: ValidatingWebhookConfigurationOperationsImpl should be a NonNamespaceOperation
    * Fix #1429: Fixes JsonMappingException: No resource type found for:v1#List when reading a Kubernetes List YAML
    * Fix #760: Api get pod from yaml issue
    * Fix #807: Loading a deployment from server with a config file throws exception

  Improvements

    * Fix #1425: Preserve labels and fields when using CRD's withResourceVersion()
    * Service DSL now includes methods for port forwarding
    * Introduce file and dir read / copy from pods

  Dependency Upgrade

    * Upgrade Sundrio to 0.17.2
    * Upgrade to Bean Validation 2.0

  New Feature

#### 4.1.3 (02-03-2019)

  Bugs

   * Fix #1008: Use a reasonable buffer size for exec stdin
   * Fix #1005: Loading a template from file and processing it locally by passing parameters map is broken

  Improvements

    * Fix #1362: store exceptions thrown in port forwarder websocket
    * Generate Jandex index file for faster lookup performance
    * Fix #1361: Relax restrictions on environment variable names
    * Refactor: Use lambdas wherever possible across project
    * Fix #1371: Add an example for Job Controller

  Dependency Upgrade
    * Bump Snakeyaml to version 1.24

  New Feature
    * Feature 213: Added require( ) method to Resource object class.
    * Fix #1064: Make Deployments rollable

#### 4.1.2
  Bugs

    * Fix #1271: Issue deploying ReplicaSet to extensions/v1beta1

    * Fix #1152: Renamed Kubernetes RBAC resources to use non-prefixed names and renamed Openshift RBAC resources to prefix with Openshift

    * Fix #1218: CustomResourceDefinitions: cascading() causes NoSuchMethodError

    * Fix #1309: Can't get VersionInfo correctly

    * Fix #1332: Unable to use ExecCredentials

    * Fix #1351: NPE IpAddressMatcherTest

  Improvements

    * Updated compatability matrix after model upgrade in README.md

    * Fix #1306: Support `KUBECONFIG` env var with multiple paths

    * Classes implementing KubernetesResourceList has now generic type set.

    * Fix #1348: support `v1beta1` version for `ExecCredentials`

    * Fix #1326: Make CustomResource @Buildable

    * Fix #1354: suppress log warnings that `CustomResourceDefinition`s are still in beta

  Dependency Upgrade

    * Updated jackson to 2.9.8

    * Upgrade okhttp to 3.12.0

  New Feature

    * Fix #1286: Pod Preset Support

    * Fix #1339: oAuth token rotation support

    * Fix #1314: Support for EC Private Keys

  Misc

    * Appended some files to licence check exclusion list.

#### 4.1.1

  Bugs

    * Fix #1239: Fix one case of OkHttp connection leaks

    * Fix #1266: Not setting optional Impersonate-Group results in NPE in ImpersonatorInterceptor

    * Fix #1238: Renamed files with invalid Windows characters

    * Fix #1260: Added Windows support in ConfigTest.honorClientAuthenticatorCommands

    * Fix #579: Add Timestampable interface to PodOperationsImpl/BuildOperationsImpl and set timestamps parameter

    * Fix #1273: customResources can't be used with Cluster scoped CRDs

    * Fix #1228: Closed InputStream in OperationSupport's handleResponse to avoid leak

    * Fix #1280: Fix ExecCredential deserialization in kubeconfig auth

  Improvements

    * Fix #1226 : Extend and move integrations tests

    * Fix #989  : Add support for waitForCondition

    * Fix #1293 : OpenShiftOAuthInterceptor.authorize() should only throw IOException

  Dependency Upgrade

    * Fix #1223: jackson-dataformat-yaml dependency (2.7.7) ageing

    * Fix #1262: Upgrade maven-surefire-plugin to 3.0.0-M1

    * Fix #1272: Upgrade Awaitility to version 3.1.3

    * Fix #1235: Upgrade kubernetes-model to latest kubernetes/Openshift versions


  New Feature
    * Fix #1142: Pagination Support

    * Fix #1234: VolumeNodeAffinity support

    * Fix #1244: Pod Priority Support

    * Fix #1186: Added Support for creating HPA based on custom metrics

#### 4.0.7
  Bugs

    * Fix #1214 : Watch resource versions not correctly tracked resulting in 410 errors on reconnect

  Improvements

    * Fix #1179 : Impersonate-Extra keys may be specified multiple times
    * Fix #1182 : Fixes flaky integration tests.
    * Fix #1200 : Support client authenticator commands like `aws-iam-authenticator`.
    * Fix #1201 : Fix problems with swallowed InterruptedExceptions
    * Chore #1168 : Upgrade to Java 8
    * fix #1197 : Broken withName() method  for CustomResourceDefinition.

  Dependency Upgrade

  New Feature

#### 4.0.4
  Bugs

    * Fix #1180 : DeploymentExamples requires the definition of a selector with match labels

    * Fix #1099 : CustomResourceDefinitions: withResourceVersion() causes NoSuchMethodError

    * Fix #1156 : Watcher does not have correct authentication information in Openshift environment.

    * Fix #1125 : ConfigMap labels are ignored when using mock KubernetesServer

    * Fix #1144 : Get Request with OpenShift Mock Server Not Working

    * Fix #1147 : Cluster context was being ignored when loading the Config from a kubeconfig file

    * Fix #1162 : Deletion of DeploymentConfig now does not fail randomly because of issues related to owner references of the ReplicationController

    * Fix #1165 : Null parameter values when processing a template are now handled properly

    * Fix #1173 : Send response to Callback for exec commands that have no textual feedback

    * Fix #1172 : Use v1beta1 for CronJob

    * Fix #1158: Add support for label selectors in the mock server

  Improvements

    * Added Kubernetes/Openshift examples for client.getVersion()
    * Fix #1126 : Add new option `kubernetes.disable.hostname.verification` / `KUBERNETES_DISABLE_HOSTNAME_VERIFICATION` to disable hostname verification
    * Fix #1178 : Impersonate-Group may be specified multiple times

  Dependency Upgrade

    * Fix #924 : Include kubernetes-model in client BOM with dependencies.

  New Feature

    * Fix #1066 : Add support for Kubernetes RBAC Role and Role Binding
    * Fix #1150: Add support for Kubernetes RBAC Cluster Role and Cluster Role Binding
    * Fix #770: Added Support for CronJob
    * Fix #1140: Provide User Utilities
    * Fix #1139 : Make it easy to get the URL of a service.

#### 4.0.0
  Bugs

    * Fix #1098 : Unable to create LimitRange from yaml
    * Fix #1089 : Query parameters are not correctly processed if set in `masterUrl`
    * Fix #1112 : Append multiple query param in masterUrl
    * Fix #1085 : Impersonate parameters are not configurable for DefaultOpenShiftClient
    * Fix #1106 : Fix typo in crud mode in mockserver

  New Feature

    * Fix #1020 : Support for Kubernetes/Openshift v1.9/v3.9 respectively

  Improvements

    * Fix #1119 : Regression Test are more stable and takes less time to execute

  Dependency Upgrade

    * Kubernetes Model upgraded to 3.0.0 with support for Kubernetes/Openshift v1.9/v3.9 respectively
      Features and Fixes Available
       * Resources according to Kubernetes/Openshift v1.9/v3.9
       * Add support for RBAC Role, Role Binding and Netnamespace in Model
       * KubernetesDeserializer shouldn't pickup mappings from incompatible providers
       * Add all packages in KubernetesDeserializer

  Major Movements and Changes

    * SecurityContextConstraints has been moved to OpenShift client from Kubernetes Client
    * Job dsl is in both `batch` and `extensions`(Extensions is deprecated)
    * DaemonSet dsl is in both `apps` and `extensions`(Extensions is deprecated)
    * Deployment dsl is in both `apps` and `extensions`(Extensions is deprecated)
    * ReplicaSet dsl is in both `apps` and `extensions`(Extensions is deprecated)
    * NetworkPolicy dsl is in both `network` and `extensiosn`(Extensions is deprecated)
    * Storage Class moved from `client base DSL` to `storage` DSL
    * PodSecurityPolicies moved from `client base DSL` and `extensions` to only `extensions`
    * ThirdPartyResource has been removed.

#### 3.2.0
  Bugs
   * Fix #1083 : Mock Kubernetes server only handles core and extensions API groups
   * Fix #1087 : Mock server can't list custom resources
   * Fix #1055 : Unable to log in to cluster when using username and password

  New Feature
   * Support `error` websocket channel - https://github.com/fabric8io/kubernetes-client/pull/1045

  Improvements
   * Do not repeatedly create Config instance in exec - https://github.com/fabric8io/kubernetes-client/pull/1081
   * Determine kubernetes service host and port from environment if available - https://github.com/fabric8io/kubernetes-client/pull/1086
   * Upgraded Kuberneted Model version to 2.1.1
     Features and Fixes Available
      * KubernetesDeserializer can now lookup for resource mappings via ServiceLoader - https://github.com/fabric8io/kubernetes-model/pull/307
      * Add new package to OSGi exports - https://github.com/fabric8io/kubernetes-model/pull/310
      * Add additional types that are needed to support extensions - https://github.com/fabric8io/kubernetes-model/pull/305

#### 3.1.12
  Bugs
   * Fix #1070 : Error parsing openshift json template with the latest version

  New Feature
   * Fix #1048 : Add support for the k8s/openshift version

  Improvements
   * Fixes premature call to watcher onClose

#### 3.1.11
  Bugs
   * Fix #1013 : Kubernetes connection is not getting closed.
   * Fix #1004 : Multiple document handling breaks if "---" found anywhere in the document
   * Fix #1035 : RejectedExecutionException in WatchHTTPManager
   * Impersonation parameters not set in withRequestConfig - https://github.com/fabric8io/kubernetes-client/pull/1037

  Improvements
   * NO_PROXY setting now supports IP ranges so you can specify whole subnet to be excluded from proxy traffic eg. 192.168.0.1/8

#### 3.1.10
  Bugs

  New Feature
   * Added support for StorageClass - https://github.com/fabric8io/kubernetes-client/pull/978
   * Added support for PodSecurityPolicy - https://github.com/fabric8io/kubernetes-client/pull/992
   * The client now warns when using Kubernetes alpha or beta resources - https://github.com/fabric8io/kubernetes-client/pull/1010
   * A Config can now be built from `Config.fromKubeconfig(kubeconfigFileContents)`: https://github.com/fabric8io/kubernetes-client/pull/1029

  Improvements
   * Fixed issue of SecurityContextConstraints not working - https://github.com/fabric8io/kubernetes-client/pull/982
	Note :- This got fixed by fixing model - https://github.com/fabric8io/kubernetes-model/pull/274
  Dependencies Upgrade<|MERGE_RESOLUTION|>--- conflicted
+++ resolved
@@ -5,10 +5,7 @@
    * Fix #1592: Corrected type returned by Config.builder() 
    
   Improvements
-<<<<<<< HEAD
-  
     * Test coverage for Namespace.
-=======
     * Example added for NamespaceQuota
     * Example added for Endpoints.
     * Test coverage for Endpoints.
@@ -17,7 +14,6 @@
     * assertNotNull replaced with assertTrue for boolean statements in unit tests
     * Test coverage for PodPreset
     * Added test coverage for PersistentVolume
->>>>>>> 8fa83dea
 
   Dependency Upgrade
 
