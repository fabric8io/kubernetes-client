--- conflicted
+++ resolved
@@ -5,12 +5,9 @@
 #### Bugs
 
 #### Improvements
-<<<<<<< HEAD
 * Fix #4637: all pod operations that require a ready / succeeded pod may use withReadyWaitTimeout, which supersedes withLogWaitTimeout.
-=======
 * Fix #4633: provided inline access to all RunConfig builder methods via run().withNewRunConfig()
 * Fix #4670: the initial informer listing will use a resourceVersion of 0 to utilize the watch cache if possible.  This means that the initial cache state when the informer is returned, or the start future is completed, may not be as fresh as the previous behavior which forced the latest version.  It will of course become more consistent as the watch will already have been established.
->>>>>>> 722dc490
 
 #### Dependency Upgrade
 
