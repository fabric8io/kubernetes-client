--- conflicted
+++ resolved
@@ -3,11 +3,8 @@
 ### 6.7-SNAPSHOT
 
 #### Bugs
-<<<<<<< HEAD
 * Fix #5152: preventing JDK WebSocket errors from terminating watches and improving watch termination and its logging
-=======
-Fix #5145: [java-generator] handle `additionalProperties: true` emitting a field of type `AnyType`
->>>>>>> a45493a6
+* Fix #5145: [java-generator] handle `additionalProperties: true` emitting a field of type `AnyType`
 
 #### Improvements
 
