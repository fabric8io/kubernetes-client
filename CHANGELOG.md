--- conflicted
+++ resolved
@@ -16,15 +16,11 @@
 * Fix #4041: adding Quantity.getNumericalAmount with an explanation about bytes and cores.
 * Fix #4241: added more context to informer logs with the endpoint path
 * Fix #4250: allowing for deserialization of polymorphic unwrapped fields
-<<<<<<< HEAD
-* Fix #4318: implemented LeaderElection releaseOnCancel
-* Fix #3960: adding a KubernetesMockServer.expectCustomResource helper method and additional mock crd support
-=======
 * Fix #4254: adding debug logging for exec stream messages
->>>>>>> 0308e299
 * Fix #4259: Java Generator's CR should have Lombok's `@EqualsAndHashCode` with `callSuper = true`
 * Fix #4287: added WorkloadGroup for Istio v1alpha3 extension generator
 * Fix #4318: implemented LeaderElection releaseOnCancel
+* Fix #3960: adding a KubernetesMockServer.expectCustomResource helper method and additional mock crd support
 
 #### Dependency Upgrade
 * Bump Knative model to v0.34.0
