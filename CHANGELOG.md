--- conflicted
+++ resolved
@@ -1,6 +1,5 @@
 ## CHANGELOG
 
-<<<<<<< HEAD
 ### 6.2-SNAPSHOT
 
 #### Bugs
@@ -33,6 +32,19 @@
 * Module `io.fabric8:tekton-model-triggers` which contained Tekton triggers v1alpha1 model has been removed. We have introduced separate modules `io.fabric8:tekton-model-v1alpha1` and `io.fabric8:tekton-model-v1beta1` for Tekton triggers v1alpha1 and v1beta1 apigroups respectively. Users who are using `io.fabric8:tekton-client` dependency directly should be unaffected by this change.
 * Fix #4384: javax.validation.* annotations are no longer added by the Java generator.
 * Fix #3864: Now it's compulsory to provide `etc/io.fabric8.openshift.client.cfg` file in order to load ManagedOpenShiftClient in OSGi environment.
+
+### 5.12.4 (2022-09-30)
+
+#### Bugs
+* Fix #2271: Support periodic refresh of access tokens before they expire
+* Fix #3733: The authentication command from the .kube/config won't be discarded if no arguments are specified
+* Fix #4206: KubernetesDeserializer can now handle any valid object. If the object lacks type information, it will be deserialized as a GenericKubernetesResource.
+* Fix #4365: backport of stopped future for informers to obtain the termination exception
+* Fix #4383: bump snakeyaml from 1.28 to 1.33
+* Fix #4442: TokenRefreshInterceptor doesn't overwrite existing OAuth token with empty string
+
+#### _**Note**_: Behavior changes
+* Fix #4206: The Serialization utility class will throw an Exception, instead of returning null, if an untyped unmarshall method is used on something that lacks type information
 
 ### 6.1.1 (2022-09-01)
 
@@ -78,24 +90,6 @@
   - `io.fabric8.chaosmesh.v1alpha1.AwsChaos` => `io.fabric8.chaosmesh.v1alpha1.AWSChaos`
   - `io.fabric8.chaosmesh.v1alpha1.IoChaos` => `io.fabric8.chaosmesh.v1alpha1.IOChaos`
   - `io.fabric8.chaosmesh.v1alpha1.PodIoChaos` => `io.fabric8.chaosmesh.v1alpha1.PodIOChaos`
-=======
-### 5.12-SNAPSHOT
-
-#### Bugs
-
-### 5.12.4 (2022-09-30)
-
-#### Bugs
-* Fix #2271: Support periodic refresh of access tokens before they expire
-* Fix #3733: The authentication command from the .kube/config won't be discarded if no arguments are specified
-* Fix #4206: KubernetesDeserializer can now handle any valid object. If the object lacks type information, it will be deserialized as a GenericKubernetesResource.
-* Fix #4365: backport of stopped future for informers to obtain the termination exception
-* Fix #4383: bump snakeyaml from 1.28 to 1.33
-* Fix #4442: TokenRefreshInterceptor doesn't overwrite existing OAuth token with empty string
-
-#### _**Note**_: Behavior changes
-* Fix #4206: The Serialization utility class will throw an Exception, instead of returning null, if an untyped unmarshall method is used on something that lacks type information
->>>>>>> 7363fe95
 
 ### 5.12.3 (2022-07-27)
 
