### CHANGELOG

### 4.3-SNAPSHOT
  Bugs
<<<<<<< HEAD
   * Fix #1667: Origin header for watch requests had a port of -1 when no port specified
=======
  * Fixed user/password authentication bug in OpenShift 4
>>>>>>> 77bdece2

  Improvements
   * Test coverage for PersistentVolumeClaim
   * Fix #1589: Move HorizontalPodAutoscaler to autoscaling/v1
   * Fix #1553: Allow to explicitly set non-matching field selectors using `withoutField`
   * Cleaned up kubernetes-model pom.xml

  Dependency Upgrade

  New Feature
  * Knative extension
  * Tekton extension

### 4.3.1 (19-07-2019)
  Bugs
   * Fix #1592: Corrected type returned by Config.builder() 
   * Set cascade deletion to true in case of list operations
   * Fix #1617: Multiple CA certificates with non-unique Subject DN not loaded
   * Fix #1634: Make map backing KubernetesDeserializer thread-safe

  Improvements
    * Test coverage for Namespace.
    * Example added for NamespaceQuota
    * Example added for Endpoints.
    * Test coverage for Endpoints.
    * Fix #1589: Move HorizontalPodAutoscaler to autoscaling/v1
    * Fix #1553: Allow to explicitly set non-matching field selectors using withoutField
    * assertNotNull replaced with assertTrue for boolean statements in unit tests
    * Test coverage for PodPreset
    * Added test coverage for PersistentVolume
    * Fix #1290: Added github stale bot.
    * Add type parameter to make CustomResourceList.getItems() return a typed List.

  Dependency Upgrade

    * Upgrade Jackson to version 2.9.9

  New Feature
   * Added support for SelfSubjectAccessReview
   * Added support for SelfSubjectRulesReview

#### 4.3.0 (10-06-2019)

  Bugs

    * Fix #1500: exec `redirectingInput` was not correctly setting the input pipe (since 4.2.0).
    * Fix #1507: remove unnecessary OutputStream copying a directory and return the directory object instead the file object when a directory is copied or read
    * Fix #758: Deleting Deployments with `.cascading(true)` creates a new Replica Set
    * Fix #1515: HasMetadataOperation.periodicWatchUntilReady is broken
    * Fix #1550: MutatingWebhookConfigurationOperationsImpl should be a NonNamespaceOperation

  Improvements

    * Added example for raw custom resources.

  Dependency Upgrade

  New Feature
   * Fix #1523: Added createOrReplace() method to RawCustomResourceOperations dsl
   * Feature #1374 Add support for resizeChannel in ExecWebSocketListener

#### 4.2.2 (17-04-2019)

  Bugs

    * Fix #1297: wrong result produced when exec in used and params contains '&'. Url string not encoded properly.
    * Fix #1449: System.currentTimeMillis() replaced with System.nanoTime()
    * Fix #1495: avoid runtime dependency on Commons Collections

  Improvements

  Dependency Upgrade

  New Feature

#### 4.2.1 (15-04-2019)

  Bugs

    * Fix #1297: wrong result produced when exec in used and params contains '&'. Url string not encoded properly.
    * Fix #1473: Use correct plural form in OpenshiftRole
    * Fix #1480: The kubernetes-client is not optionally depending on bouncycastle.
    * Fix #1490: Resource could not be loaded
    * Fix #1468: Taking labels into consideration when comparing resources for equality.

  Improvements

    * Fix #1455: Use SubjectAccessReview and LocalSubjectAccessReview in kubernetes client using subjectAccessReviewAuth()

  Dependency Upgrade


  New Feature

    * First Draft of Custom Resource Improvements (#1472)

#### 4.2.0 (29-03-2019)

  Bugs

    * Fix #1387: ValidatingWebhookConfigurationOperationsImpl should be a NonNamespaceOperation
    * Fix #1429: Fixes JsonMappingException: No resource type found for:v1#List when reading a Kubernetes List YAML
    * Fix #760: Api get pod from yaml issue
    * Fix #807: Loading a deployment from server with a config file throws exception

  Improvements

    * Fix #1425: Preserve labels and fields when using CRD's withResourceVersion()
    * Service DSL now includes methods for port forwarding
    * Introduce file and dir read / copy from pods

  Dependency Upgrade

    * Upgrade Sundrio to 0.17.2
    * Upgrade to Bean Validation 2.0

  New Feature

#### 4.1.3 (02-03-2019)

  Bugs

   * Fix nanosecond conversion using waitUntilReady
   * Fix #1008: Use a reasonable buffer size for exec stdin
   * Fix #1005: Loading a template from file and processing it locally by passing parameters map is broken

  Improvements

    * Fix #1362: store exceptions thrown in port forwarder websocket
    * Generate Jandex index file for faster lookup performance
    * Fix #1361: Relax restrictions on environment variable names
    * Refactor: Use lambdas wherever possible across project
    * Fix #1371: Add an example for Job Controller

  Dependency Upgrade
    * Bump Snakeyaml to version 1.24

  New Feature
    * Feature 213: Added require( ) method to Resource object class.
    * Fix #1064: Make Deployments rollable

#### 4.1.2
  Bugs

    * Fix #1271: Issue deploying ReplicaSet to extensions/v1beta1

    * Fix #1152: Renamed Kubernetes RBAC resources to use non-prefixed names and renamed Openshift RBAC resources to prefix with Openshift

    * Fix #1218: CustomResourceDefinitions: cascading() causes NoSuchMethodError

    * Fix #1309: Can't get VersionInfo correctly

    * Fix #1332: Unable to use ExecCredentials

    * Fix #1351: NPE IpAddressMatcherTest

  Improvements

    * Updated compatability matrix after model upgrade in README.md

    * Fix #1306: Support `KUBECONFIG` env var with multiple paths

    * Classes implementing KubernetesResourceList has now generic type set.

    * Fix #1348: support `v1beta1` version for `ExecCredentials`

    * Fix #1326: Make CustomResource @Buildable

    * Fix #1354: suppress log warnings that `CustomResourceDefinition`s are still in beta


  Dependency Upgrade

    * Updated jackson to 2.9.8

    * Upgrade okhttp to 3.12.0

  New Feature

    * Fix #1286: Pod Preset Support

    * Fix #1339: oAuth token rotation support

    * Fix #1314: Support for EC Private Keys

  Misc

    * Appended some files to licence check exclusion list.

#### 4.1.1

  Bugs

    * Fix #1239: Fix one case of OkHttp connection leaks

    * Fix #1266: Not setting optional Impersonate-Group results in NPE in ImpersonatorInterceptor

    * Fix #1238: Renamed files with invalid Windows characters

    * Fix #1260: Added Windows support in ConfigTest.honorClientAuthenticatorCommands

    * Fix #579: Add Timestampable interface to PodOperationsImpl/BuildOperationsImpl and set timestamps parameter

    * Fix #1273: customResources can't be used with Cluster scoped CRDs

    * Fix #1228: Closed InputStream in OperationSupport's handleResponse to avoid leak

    * Fix #1280: Fix ExecCredential deserialization in kubeconfig auth

  Improvements

    * Fix #1226 : Extend and move integrations tests

    * Fix #989  : Add support for waitForCondition

    * Fix #1293 : OpenShiftOAuthInterceptor.authorize() should only throw IOException

  Dependency Upgrade

    * Fix #1223: jackson-dataformat-yaml dependency (2.7.7) ageing

    * Fix #1262: Upgrade maven-surefire-plugin to 3.0.0-M1

    * Fix #1272: Upgrade Awaitility to version 3.1.3

    * Fix #1235: Upgrade kubernetes-model to latest kubernetes/Openshift versions


  New Feature
    * Fix #1142: Pagination Support

    * Fix #1234: VolumeNodeAffinity support

    * Fix #1244: Pod Priority Support

    * Fix #1186: Added Support for creating HPA based on custom metrics

#### 4.0.7
  Bugs

    * Fix #1214 : Watch resource versions not correctly tracked resulting in 410 errors on reconnect

  Improvements

    * Fix #1179 : Impersonate-Extra keys may be specified multiple times
    * Fix #1182 : Fixes flaky integration tests.
    * Fix #1200 : Support client authenticator commands like `aws-iam-authenticator`.
    * Fix #1201 : Fix problems with swallowed InterruptedExceptions
    * Chore #1168 : Upgrade to Java 8
    * fix #1197 : Broken withName() method  for CustomResourceDefinition.

  Dependency Upgrade

  New Feature

#### 4.0.4
  Bugs

    * Fix #1180 : DeploymentExamples requires the definition of a selector with match labels

    * Fix #1099 : CustomResourceDefinitions: withResourceVersion() causes NoSuchMethodError

    * Fix #1156 : Watcher does not have correct authentication information in Openshift environment.

    * Fix #1125 : ConfigMap labels are ignored when using mock KubernetesServer

    * Fix #1144 : Get Request with OpenShift Mock Server Not Working

    * Fix #1147 : Cluster context was being ignored when loading the Config from a kubeconfig file

    * Fix #1162 : Deletion of DeploymentConfig now does not fail randomly because of issues related to owner references of the ReplicationController

    * Fix #1165 : Null parameter values when processing a template are now handled properly

    * Fix #1173 : Send response to Callback for exec commands that have no textual feedback

    * Fix #1172 : Use v1beta1 for CronJob

    * Fix #1158: Add support for label selectors in the mock server

  Improvements

    * Added Kubernetes/Openshift examples for client.getVersion()
    * Fix #1126 : Add new option `kubernetes.disable.hostname.verification` / `KUBERNETES_DISABLE_HOSTNAME_VERIFICATION` to disable hostname verification
    * Fix #1178 : Impersonate-Group may be specified multiple times

  Dependency Upgrade

    * Fix #924 : Include kubernetes-model in client BOM with dependencies.

  New Feature

    * Fix #1066 : Add support for Kubernetes RBAC Role and Role Binding
    * Fix #1150: Add support for Kubernetes RBAC Cluster Role and Cluster Role Binding
    * Fix #770: Added Support for CronJob
    * Fix #1140: Provide User Utilities
    * Fix #1139 : Make it easy to get the URL of a service.

#### 4.0.0
  Bugs

    * Fix #1098 : Unable to create LimitRange from yaml
    * Fix #1089 : Query parameters are not correctly processed if set in `masterUrl`
    * Fix #1112 : Append multiple query param in masterUrl
    * Fix #1085 : Impersonate parameters are not configurable for DefaultOpenShiftClient
    * Fix #1106 : Fix typo in crud mode in mockserver

  New Feature

    * Fix #1020 : Support for Kubernetes/Openshift v1.9/v3.9 respectively

  Improvements

    * Fix #1119 : Regression Test are more stable and takes less time to execute

  Dependency Upgrade

    * Kubernetes Model upgraded to 3.0.0 with support for Kubernetes/Openshift v1.9/v3.9 respectively
      Features and Fixes Available
       * Resources according to Kubernetes/Openshift v1.9/v3.9
       * Add support for RBAC Role, Role Binding and Netnamespace in Model
       * KubernetesDeserializer shouldn't pickup mappings from incompatible providers
       * Add all packages in KubernetesDeserializer

  Major Movements and Changes

    * SecurityContextConstraints has been moved to OpenShift client from Kubernetes Client
    * Job dsl is in both `batch` and `extensions`(Extensions is deprecated)
    * DaemonSet dsl is in both `apps` and `extensions`(Extensions is deprecated)
    * Deployment dsl is in both `apps` and `extensions`(Extensions is deprecated)
    * ReplicaSet dsl is in both `apps` and `extensions`(Extensions is deprecated)
    * NetworkPolicy dsl is in both `network` and `extensiosn`(Extensions is deprecated)
    * Storage Class moved from `client base DSL` to `storage` DSL
    * PodSecurityPolicies moved from `client base DSL` and `extensions` to only `extensions`
    * ThirdPartyResource has been removed.

#### 3.2.0
  Bugs
   * Fix #1083 : Mock Kubernetes server only handles core and extensions API groups
   * Fix #1087 : Mock server can't list custom resources
   * Fix #1055 : Unable to log in to cluster when using username and password

  New Feature
   * Support `error` websocket channel - https://github.com/fabric8io/kubernetes-client/pull/1045

  Improvements
   * Do not repeatedly create Config instance in exec - https://github.com/fabric8io/kubernetes-client/pull/1081
   * Determine kubernetes service host and port from environment if available - https://github.com/fabric8io/kubernetes-client/pull/1086
   * Upgraded Kuberneted Model version to 2.1.1
     Features and Fixes Available
      * KubernetesDeserializer can now lookup for resource mappings via ServiceLoader - https://github.com/fabric8io/kubernetes-model/pull/307
      * Add new package to OSGi exports - https://github.com/fabric8io/kubernetes-model/pull/310
      * Add additional types that are needed to support extensions - https://github.com/fabric8io/kubernetes-model/pull/305

#### 3.1.12
  Bugs
   * Fix #1070 : Error parsing openshift json template with the latest version

  New Feature
   * Fix #1048 : Add support for the k8s/openshift version

  Improvements
   * Fixes premature call to watcher onClose

#### 3.1.11
  Bugs
   * Fix #1013 : Kubernetes connection is not getting closed.
   * Fix #1004 : Multiple document handling breaks if "---" found anywhere in the document
   * Fix #1035 : RejectedExecutionException in WatchHTTPManager
   * Impersonation parameters not set in withRequestConfig - https://github.com/fabric8io/kubernetes-client/pull/1037

  Improvements
   * NO_PROXY setting now supports IP ranges so you can specify whole subnet to be excluded from proxy traffic eg. 192.168.0.1/8

#### 3.1.10
  Bugs

  New Feature
   * Added support for StorageClass - https://github.com/fabric8io/kubernetes-client/pull/978
   * Added support for PodSecurityPolicy - https://github.com/fabric8io/kubernetes-client/pull/992
   * The client now warns when using Kubernetes alpha or beta resources - https://github.com/fabric8io/kubernetes-client/pull/1010
   * A Config can now be built from `Config.fromKubeconfig(kubeconfigFileContents)`: https://github.com/fabric8io/kubernetes-client/pull/1029

  Improvements
   * Fixed issue of SecurityContextConstraints not working - https://github.com/fabric8io/kubernetes-client/pull/982
	Note :- This got fixed by fixing model - https://github.com/fabric8io/kubernetes-model/pull/274
  Dependencies Upgrade<|MERGE_RESOLUTION|>--- conflicted
+++ resolved
@@ -1,12 +1,9 @@
 ### CHANGELOG
 
 ### 4.3-SNAPSHOT
-  Bugs
-<<<<<<< HEAD
-   * Fix #1667: Origin header for watch requests had a port of -1 when no port specified
-=======
+  Bugs  
   * Fixed user/password authentication bug in OpenShift 4
->>>>>>> 77bdece2
+  * Fix #1667: Origin header for watch requests had a port of -1 when no port specified
 
   Improvements
    * Test coverage for PersistentVolumeClaim
