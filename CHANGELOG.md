--- conflicted
+++ resolved
@@ -4,15 +4,12 @@
   Bugs
   
   Improvements
-<<<<<<< HEAD
   
     * Test coverage for Endpoints.
-=======
    * Fix #1589: Move HorizontalPodAutoscaler to autoscaling/v1
    * Fix #1553: Allow to explicitly set non-matching field selectors using `withoutField`
 
     * assertNotNull replaced with assertTrue for boolean statements in unit tests
->>>>>>> 61897350
 
   Dependency Upgrade
 
