--- conflicted
+++ resolved
@@ -8,6 +8,7 @@
 #### Dependency Upgrade
 
 #### New Feature
+  * Service Catalog extension
 
 
 ### 4.4.1 (08-08-2019)
@@ -23,15 +24,11 @@
 
 ### 4.4.0 (05-08-2019)
   Bugs
-<<<<<<< HEAD
-   * Fix #1592: Corrected type returned by Config.builder() 
-  
-=======
+  * Fix #1592: Corrected type returned by Config.builder() 
   * Fix #1565: CRD's Enums are prefixed with Raw keyword
   * Fixed user/password authentication bug in OpenShift 4
   * Fix #1667: Origin header for watch requests had a port of -1 when no port specified
 
->>>>>>> 7be8791d
   Improvements
    * Test coverage for PersistentVolumeClaim
    * Fix #1589: Move HorizontalPodAutoscaler to autoscaling/v1
@@ -44,11 +41,7 @@
   New Feature
   * Knative extension
   * Tekton extension
-<<<<<<< HEAD
-  * Service Catalog extension
-=======
   * Increased OpenShift 4.x compatibility
->>>>>>> 7be8791d
 
 ### 4.3.1 (19-07-2019)
   Bugs
