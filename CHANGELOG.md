--- conflicted
+++ resolved
@@ -6,12 +6,9 @@
 * Fix: #2442: Wrong resource kind in `ProjectRequestHandler` causes ClassCastException when handling Project resources.
 
 #### Improvements
-<<<<<<< HEAD
 * Enable user to select custom address and port for KubernetesMockServer
-=======
 * Fix #2473: Removed unused ValidationMessages.properties
 * Fix #2408: Add documentation for Pod log options
->>>>>>> ea094192
 
 #### Dependency Upgrade
 * Bump Knative Serving to v0.17.2 & Knative Eventing to v0.17.3 
