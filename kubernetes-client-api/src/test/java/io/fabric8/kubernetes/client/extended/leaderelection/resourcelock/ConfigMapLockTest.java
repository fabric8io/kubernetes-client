--- conflicted
+++ resolved
@@ -18,22 +18,10 @@
 import io.fabric8.kubernetes.api.model.ConfigMap;
 import io.fabric8.kubernetes.api.model.ObjectMetaBuilder;
 import io.fabric8.kubernetes.client.KubernetesClient;
-<<<<<<< HEAD
-import io.fabric8.kubernetes.client.dsl.ConfigMapResource;
-import io.fabric8.kubernetes.client.dsl.MixedOperation;
-import io.fabric8.kubernetes.client.dsl.ReplaceDeletable;
-import org.junit.jupiter.api.AfterEach;
-import org.junit.jupiter.api.BeforeEach;
-import org.junit.jupiter.api.Test;
-import org.junit.jupiter.api.function.Executable;
-import org.mockito.Answers;
-import org.mockito.Mockito;
-=======
 import io.fabric8.kubernetes.client.dsl.base.PatchContext;
 import org.junit.jupiter.api.BeforeEach;
 import org.junit.jupiter.api.Test;
 import org.junit.jupiter.api.function.Executable;
->>>>>>> 00d38037
 
 import java.time.Duration;
 import java.time.ZoneId;
@@ -51,35 +39,10 @@
 class ConfigMapLockTest {
 
   private KubernetesClient kc;
-<<<<<<< HEAD
-  private MixedOperation<ConfigMap, ConfigMapList, ConfigMapResource> configMaps;
-  private ConfigMapResource configMapResource;
-  private ConfigMapBuilder configMapBuilder;
-  private ConfigMapBuilder.MetadataNested<ConfigMapBuilder> metadata;
-=======
->>>>>>> 00d38037
 
   @BeforeEach
   void setUp() {
     kc = mock(KubernetesClient.class, RETURNS_DEEP_STUBS);
-<<<<<<< HEAD
-    configMaps = mock(MixedOperation.class);
-    configMapResource = mock(ConfigMapResource.class);
-    configMapBuilder = Mockito.mock(ConfigMapBuilder.class, RETURNS_DEEP_STUBS);
-    metadata = mock(ConfigMapBuilder.MetadataNested.class, RETURNS_DEEP_STUBS);
-    when(configMaps.withName("name")).thenReturn(configMapResource);
-    when(kc.configMaps().inNamespace(anyString())).thenReturn(configMaps);
-    when(configMapBuilder.editOrNewMetadata()).thenReturn(metadata);
-  }
-
-  @AfterEach
-  void tearDown() {
-    metadata = null;
-    configMapBuilder = null;
-    configMaps = null;
-    kc = null;
-=======
->>>>>>> 00d38037
   }
 
   @Test
@@ -110,10 +73,6 @@
   void getWithExistingConfigMapShouldReturnLeaderElectionRecord() {
     // Given
     final ConfigMap cm = new ConfigMap();
-<<<<<<< HEAD
-    when(configMapResource.get()).thenReturn(cm);
-=======
->>>>>>> 00d38037
     cm.setMetadata(new ObjectMetaBuilder()
         .withAnnotations(
             Collections.singletonMap("control-plane.alpha.kubernetes.io/leader",
@@ -135,7 +94,6 @@
     final LeaderElectionRecord record = new LeaderElectionRecord(
         "1", Duration.ofSeconds(1), ZonedDateTime.now(), ZonedDateTime.now(), 0);
     final ConfigMapLock lock = new ConfigMapLock("namespace", "name", "1337");
-    when(configMapResource.get()).thenReturn(new ConfigMap());
     // When
     lock.create(kc, record);
     // Then
@@ -145,14 +103,6 @@
   @Test
   void updateWithValidLeaderElectionRecordShouldSendPatchRequest() throws Exception {
     // Given
-<<<<<<< HEAD
-    final ReplaceDeletable<ConfigMap> replaceable = mock(ReplaceDeletable.class, Answers.RETURNS_DEEP_STUBS);
-    when(configMapResource.lockResourceVersion(any())).thenReturn(replaceable);
-    final ConfigMap configMapInTheCluster = new ConfigMap();
-    configMapInTheCluster.setMetadata(new ObjectMetaBuilder().withAnnotations(new HashMap<>()).build());
-    when(configMapResource.get()).thenReturn(configMapInTheCluster);
-=======
->>>>>>> 00d38037
     final LeaderElectionRecord record = new LeaderElectionRecord(
         "1337", Duration.ofSeconds(1), ZonedDateTime.now(), ZonedDateTime.now(), 0);
     final ConfigMapLock lock = new ConfigMapLock("namespace", "name", "1337");
