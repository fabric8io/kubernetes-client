/**
 * Copyright (C) 2015 Red Hat, Inc.
 *
 * Licensed under the Apache License, Version 2.0 (the "License");
 * you may not use this file except in compliance with the License.
 * You may obtain a copy of the License at
 *
 *         http://www.apache.org/licenses/LICENSE-2.0
 *
 * Unless required by applicable law or agreed to in writing, software
 * distributed under the License is distributed on an "AS IS" BASIS,
 * WITHOUT WARRANTIES OR CONDITIONS OF ANY KIND, either express or implied.
 * See the License for the specific language governing permissions and
 * limitations under the License.
 */

package io.fabric8.kubernetes.client.extension;

import io.fabric8.kubernetes.api.builder.Visitor;
import io.fabric8.kubernetes.api.model.DeletionPropagation;
import io.fabric8.kubernetes.api.model.ListOptions;
import io.fabric8.kubernetes.api.model.StatusDetails;
import io.fabric8.kubernetes.client.GracePeriodConfigurable;
import io.fabric8.kubernetes.client.PropagationPolicyConfigurable;
import io.fabric8.kubernetes.client.ResourceNotFoundException;
import io.fabric8.kubernetes.client.Watch;
import io.fabric8.kubernetes.client.Watcher;
import io.fabric8.kubernetes.client.dsl.Deletable;
import io.fabric8.kubernetes.client.dsl.DeletableWithOptions;
import io.fabric8.kubernetes.client.dsl.Gettable;
import io.fabric8.kubernetes.client.dsl.Informable;
import io.fabric8.kubernetes.client.dsl.NonDeletingOperation;
import io.fabric8.kubernetes.client.dsl.ReplaceDeletable;
import io.fabric8.kubernetes.client.dsl.Resource;
import io.fabric8.kubernetes.client.dsl.ServerSideApplicable;
import io.fabric8.kubernetes.client.dsl.Watchable;
import io.fabric8.kubernetes.client.dsl.WritableOperation;
import io.fabric8.kubernetes.client.dsl.base.PatchContext;
import io.fabric8.kubernetes.client.informers.ResourceEventHandler;
import io.fabric8.kubernetes.client.informers.SharedIndexInformer;

import java.util.List;
import java.util.Map;
import java.util.concurrent.CompletableFuture;
import java.util.concurrent.TimeUnit;
import java.util.function.Consumer;
import java.util.function.Function;
import java.util.function.Predicate;
import java.util.function.UnaryOperator;

/**
 * Base for overriding a Resource
 *
 * @param <T> the resource type
 */
public class ResourceAdapter<T> implements Resource<T> {

  Resource<T> resource;

  public ResourceAdapter() {

  }

  public ResourceAdapter(Resource<T> resource) {
    this.resource = resource;
  }

  public Resource<T> getResource() {
    return resource;
  }

  @Override
  public List<StatusDetails> delete() {
    return resource.delete();
  }

  @Override
  public boolean isReady() {
    return resource.isReady();
  }

  @Override
  public T get() {
    return resource.get();
  }

  @Override
  public ReplaceDeletable<T> lockResourceVersion(String resourceVersion) {
    return resource.lockResourceVersion(resourceVersion);
  }

  @Override
  public WritableOperation<T> dryRun() {
    return resource.dryRun();
  }

  @Override
  public Watchable<T> withResourceVersion(String resourceVersion) {
    return resource.withResourceVersion(resourceVersion);
  }

  @Override
  public Gettable<T> fromServer() {
    return resource.fromServer();
  }

  @Override
  public T replaceStatus() {
    return resource.replaceStatus();
  }

  @Override
  public T create() {
    return resource.create();
  }

  @Override
  public PropagationPolicyConfigurable<? extends Deletable> withGracePeriod(long gracePeriodSeconds) {
    return resource.withGracePeriod(gracePeriodSeconds);
  }

  @Override
  public T createOrReplace() {
    return resource.createOrReplace();
  }

  @Override
  public T editStatus(UnaryOperator<T> function) {
    return resource.editStatus(function);
  }

  @Override
  public T require() throws ResourceNotFoundException {
    return resource.require();
  }

  @Override
  public GracePeriodConfigurable<? extends Deletable> withPropagationPolicy(DeletionPropagation propagationPolicy) {
    return resource.withPropagationPolicy(propagationPolicy);
  }

  @Override
  public Watch watch(Watcher<T> watcher) {
    return resource.watch(watcher);
  }

  @Override
  @Deprecated
  public T patch(T item) {
    return resource.patch(item);
  }

  @Override
  public T patchStatus(T item) {
    return resource.patchStatus(item);
  }

  @Override
  public T edit(UnaryOperator<T> function) {
    return resource.edit(function);
  }

  @Override
  public T waitUntilReady(long amount, TimeUnit timeUnit) {
    return resource.waitUntilReady(amount, timeUnit);
  }

  @Override
  public Watch watch(ListOptions options, Watcher<T> watcher) {
    return resource.watch(options, watcher);
  }

  @Override
  public T waitUntilCondition(Predicate<T> condition, long amount, TimeUnit timeUnit) {
    return resource.waitUntilCondition(condition, amount, timeUnit);
  }

  @Override
  public Informable<T> withIndexers(Map<String, Function<T, List<String>>> indexers) {
    return resource.withIndexers(indexers);
  }

  @Override
  public WritableOperation<T> dryRun(boolean isDryRun) {
    return resource.dryRun(isDryRun);
  }

  @Override
  public T edit(Visitor... visitors) {
    return resource.edit(visitors);
  }

  @Override
  public T patch(PatchContext patchContext, T item) {
    return resource.patch(patchContext, item);
  }

  @Override
  public Informable<T> withLimit(Long limit) {
    return resource.withLimit(limit);
  }

  @Override
  public <V> T edit(Class<V> visitorType, Visitor<V> visitor) {
    return resource.edit(visitorType, visitor);
  }

  @Override
  public Watch watch(String resourceVersion, Watcher<T> watcher) {
    return resource.watch(resourceVersion, watcher);
  }

  @Override
  public T accept(Consumer<T> function) {
    return resource.accept(function);
  }

  @Override
  public SharedIndexInformer<T> inform() {
    return resource.inform();
  }

  @Override
  public T patch(String patch) {
    return resource.patch(patch);
  }

  @Override
  public T patch(PatchContext patchContext, String patch) {
    return resource.patch(patchContext, patch);
  }

  @Override
  public SharedIndexInformer<T> inform(ResourceEventHandler<? super T> handler) {
    return resource.inform(handler);
  }

  @Override
  public SharedIndexInformer<T> inform(ResourceEventHandler<? super T> handler, long resync) {
    return resource.inform(handler, resync);
  }

  @Override
  public SharedIndexInformer<T> runnableInformer(long resync) {
    return resource.runnableInformer(resync);
  }

  @Override
  public CompletableFuture<List<T>> informOnCondition(Predicate<List<T>> condition) {
    return resource.informOnCondition(condition);
  }

  @Override
  public T replace() {
    return resource.replace();
  }

  @Override
  public T create(T item) {
    return resource.create(item);
  }

  @Override
  public T replace(T item) {
    return resource.replace(item);
  }

  @Override
  public T createOrReplace(T item) {
    return resource.createOrReplace(item);
  }

  @Override
  public T replaceStatus(T item) {
    return resource.replaceStatus(item);
  }

  @Override
  public List<StatusDetails> delete(T item) {
    return resource.delete(item);
  }

  @Override
  public T updateStatus(T item) {
    return resource.updateStatus(item);
  }

  @Override
  public ReplaceDeletable<T> lockResourceVersion() {
    return resource.lockResourceVersion();
  }

  @Override
  public T patchStatus() {
    return resource.patchStatus();
  }

  @Override
  public T patch() {
    return resource.patch();
  }

  @Override
  public T patch(PatchContext patchContext) {
    return resource.patch(patchContext);
  }

  @Override
  public NonDeletingOperation<T> fieldValidation(Validation fieldValidation) {
    return resource.fieldValidation(fieldValidation);
  }

  @Override
  public ServerSideApplicable<T> fieldManager(String manager) {
    return resource.fieldManager(manager);
  }

  @Override
  public ServerSideApplicable<T> forceConflicts() {
    return resource.forceConflicts();
  }

  @Override
  public T serverSideApply() {
    return resource.serverSideApply();
  }

  @Override
<<<<<<< HEAD
  public T item() {
    return resource.item();
=======
  public DeletableWithOptions withTimeout(long timeout, TimeUnit unit) {
    return resource.withTimeout(timeout, unit);
  }

  @Override
  public DeletableWithOptions withTimeoutInMillis(long timeoutInMillis) {
    return withTimeout(timeoutInMillis, TimeUnit.MILLISECONDS);
>>>>>>> 3a270abd
  }

}<|MERGE_RESOLUTION|>--- conflicted
+++ resolved
@@ -326,10 +326,10 @@
   }
 
   @Override
-<<<<<<< HEAD
   public T item() {
     return resource.item();
-=======
+  }
+
   public DeletableWithOptions withTimeout(long timeout, TimeUnit unit) {
     return resource.withTimeout(timeout, unit);
   }
@@ -337,7 +337,6 @@
   @Override
   public DeletableWithOptions withTimeoutInMillis(long timeoutInMillis) {
     return withTimeout(timeoutInMillis, TimeUnit.MILLISECONDS);
->>>>>>> 3a270abd
   }
 
 }