--- conflicted
+++ resolved
@@ -45,9 +45,6 @@
   @Deprecated
   T create(T item);
 
-<<<<<<< HEAD
-  List<StatusDetails> delete(T item);
-=======
   /**
    * Deletes an item
    *
@@ -56,8 +53,7 @@
    * @deprecated use resource(item).delete()
    */
   @Deprecated
-  boolean delete(T item);
->>>>>>> b8bb7357
+  List<StatusDetails> delete(T item);
 
   /**
    * When the status subresource is enabled, the /status subresource for the custom resource is exposed.
