/**
 * Copyright (C) 2015 Red Hat, Inc.
 *
 * Licensed under the Apache License, Version 2.0 (the "License");
 * you may not use this file except in compliance with the License.
 * You may obtain a copy of the License at
 *
 *         http://www.apache.org/licenses/LICENSE-2.0
 *
 * Unless required by applicable law or agreed to in writing, software
 * distributed under the License is distributed on an "AS IS" BASIS,
 * WITHOUT WARRANTIES OR CONDITIONS OF ANY KIND, either express or implied.
 * See the License for the specific language governing permissions and
 * limitations under the License.
 */
package io.fabric8.kubernetes.client.server.mock;

import io.fabric8.kubernetes.api.model.RootPathsBuilder;
import io.fabric8.kubernetes.client.Config;
import io.fabric8.kubernetes.client.ConfigBuilder;
import io.fabric8.kubernetes.client.DefaultKubernetesClient;
import io.fabric8.kubernetes.client.NamespacedKubernetesClient;
<<<<<<< HEAD
import io.fabric8.kubernetes.client.http.TlsVersion;
=======
import io.fabric8.kubernetes.client.VersionInfo;
>>>>>>> ca869802
import io.fabric8.kubernetes.client.utils.Serialization;
import io.fabric8.mockwebserver.Context;
import io.fabric8.mockwebserver.DefaultMockServer;
import io.fabric8.mockwebserver.ServerRequest;
import io.fabric8.mockwebserver.ServerResponse;
import io.fabric8.mockwebserver.internal.MockDispatcher;
import okhttp3.mockwebserver.Dispatcher;
import okhttp3.mockwebserver.MockWebServer;

import java.net.InetAddress;
import java.util.HashMap;
import java.util.Map;
import java.util.Queue;

public class KubernetesMockServer extends DefaultMockServer {

    private static final Context context = new Context(Serialization.jsonMapper());

    private final Map<ServerRequest, Queue<ServerResponse>> responses;
    private final VersionInfo versionInfo;

    public KubernetesMockServer() {
        this(true);
    }

    public KubernetesMockServer(boolean useHttps) {
        this(new MockWebServer(), new HashMap<>(), useHttps);
    }

    public KubernetesMockServer(MockWebServer server, Map<ServerRequest, Queue<ServerResponse>> responses, boolean useHttps) {
        this(context, server, responses, useHttps);
    }

    public KubernetesMockServer(Context context, MockWebServer server, Map<ServerRequest, Queue<ServerResponse>> responses, boolean useHttps) {
        this(context, server, responses, new MockDispatcher(responses), useHttps);
    }

    public KubernetesMockServer(Context context, MockWebServer server, Map<ServerRequest, Queue<ServerResponse>> responses, Dispatcher dispatcher, boolean useHttps) {
        this(context, server, responses, dispatcher, useHttps,
          new VersionInfo.Builder().withMajor("0").withMinor("0").build());
    }

    public KubernetesMockServer(Context context, MockWebServer server, Map<ServerRequest, Queue<ServerResponse>> responses, Dispatcher dispatcher, boolean useHttps, VersionInfo versionInfo) {
        super(context, server, responses, dispatcher, useHttps);
        this.responses = responses;
        this.versionInfo = versionInfo;
    }

    @Override
    public void onStart() {
        expect().get().withPath("/").andReturn(200, new RootPathsBuilder().addToPaths(getRootPaths()).build()).always();
        expect().get().withPath("/version").andReturn(200, versionInfo).always();
    }

    public void init() {
        start();
    }

    public void init(InetAddress address, int port) {
        start(address, port);
    }

    public void destroy() {
        shutdown();
    }

<<<<<<< HEAD
    @Override
    public void onStart() {
       expect().get().withPath("/").andReturn(200, new RootPathsBuilder().addToPaths(getRootPaths()).build()).always();
    }
    public RecordedRequest getLastRequest() throws InterruptedException {
      int requestCount = this.getRequestCount();
      RecordedRequest lastRequest = null;
      while(requestCount--> 0)lastRequest = this.takeRequest();
      return lastRequest;
    }
=======
>>>>>>> ca869802
    public String[] getRootPaths() {
        return new String[]{"/api", "/apis/extensions"};
    }

    public NamespacedKubernetesClient createClient() {
        Config config = getMockConfiguration();
        return new DefaultKubernetesClient(config);
    }

  /**
   * Removes all recorded expectations.
   */
  public void clearExpectations(){
      responses.clear();
    }

    protected Config getMockConfiguration() {
        return new ConfigBuilder(Config.empty())
                .withMasterUrl(url("/"))
                .withTrustCerts(true)
                .withTlsVersions(TlsVersion.TLS_1_2)
                .withNamespace("test")
                .withHttp2Disable(true)
                .build();
    }
}<|MERGE_RESOLUTION|>--- conflicted
+++ resolved
@@ -20,11 +20,8 @@
 import io.fabric8.kubernetes.client.ConfigBuilder;
 import io.fabric8.kubernetes.client.DefaultKubernetesClient;
 import io.fabric8.kubernetes.client.NamespacedKubernetesClient;
-<<<<<<< HEAD
 import io.fabric8.kubernetes.client.http.TlsVersion;
-=======
 import io.fabric8.kubernetes.client.VersionInfo;
->>>>>>> ca869802
 import io.fabric8.kubernetes.client.utils.Serialization;
 import io.fabric8.mockwebserver.Context;
 import io.fabric8.mockwebserver.DefaultMockServer;
@@ -91,19 +88,6 @@
         shutdown();
     }
 
-<<<<<<< HEAD
-    @Override
-    public void onStart() {
-       expect().get().withPath("/").andReturn(200, new RootPathsBuilder().addToPaths(getRootPaths()).build()).always();
-    }
-    public RecordedRequest getLastRequest() throws InterruptedException {
-      int requestCount = this.getRequestCount();
-      RecordedRequest lastRequest = null;
-      while(requestCount--> 0)lastRequest = this.takeRequest();
-      return lastRequest;
-    }
-=======
->>>>>>> ca869802
     public String[] getRootPaths() {
         return new String[]{"/api", "/apis/extensions"};
     }
@@ -112,6 +96,7 @@
         Config config = getMockConfiguration();
         return new DefaultKubernetesClient(config);
     }
+
 
   /**
    * Removes all recorded expectations.
