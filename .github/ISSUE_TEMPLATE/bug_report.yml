#
# Copyright (C) 2015 Red Hat, Inc.
#
# Licensed under the Apache License, Version 2.0 (the "License");
# you may not use this file except in compliance with the License.
# You may obtain a copy of the License at
#
#         http://www.apache.org/licenses/LICENSE-2.0
#
# Unless required by applicable law or agreed to in writing, software
# distributed under the License is distributed on an "AS IS" BASIS,
# WITHOUT WARRANTIES OR CONDITIONS OF ANY KIND, either express or implied.
# See the License for the specific language governing permissions and
# limitations under the License.
#

name: Bug report 🐞
description: Report a bug found in Fabric8 kubernetes-client
labels: [kind/bug]

body:
  - type: markdown
    attributes:
      value: |
        ### Creating a new Bug 🐞
        🔍  Before opening a new issue please search existing issues at https://github.com/fabric8io/kubernetes-client/issues

        🤔  To make it easier for us to help you, please include as much useful information as possible.

        Useful Links:

          - 📄  Documentation: https://github.com/fabric8io/kubernetes-client/blob/main/doc/CHEATSHEET.md
          - 📝  Contributing: https://github.com/fabric8io/kubernetes-client/blob/main/CONTRIBUTING.md


  - type: textarea
    id: describe-bug
    attributes:
      label: Describe the bug
      description: A clear and concise description of what the bug is.
      placeholder: Describe the bug
    validations:
      required: true
  - type: dropdown
    id: version
    attributes:
      label: Fabric8 Kubernetes Client version
      description: Fabric8 Kubernetes Client version (can be found in pom.xml dependency or build.gradle implementation section)
      options:
        - "SNAPSHOT"
<<<<<<< HEAD
        - "7.0.1"
        - "6.13.4"
=======
        - "6.13.5"
>>>>>>> f2bf0b83
        - "6.12.1"
        - "6.11.0"
        - "6.10.0"
        - "6.9.2"
        - "6.8.1"
        - "6.7.2"
        - "6.6.2"
        - "6.5.1"
        - "6.4.1"
        - "6.3.1"
        - "6.2.0"
        - "6.1.1"
        - "6.0.0"
        - "5.12.4"
        - "other (please specify in additional context)"
    validations:
      required: true
  - type: textarea
    id: steps
    attributes:
      label: Steps to reproduce
      description: What are the steps to reproduce this bug ?
      placeholder: |
        1. Do '...'
        2. Click on '....'
        3. See error
    validations:
      required: true

  - type: textarea
    id: expected-behavior
    attributes:
      label: Expected behavior
      description: A clear and concise description of what you expected to happen.
      placeholder:
    validations:
      required: true

  - type: dropdown
    id: runtime
    attributes:
      label: Runtime
      description: What is the kubernetes flavor ?
      multiple: true
      options:
        - Kubernetes (vanilla)
        - OpenShift
        - minikube
        - CodeReady Container
        - other (please specify in additional context)
    validations:
      required: true

  - type: dropdown
    id: api-version
    attributes:
      label: Kubernetes API Server version
      description: Kubernetes API Server version
      options:
        - "1.25.3@latest"
        - "next (development version)"
        - "1.24"
        - "1.23"
        - "other (please specify in additional context)"
    validations:
      required: true

  - type: dropdown
    id: environment
    attributes:
      label: Environment
      multiple: true
      options:
        - Windows
        - Linux
        - macOS
        - Amazon
        - Azure
        - GKE
        - "Dev Sandbox (workspaces.openshift.com)"
        - other (please specify in additional context)
    validations:
      required: true

  - type: textarea
    id: logs
    attributes:
      label: Fabric8 Kubernetes Client Logs
      placeholder: |
        Please copy and paste any relevant log output.

        This will be automatically formatted into code, so no need for backticks
      description:
      render: shell

  - type: textarea
    id: additional-context
    attributes:
      label: Additional context
      description: Add any other context about the problem here.
      placeholder:<|MERGE_RESOLUTION|>--- conflicted
+++ resolved
@@ -48,12 +48,8 @@
       description: Fabric8 Kubernetes Client version (can be found in pom.xml dependency or build.gradle implementation section)
       options:
         - "SNAPSHOT"
-<<<<<<< HEAD
         - "7.0.1"
-        - "6.13.4"
-=======
         - "6.13.5"
->>>>>>> f2bf0b83
         - "6.12.1"
         - "6.11.0"
         - "6.10.0"
